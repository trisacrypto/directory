package replica_test

import (
	"testing"
	"time"

	"github.com/stretchr/testify/require"
	"github.com/trisacrypto/directory/pkg/trtl/replica"
)

func TestTimeProbability(t *testing.T) {
	cases := []struct {
		before      time.Duration
		minExpected float64
		maxExpected float64
	}{
		{-1 * time.Second, 0.99, 1.0},
		{-1 * time.Minute, 0.99, 1.0},
		{-10 * time.Minute, 0.96, .97},
		{-30 * time.Minute, 0.88, .89},
		{-1 * time.Hour, 0.78, .79},
		{-2 * time.Hour, 0.61, .62},
		{-6 * time.Hour, 0.23, .24},
		{-12 * time.Hour, .05, .06},
		{-24 * time.Hour, .003, .004},
		{-48 * time.Hour, 0.0, .0001},
	}

	for i, tc := range cases {
		prob := replica.TimeProbability(time.Now().Add(tc.before))
		require.Greater(t, prob, tc.minExpected, "test case %d prob is less than min expected", i)
		require.Less(t, prob, tc.maxExpected, "test case %d prob is greater than max expected", i)
	}

}

func TestReplicateObjectRoulette(t *testing.T) {
	cases := []struct {
		rolls       int
		minExpected int
		maxExpected int
		before      time.Duration
	}{
		{100, 95, 98, -10 * time.Minute},
		{100, 65, 75, -2 * time.Hour},
		{100, 0, 10, -12 * time.Hour},
	}

	for i, tc := range cases {
		count := 0
		ts := time.Now().Add(tc.before)
<<<<<<< HEAD
		replica.Seed(24)
=======
		replica.TestSeed(24)
>>>>>>> a8aa033a

		for i := 0; i < tc.rolls; i++ {
			if replica.ReplicateObjectRoulette(ts) {
				count++
			}
		}
		require.Greater(t, count, tc.minExpected, "test case %d prob is less than min expected", i)
		require.Less(t, count, tc.maxExpected, "test case %d prob is greater than max expected", i)
	}
}<|MERGE_RESOLUTION|>--- conflicted
+++ resolved
@@ -49,11 +49,7 @@
 	for i, tc := range cases {
 		count := 0
 		ts := time.Now().Add(tc.before)
-<<<<<<< HEAD
-		replica.Seed(24)
-=======
 		replica.TestSeed(24)
->>>>>>> a8aa033a
 
 		for i := 0; i < tc.rolls; i++ {
 			if replica.ReplicateObjectRoulette(ts) {
