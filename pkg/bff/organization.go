--- conflicted
+++ resolved
@@ -234,13 +234,12 @@
 	c.JSON(http.StatusOK, out)
 }
 
-<<<<<<< HEAD
 // DeleteOrganization deletes an organization from the database. The user must have the
 // delete:organizations permission and also be a collaborator in the organization to
 // perform this action.
 //
 // @Summary Delete an organization [delete:organizations]
-// @Description Completely delete an organization, including the registration and collaborators.
+// @Description Permanently delete an organization, including the registration and collaborators. This action is irreversible so the frontend should obtain confirmation from the user before calling this endpoint.
 // @Tags organizations
 // @Success 200 {object} api.Reply
 // @Failure 401 {object} api.Reply
@@ -253,7 +252,79 @@
 		err  error
 		user *management.User
 		org  *models.Organization
-=======
+	)
+
+	// Fetch the user from the context
+	if user, err = auth.GetUserInfo(c); err != nil {
+		log.Error().Err(err).Msg("delete organization handler requires user info; expected middleware to return 401")
+		c.JSON(http.StatusInternalServerError, api.ErrorResponse("could not identify user to delete organization"))
+		return
+	}
+
+	// Parse the organization ID from the URL
+	orgID := c.Param("orgID")
+
+	// Fetch the organization to be deleted
+	if org, err = s.OrganizationFromID(orgID); err != nil {
+		log.Error().Err(err).Str("org_id", orgID).Msg("could not retrieve organization from database")
+		c.JSON(http.StatusNotFound, api.ErrorResponse("organization not found"))
+		return
+	}
+
+	// The user must be a collaborator in the organization to delete it
+	if org.GetCollaborator(*user.Email) == nil {
+		log.Error().Err(err).Str("org_id", orgID).Str("email", *user.Email).Msg("could not find user in organization collaborators")
+		c.JSON(http.StatusForbidden, api.ErrorResponse("user is not authorized to access this organization"))
+		return
+	}
+
+	// Delete the organization from the database
+	if err = s.db.DeleteOrganization(org.UUID()); err != nil {
+		log.Error().Err(err).Str("org_id", orgID).Msg("could not delete organization from database")
+		c.JSON(http.StatusInternalServerError, api.ErrorResponse("could not delete organization from database"))
+		return
+	}
+
+	// Remove the organization from all collaborators so that they don't get an error
+	// when they try to log in. If a user no longer has an organization, they will be
+	// assigned one automatically the next time they log in.
+	for _, collab := range org.GetCollaborators() {
+		// If the collaborator doesn't have an Auth0 ID then they haven't logged in yet
+		if collab.UserId == "" {
+			log.Debug().Str("org_id", orgID).Str("email", collab.Email).Msg("ignoring unverified collaborator during organization deletion")
+			continue
+		}
+
+		// Retrieve the Auth0 user record from the user ID
+		var collabUser *management.User
+		if collabUser, err = s.auth0.User.Read(collab.UserId); err != nil {
+			log.Error().Err(err).Str("user_id", collab.UserId).Msg("could not retrieve user from Auth0")
+			continue
+		}
+
+		// Remove the organization from the user's organization list
+		appdata := &auth.AppMetadata{}
+		if err = appdata.Load(collabUser.AppMetadata); err != nil {
+			log.Error().Err(err).Str("user_id", collab.UserId).Msg("could not parse user app metadata")
+			continue
+		}
+		appdata.RemoveOrganization(org.Id)
+
+		// If the user is currently assigned to the deleted organization, then switch
+		// them to a different one to allow them to login.
+		if appdata.OrgID == org.Id {
+			// This method both modifies the app metadata and pushes the updates to
+			// Auth0.
+			if err = s.SwitchUserOrganization(collabUser, appdata); err != nil {
+				log.Error().Err(err).Str("user_id", collab.UserId).Msg("could not switch user to new organization")
+				continue
+			}
+		}
+	}
+
+	c.JSON(http.StatusOK, api.Reply{Success: true, RefreshToken: true})
+}
+
 // PatchOrganization patches an organization in the database with the provided fields.
 //
 // @Summary Patch organization [update:organizations]
@@ -275,82 +346,12 @@
 	var (
 		err  error
 		user *management.User
->>>>>>> c053dccc
 	)
 
 	// Fetch the user from the context
 	if user, err = auth.GetUserInfo(c); err != nil {
-<<<<<<< HEAD
-		log.Error().Err(err).Msg("delete organization handler requires user info; expected middleware to return 401")
+		log.Error().Err(err).Msg("patch organization handler requires user info; expected middleware to return 401")
 		c.JSON(http.StatusInternalServerError, api.ErrorResponse("could not identify user to delete organization"))
-		return
-	}
-
-	// Parse the organization ID from the URL
-	orgID := c.Param("orgID")
-
-	// Fetch the organization to be deleted
-	if org, err = s.OrganizationFromID(orgID); err != nil {
-		log.Error().Err(err).Str("org_id", orgID).Msg("could not retrieve organization from database")
-		c.JSON(http.StatusNotFound, api.ErrorResponse("organization not found"))
-		return
-	}
-
-	// The user must be a collaborator in the organization to delete it
-	if org.GetCollaborator(*user.Email) == nil {
-		log.Error().Err(err).Str("org_id", orgID).Str("email", *user.Email).Msg("could not find user in organization collaborators")
-		c.JSON(http.StatusForbidden, api.ErrorResponse("user is not authorized to access this organization"))
-		return
-	}
-
-	// Delete the organization from the database
-	if err = s.db.DeleteOrganization(org.UUID()); err != nil {
-		log.Error().Err(err).Str("org_id", orgID).Msg("could not delete organization from database")
-		c.JSON(http.StatusInternalServerError, api.ErrorResponse("could not delete organization from database"))
-		return
-	}
-
-	// Remove the organization from all collaborators so that they don't get an error
-	// when they try to log in. If a user no longer has an organization, they will be
-	// assigned one automatically the next time they log in.
-	for _, collab := range org.GetCollaborators() {
-		// If the collaborator doesn't have an Auth0 ID then they haven't logged in yet
-		if collab.UserId == "" {
-			log.Debug().Str("org_id", orgID).Str("email", collab.Email).Msg("ignoring unverified collaborator during organization deletion")
-			continue
-		}
-
-		// Retrieve the Auth0 user record from the user ID
-		var collabUser *management.User
-		if collabUser, err = s.auth0.User.Read(collab.UserId); err != nil {
-			log.Error().Err(err).Str("user_id", collab.UserId).Msg("could not retrieve user from Auth0")
-			continue
-		}
-
-		// Remove the organization from the user's organization list
-		appdata := &auth.AppMetadata{}
-		if err = appdata.Load(collabUser.AppMetadata); err != nil {
-			log.Error().Err(err).Str("user_id", collab.UserId).Msg("could not parse user app metadata")
-			continue
-		}
-		appdata.RemoveOrganization(org.Id)
-
-		// If the user is currently assigned to the deleted organization, then switch
-		// them to a different one to allow them to login.
-		if appdata.OrgID == org.Id {
-			// This method both modifies the app metadata and pushes the updates to
-			// Auth0.
-			if err = s.SwitchUserOrganization(collabUser, appdata); err != nil {
-				log.Error().Err(err).Str("user_id", collab.UserId).Msg("could not switch user to new organization")
-				continue
-			}
-		}
-	}
-
-	c.JSON(http.StatusOK, api.Reply{Success: true, RefreshToken: true})
-=======
-		log.Error().Err(err).Msg("create organization handler requires user info; expected middleware to return 401")
-		c.JSON(http.StatusInternalServerError, api.ErrorResponse("could not identify user to patch organization"))
 		return
 	}
 
@@ -428,7 +429,6 @@
 		LastLogin: collab.LastLogin,
 	}
 	c.JSON(http.StatusOK, out)
->>>>>>> c053dccc
 }
 
 // ValidateOrganizationDomain performs any necessary normalization and validation of an
