--- conflicted
+++ resolved
@@ -122,7 +122,6 @@
 	}
 }
 
-<<<<<<< HEAD
 // Test validating the trixo questionnaire step of the registration form
 func TestValidateTRIXO(t *testing.T) {
 	testCases := []struct {
@@ -250,7 +249,21 @@
 			KycThreshold:                 -1,
 			ComplianceThreshold:          -1,
 		}, nil},
-=======
+	}
+
+	for _, tc := range testCases {
+		form := &models.RegistrationForm{
+			Trixo: tc.trixo,
+		}
+
+		verrs := form.ValidateTRIXO()
+		require.Equal(t, tc.errs, verrs, "validation errors do not match")
+
+		errs := form.Validate(models.StepTRIXO)
+		require.Equal(t, tc.errs, errs, "validation errors do not match")
+	}
+}
+
 // Test that the registration form marshals and unmarshals correctly to and from JSON
 func TestMarshalRegistrationForm(t *testing.T) {
 	// Load the JSON fixture
@@ -370,21 +383,10 @@
 		{nil, contact, nil, contact, nil},
 		// Technical and legal provided is valid
 		{contact, contact, contact, contact, nil},
->>>>>>> 056de80c
 	}
 
 	for _, tc := range testCases {
 		form := models.RegistrationForm{
-<<<<<<< HEAD
-			Trixo: tc.trixo,
-		}
-		fmt.Println(tc.trixo)
-
-		verrs := form.ValidateTRIXO()
-		require.Equal(t, tc.errs, verrs)
-
-		errs := form.Validate(models.StepTRIXO)
-=======
 			Contacts: &pb.Contacts{
 				Technical:      tc.technical,
 				Administrative: tc.admin,
@@ -428,7 +430,6 @@
 
 	for _, tc := range testCases {
 		errs := models.ValidateContact(tc.contact, "admin")
->>>>>>> 056de80c
 		require.Equal(t, tc.errs, errs)
 	}
 }