--- conflicted
+++ resolved
@@ -7,7 +7,7 @@
 	"testing"
 
 	"github.com/stretchr/testify/require"
-	"github.com/trisacrypto/directory/pkg/bff/models/v1"
+	. "github.com/trisacrypto/directory/pkg/bff/models/v1"
 	pb "github.com/trisacrypto/trisa/pkg/trisa/gds/models/v1beta1"
 	"google.golang.org/protobuf/proto"
 )
@@ -15,27 +15,27 @@
 func TestStepType(t *testing.T) {
 	testCases := []struct {
 		s        string
-		expected models.StepType
+		expected StepType
 	}{
-		{"", models.StepNone},
-		{"  ", models.StepNone},
-		{"\n", models.StepNone},
-		{"all", models.StepAll},
-		{"ALL", models.StepAll},
-		{"  All  ", models.StepAll},
-		{"basic", models.StepBasicDetails},
-		{"BASIC   ", models.StepBasicDetails},
-		{"Basic", models.StepBasicDetails},
-		{"legal", models.StepLegalPerson},
-		{" LEGal\n", models.StepLegalPerson},
-		{"LEGAL\t", models.StepLegalPerson},
-		{"contacts", models.StepContacts},
-		{"trixo", models.StepTRIXO},
-		{"trisa", models.StepTRISA},
+		{"", StepNone},
+		{"  ", StepNone},
+		{"\n", StepNone},
+		{"all", StepAll},
+		{"ALL", StepAll},
+		{"  All  ", StepAll},
+		{"basic", StepBasicDetails},
+		{"BASIC   ", StepBasicDetails},
+		{"Basic", StepBasicDetails},
+		{"legal", StepLegalPerson},
+		{" LEGal\n", StepLegalPerson},
+		{"LEGAL\t", StepLegalPerson},
+		{"contacts", StepContacts},
+		{"trixo", StepTRIXO},
+		{"trisa", StepTRISA},
 	}
 
 	for _, tc := range testCases {
-		actual, err := models.ParseStepType(tc.s)
+		actual, err := ParseStepType(tc.s)
 		require.NoError(t, err, "expected valid step type to be parsed")
 		require.Equal(t, tc.expected, actual)
 		require.Equal(t, tc.expected.String(), actual.String())
@@ -49,10 +49,10 @@
 	}
 
 	for _, tc := range invalidTestCases {
-		actual, err := models.ParseStepType(tc)
+		actual, err := ParseStepType(tc)
 		require.Error(t, err)
 		require.True(t, strings.HasPrefix(err.Error(), "unknown registration form step"))
-		require.Equal(t, models.StepNone, actual)
+		require.Equal(t, StepNone, actual)
 	}
 
 }
@@ -65,60 +65,63 @@
 		vaspCategories   []string
 		establishedOn    string
 		orgName          string
-		errs             models.ValidationErrors
+		errs             ValidationErrors
 	}{
-		{"", pb.BusinessCategory_BUSINESS_ENTITY, []string{"P2P"}, "2021-01-01", "Example, Inc.", models.ValidationErrors{
-			{Field: "website", Err: models.ErrMissingField.Error()},
-		}},
-		{"", pb.BusinessCategory_UNKNOWN_ENTITY, []string{"P2P"}, "2021-01-01", "Example, Inc.", models.ValidationErrors{
-			{Field: "website", Err: models.ErrMissingField.Error()},
-			{Field: "business_category", Err: models.ErrMissingField.Error()},
-		}},
-		{"", pb.BusinessCategory_UNKNOWN_ENTITY, nil, "2021-01-01", "Example, Inc.", models.ValidationErrors{
-			{Field: "website", Err: models.ErrMissingField.Error()},
-			{Field: "business_category", Err: models.ErrMissingField.Error()},
-			{Field: "vasp_categories", Err: models.ErrMissingField.Error()},
-		}},
-		{"", pb.BusinessCategory_UNKNOWN_ENTITY, nil, "", "Example Inc.", models.ValidationErrors{
-			{Field: "website", Err: models.ErrMissingField.Error()},
-			{Field: "business_category", Err: models.ErrMissingField.Error()},
-			{Field: "vasp_categories", Err: models.ErrMissingField.Error()},
-			{Field: "established_on", Err: models.ErrMissingField.Error()},
-		}},
-		{"", pb.BusinessCategory_UNKNOWN_ENTITY, nil, "", "", models.ValidationErrors{
-			{Field: "website", Err: models.ErrMissingField.Error()},
-			{Field: "business_category", Err: models.ErrMissingField.Error()},
-			{Field: "vasp_categories", Err: models.ErrMissingField.Error()},
-			{Field: "established_on", Err: models.ErrMissingField.Error()},
-			{Field: "organization_name", Err: models.ErrMissingField.Error()},
-		}},
-		{"example.com", pb.BusinessCategory_GOVERNMENT_ENTITY, []string{}, " ", " ", models.ValidationErrors{
-			{Field: "vasp_categories", Err: models.ErrMissingField.Error()},
-			{Field: "established_on", Err: models.ErrMissingField.Error()},
-			{Field: "organization_name", Err: models.ErrMissingField.Error()},
-		}},
-		{" ", pb.BusinessCategory_GOVERNMENT_ENTITY, []string{}, " ", " ", models.ValidationErrors{
-			{Field: "website", Err: models.ErrMissingField.Error()},
-			{Field: "vasp_categories", Err: models.ErrMissingField.Error()},
-			{Field: "established_on", Err: models.ErrMissingField.Error()},
-			{Field: "organization_name", Err: models.ErrMissingField.Error()},
+		{"", pb.BusinessCategory_BUSINESS_ENTITY, []string{"P2P"}, "2021-01-01", "Example, Inc.", ValidationErrors{
+			{Field: "website", Err: ErrMissingField.Error()},
+		}},
+		{"", pb.BusinessCategory_UNKNOWN_ENTITY, []string{"P2P"}, "2021-01-01", "Example, Inc.", ValidationErrors{
+			{Field: "website", Err: ErrMissingField.Error()},
+			{Field: "business_category", Err: ErrMissingField.Error()},
+		}},
+		{"", pb.BusinessCategory_UNKNOWN_ENTITY, nil, "2021-01-01", "Example, Inc.", ValidationErrors{
+			{Field: "website", Err: ErrMissingField.Error()},
+			{Field: "business_category", Err: ErrMissingField.Error()},
+			{Field: "vasp_categories", Err: ErrMissingField.Error()},
+		}},
+		{"", pb.BusinessCategory_UNKNOWN_ENTITY, nil, "", "Example Inc.", ValidationErrors{
+			{Field: "website", Err: ErrMissingField.Error()},
+			{Field: "business_category", Err: ErrMissingField.Error()},
+			{Field: "vasp_categories", Err: ErrMissingField.Error()},
+			{Field: "established_on", Err: ErrMissingField.Error()},
+		}},
+		{"", pb.BusinessCategory_UNKNOWN_ENTITY, nil, "", "", ValidationErrors{
+			{Field: "website", Err: ErrMissingField.Error()},
+			{Field: "business_category", Err: ErrMissingField.Error()},
+			{Field: "vasp_categories", Err: ErrMissingField.Error()},
+			{Field: "established_on", Err: ErrMissingField.Error()},
+			{Field: "organization_name", Err: ErrMissingField.Error()},
+		}},
+		{"example.com", pb.BusinessCategory_GOVERNMENT_ENTITY, []string{}, " ", " ", ValidationErrors{
+			{Field: "vasp_categories", Err: ErrMissingField.Error()},
+			{Field: "established_on", Err: ErrMissingField.Error()},
+			{Field: "organization_name", Err: ErrMissingField.Error()},
+		}},
+		{" ", pb.BusinessCategory_GOVERNMENT_ENTITY, []string{}, " ", " ", ValidationErrors{
+			{Field: "website", Err: ErrMissingField.Error()},
+			{Field: "vasp_categories", Err: ErrMissingField.Error()},
+			{Field: "established_on", Err: ErrMissingField.Error()},
+			{Field: "organization_name", Err: ErrMissingField.Error()},
 		}},
 		{"example.com", pb.BusinessCategory_GOVERNMENT_ENTITY, []string{"Exchange"}, "2021-01-01", "Example, Inc.", nil},
 	}
 
-	for _, tc := range testCases {
-		form := models.RegistrationForm{}
+	for i, tc := range testCases {
+		form := RegistrationForm{}
 		form.Website = tc.website
 		form.BusinessCategory = tc.businessCategory
 		form.VaspCategories = tc.vaspCategories
 		form.EstablishedOn = tc.establishedOn
 		form.OrganizationName = tc.orgName
 
-		verrs := form.ValidateBasicDetails()
-		require.Equal(t, tc.errs, verrs)
-
-		errs := form.Validate(models.StepBasicDetails)
-		require.Equal(t, tc.errs, errs)
+		err := form.Validate(StepBasicDetails)
+		if tc.errs == nil {
+			require.NoError(t, err, "test case %d failed", i)
+		} else {
+			var verrs ValidationErrors
+			require.ErrorAs(t, err, &verrs, "test case %d failed", i)
+			require.Equal(t, tc.errs, verrs, "test case %d failed", i)
+		}
 	}
 }
 
@@ -126,39 +129,39 @@
 func TestValidateTRIXO(t *testing.T) {
 	testCases := []struct {
 		trixo *pb.TRIXOQuestionnaire
-		errs  models.ValidationErrors
+		errs  ValidationErrors
 	}{
-		{nil, models.ValidationErrors{
-			{Field: models.FieldTRIXO, Err: models.ErrMissingField.Error()},
+		{nil, ValidationErrors{
+			{Field: FieldTRIXO, Err: ErrMissingField.Error()},
 		}},
 		{&pb.TRIXOQuestionnaire{
 			PrimaryRegulator:             "FinCEN",
 			FinancialTransfersPermitted:  "Yes",
 			HasRequiredRegulatoryProgram: "Yes",
-		}, models.ValidationErrors{
-			{Field: models.FieldTRIXOPrimaryNationalJurisdiction, Err: models.ErrMissingField.Error()},
+		}, ValidationErrors{
+			{Field: FieldTRIXOPrimaryNationalJurisdiction, Err: ErrMissingField.Error()},
 		}},
 		{&pb.TRIXOQuestionnaire{
 			FinancialTransfersPermitted:  "No",
 			HasRequiredRegulatoryProgram: "No",
-		}, models.ValidationErrors{
-			{Field: models.FieldTRIXOPrimaryNationalJurisdiction, Err: models.ErrMissingField.Error()},
-			{Field: models.FieldTRIXOPrimaryRegulator, Err: models.ErrMissingField.Error()},
+		}, ValidationErrors{
+			{Field: FieldTRIXOPrimaryNationalJurisdiction, Err: ErrMissingField.Error()},
+			{Field: FieldTRIXOPrimaryRegulator, Err: ErrMissingField.Error()},
 		}},
 		{&pb.TRIXOQuestionnaire{
 			HasRequiredRegulatoryProgram: "yes",
-		}, models.ValidationErrors{
-			{Field: models.FieldTRIXOPrimaryNationalJurisdiction, Err: models.ErrMissingField.Error()},
-			{Field: models.FieldTRIXOPrimaryRegulator, Err: models.ErrMissingField.Error()},
-			{Field: models.FieldTRIXOFinancialTransfersPermitted, Err: models.ErrMissingField.Error()},
+		}, ValidationErrors{
+			{Field: FieldTRIXOPrimaryNationalJurisdiction, Err: ErrMissingField.Error()},
+			{Field: FieldTRIXOPrimaryRegulator, Err: ErrMissingField.Error()},
+			{Field: FieldTRIXOFinancialTransfersPermitted, Err: ErrMissingField.Error()},
 		}},
 		{&pb.TRIXOQuestionnaire{
 			FinancialTransfersPermitted:  "idk",
 			HasRequiredRegulatoryProgram: "YES",
-		}, models.ValidationErrors{
-			{Field: models.FieldTRIXOPrimaryNationalJurisdiction, Err: models.ErrMissingField.Error()},
-			{Field: models.FieldTRIXOPrimaryRegulator, Err: models.ErrMissingField.Error()},
-			{Field: models.FieldTRIXOFinancialTransfersPermitted, Err: models.ErrInvalidField.Error()},
+		}, ValidationErrors{
+			{Field: FieldTRIXOPrimaryNationalJurisdiction, Err: ErrMissingField.Error()},
+			{Field: FieldTRIXOPrimaryRegulator, Err: ErrMissingField.Error()},
+			{Field: FieldTRIXOFinancialTransfersPermitted, Err: ErrInvalidField.Error()},
 		}},
 		{&pb.TRIXOQuestionnaire{
 			HasRequiredRegulatoryProgram: "NO",
@@ -168,29 +171,29 @@
 				{Country: "US", LicenseNumber: "456"},
 				{Country: "US"},
 			},
-		}, models.ValidationErrors{
-			{Field: models.FieldTRIXOPrimaryNationalJurisdiction, Err: models.ErrMissingField.Error()},
-			{Field: models.FieldTRIXOPrimaryRegulator, Err: models.ErrMissingField.Error()},
-			{Field: models.FieldTRIXOFinancialTransfersPermitted, Err: models.ErrMissingField.Error()},
-			{Field: models.FieldTRIXOOtherJurisdictionsCountry, Err: models.ErrMissingField.Error(), Index: 1},
-			{Field: models.FieldTRIXOOtherJurisdictionsRegulatorName, Err: models.ErrMissingField.Error(), Index: 2},
-			{Field: models.FieldTRIXOOtherJurisdictionsRegulatorName, Err: models.ErrMissingField.Error(), Index: 3},
-			{Field: models.FieldTRIXOOtherJurisdictionsLicenseNumber, Err: models.ErrMissingField.Error(), Index: 3},
+		}, ValidationErrors{
+			{Field: FieldTRIXOPrimaryNationalJurisdiction, Err: ErrMissingField.Error()},
+			{Field: FieldTRIXOPrimaryRegulator, Err: ErrMissingField.Error()},
+			{Field: FieldTRIXOFinancialTransfersPermitted, Err: ErrMissingField.Error()},
+			{Field: FieldTRIXOOtherJurisdictionsCountry, Err: ErrMissingField.Error(), Index: 1},
+			{Field: FieldTRIXOOtherJurisdictionsRegulatorName, Err: ErrMissingField.Error(), Index: 2},
+			{Field: FieldTRIXOOtherJurisdictionsRegulatorName, Err: ErrMissingField.Error(), Index: 3},
+			{Field: FieldTRIXOOtherJurisdictionsLicenseNumber, Err: ErrMissingField.Error(), Index: 3},
 		}},
 		{&pb.TRIXOQuestionnaire{
 			PrimaryNationalJurisdiction: "US",
 			PrimaryRegulator:            "FinCEN",
 			FinancialTransfersPermitted: "Yes",
-		}, models.ValidationErrors{
-			{Field: models.FieldTRIXOHasRequiredRegulatoryProgram, Err: models.ErrMissingField.Error()},
+		}, ValidationErrors{
+			{Field: FieldTRIXOHasRequiredRegulatoryProgram, Err: ErrMissingField.Error()},
 		}},
 		{&pb.TRIXOQuestionnaire{
 			PrimaryNationalJurisdiction:  "US",
 			PrimaryRegulator:             "FinCEN",
 			FinancialTransfersPermitted:  "Yes",
 			HasRequiredRegulatoryProgram: "idk",
-		}, models.ValidationErrors{
-			{Field: models.FieldTRIXOHasRequiredRegulatoryProgram, Err: models.ErrInvalidField.Error()},
+		}, ValidationErrors{
+			{Field: FieldTRIXOHasRequiredRegulatoryProgram, Err: ErrInvalidField.Error()},
 		}},
 		{&pb.TRIXOQuestionnaire{
 			PrimaryNationalJurisdiction:  "US",
@@ -199,9 +202,9 @@
 			HasRequiredRegulatoryProgram: " Yes ",
 			ConductsCustomerKyc:          true,
 			KycThreshold:                 -1,
-		}, models.ValidationErrors{
-			{Field: models.FieldTRIXOKYCThreshold, Err: models.ErrNegativeValue.Error()},
-			{Field: models.FieldTRIXOKYCThresholdCurrency, Err: models.ErrMissingField.Error()},
+		}, ValidationErrors{
+			{Field: FieldTRIXOKYCThreshold, Err: ErrNegativeValue.Error()},
+			{Field: FieldTRIXOKYCThresholdCurrency, Err: ErrMissingField.Error()},
 		}},
 		{&pb.TRIXOQuestionnaire{
 			PrimaryNationalJurisdiction:  "US",
@@ -210,10 +213,10 @@
 			HasRequiredRegulatoryProgram: "Yes",
 			MustComplyTravelRule:         true,
 			ComplianceThreshold:          -1,
-		}, models.ValidationErrors{
-			{Field: models.FieldTRIXOApplicableRegulations, Err: models.ErrMissingField.Error()},
-			{Field: models.FieldTRIXOKYCThreshold, Err: models.ErrNegativeValue.Error()},
-			{Field: models.FieldTRIXOKYCThresholdCurrency, Err: models.ErrMissingField.Error()},
+		}, ValidationErrors{
+			{Field: FieldTRIXOApplicableRegulations, Err: ErrMissingField.Error()},
+			{Field: FieldTRIXOComplianceThreshold, Err: ErrNegativeValue.Error()},
+			{Field: FieldTRIXOComplianceThresholdCurrency, Err: ErrMissingField.Error()},
 		}},
 		{&pb.TRIXOQuestionnaire{
 			PrimaryNationalJurisdiction:  "US",
@@ -224,9 +227,9 @@
 			ApplicableRegulations:        []string{"Reg1", ""},
 			ComplianceThreshold:          -1,
 			ComplianceThresholdCurrency:  "USD",
-		}, models.ValidationErrors{
-			{Field: models.FieldTRIXOApplicableRegulations, Err: models.ErrMissingField.Error(), Index: 1},
-			{Field: models.FieldTRIXOKYCThreshold, Err: models.ErrNegativeValue.Error()},
+		}, ValidationErrors{
+			{Field: FieldTRIXOApplicableRegulations, Err: ErrMissingField.Error(), Index: 1},
+			{Field: FieldTRIXOComplianceThreshold, Err: ErrNegativeValue.Error()},
 		}},
 		{&pb.TRIXOQuestionnaire{
 			PrimaryNationalJurisdiction:  "US",
@@ -251,67 +254,33 @@
 		}, nil},
 	}
 
-	for _, tc := range testCases {
-		form := &models.RegistrationForm{
+	for i, tc := range testCases {
+		form := RegistrationForm{
 			Trixo: tc.trixo,
 		}
 
-		verrs := form.ValidateTRIXO()
-		require.Equal(t, tc.errs, verrs, "validation errors do not match")
-
-		errs := form.Validate(models.StepTRIXO)
-		require.Equal(t, tc.errs, errs, "validation errors do not match")
+		err := form.Validate(StepTRIXO)
+		if tc.errs == nil {
+			require.NoError(t, err, "test case %d failed", i)
+		} else {
+			var verrs ValidationErrors
+			require.ErrorAs(t, err, &verrs, "test case %d failed", i)
+			require.Equal(t, tc.errs, verrs, "test case %d failed", i)
+		}
 	}
 }
 
-<<<<<<< HEAD
-// Test that the registration form marshals and unmarshals correctly to and from JSON
-func TestMarshalRegistrationForm(t *testing.T) {
-	// Load the JSON fixture
-	fixtureData, err := os.ReadFile("testdata/default_registration_form.json")
-	require.NoError(t, err, "error reading default registration form fixture")
-
-	// Default form should be marshaled correctly
-	form := models.NewRegisterForm()
-	data, err := json.Marshal(form)
-	require.NoError(t, err, "error marshaling registration form to JSON")
-	require.JSONEq(t, string(fixtureData), string(data), "default registration form does not match fixture")
-
-	// Default form should be unmarshaled correctly
-	result := &models.RegistrationForm{}
-	require.NoError(t, json.Unmarshal(data, result), "error unmarshaling registration form from JSON")
-	require.True(t, proto.Equal(form, result), "registration form should be unmarshaled correctly")
-
-	// Modified form should be marshaled correctly
-	form.Contacts.Administrative.Email = "admin@example.com"
-	data, err = json.Marshal(form)
-	require.NoError(t, err, "error marshaling registration form to JSON")
-
-	// Modified form should be unmarshaled correctly
-	result = &models.RegistrationForm{}
-	require.NoError(t, json.Unmarshal(data, result), "error unmarshaling registration form from JSON")
-	require.True(t, proto.Equal(form, result), "registration form should be unmarshaled correctly")
-}
-
-// Test validating the contacts step of the registration form
-func TestValidateContacts(t *testing.T) {
-	// A single error should be returned for nil contacts
-	form := models.RegistrationForm{}
-	expected := models.ValidationErrors{
-		{Field: "contacts", Err: models.ErrMissingField.Error()},
-=======
 // Test validating the contacts step of the registration form
 func TestValidateContacts(t *testing.T) {
 	// A single error should be returned for nil contacts
 	form := RegistrationForm{}
 	expected := ValidationErrors{
 		{Field: FieldContacts, Err: ErrMissingField.Error()},
->>>>>>> 91f7870a
 	}
 	verrs := form.ValidateContacts()
 	require.Equal(t, expected, verrs, "expected a single error for missing contacts field")
 
-	errs := form.Validate(models.StepContacts)
+	errs := form.Validate(StepContacts)
 	require.Equal(t, expected, errs, "expected a single error for missing contacts field")
 
 	contact := &pb.Contact{
@@ -331,62 +300,9 @@
 		admin     *pb.Contact
 		legal     *pb.Contact
 		billing   *pb.Contact
-		errs      models.ValidationErrors
+		errs      ValidationErrors
 	}{
 		// No contacts provided
-<<<<<<< HEAD
-		{nil, nil, &pb.Contact{}, nil, models.ValidationErrors{
-			{Field: "contacts", Err: models.ErrNoContacts.Error()},
-		}},
-		// Only technical provided should nominate admin/legal contact to be populated
-		{contact, nil, nil, nil, models.ValidationErrors{
-			{Field: "contacts", Err: models.ErrMissingContact.Error()},
-			{Field: "contacts.administrative", Err: models.ErrMissingAdminOrLegal.Error()},
-			{Field: "contacts.legal", Err: models.ErrMissingAdminOrLegal.Error()},
-		}},
-		// Only legal provided should nominate admin/technical contact to be populated
-		{nil, nil, contact, nil, models.ValidationErrors{
-			{Field: "contacts", Err: models.ErrMissingContact.Error()},
-			{Field: "contacts.administrative", Err: models.ErrMissingAdminOrTechnical.Error()},
-			{Field: "contacts.technical", Err: models.ErrMissingAdminOrTechnical.Error()},
-		}},
-		// Only billing provided should nominate admin/technical/legal contact to be populated
-		{nil, nil, nil, contact, models.ValidationErrors{
-			{Field: "contacts", Err: models.ErrMissingContact.Error()},
-			{Field: "contacts.administrative", Err: models.ErrMissingContact.Error()},
-			{Field: "contacts.technical", Err: models.ErrMissingContact.Error()},
-			{Field: "contacts.legal", Err: models.ErrMissingContact.Error()},
-		}},
-		// Legal and billing provided should nominate admin/technical contact to be populated
-		{nil, nil, contact, contact, models.ValidationErrors{
-			{Field: "contacts", Err: models.ErrMissingContact.Error()},
-			{Field: "contacts.administrative", Err: models.ErrMissingAdminOrTechnical.Error()},
-			{Field: "contacts.technical", Err: models.ErrMissingAdminOrTechnical.Error()},
-		}},
-		// Technical and billing provided should nominate admin/legal contact to be populated
-		{contact, nil, nil, contact, models.ValidationErrors{
-			{Field: "contacts", Err: models.ErrMissingContact.Error()},
-			{Field: "contacts.administrative", Err: models.ErrMissingAdminOrLegal.Error()},
-			{Field: "contacts.legal", Err: models.ErrMissingAdminOrLegal.Error()},
-		}},
-		{missingEmail, contact, contact, contact, models.ValidationErrors{
-			{Field: "contacts.technical.email", Err: models.ErrMissingField.Error()},
-		}},
-		{missingEmail, missingEmail, contact, contact, models.ValidationErrors{
-			{Field: "contacts.technical.email", Err: models.ErrMissingField.Error()},
-			{Field: "contacts.administrative.email", Err: models.ErrMissingField.Error()},
-		}},
-		{missingEmail, missingEmail, missingEmail, contact, models.ValidationErrors{
-			{Field: "contacts.technical.email", Err: models.ErrMissingField.Error()},
-			{Field: "contacts.administrative.email", Err: models.ErrMissingField.Error()},
-			{Field: "contacts.legal.email", Err: models.ErrMissingField.Error()},
-		}},
-		{missingEmail, missingEmail, missingEmail, missingEmail, models.ValidationErrors{
-			{Field: "contacts.technical.email", Err: models.ErrMissingField.Error()},
-			{Field: "contacts.administrative.email", Err: models.ErrMissingField.Error()},
-			{Field: "contacts.legal.email", Err: models.ErrMissingField.Error()},
-			{Field: "contacts.billing.email", Err: models.ErrMissingField.Error()},
-=======
 		{nil, nil, &pb.Contact{}, nil, ValidationErrors{
 			{Field: FieldContacts, Err: ErrNoContacts.Error()},
 		}},
@@ -438,7 +354,6 @@
 			{Field: FieldContactsAdministrativeEmail, Err: ErrMissingField.Error()},
 			{Field: FieldContactsLegalEmail, Err: ErrMissingField.Error()},
 			{Field: FieldContactsBillingEmail, Err: ErrMissingField.Error()},
->>>>>>> 91f7870a
 		}},
 		// Only admin provided is valid
 		{nil, contact, nil, nil, nil},
@@ -450,13 +365,8 @@
 		{contact, contact, contact, contact, nil},
 	}
 
-<<<<<<< HEAD
-	for _, tc := range testCases {
-		form := models.RegistrationForm{
-=======
 	for i, tc := range testCases {
 		form := RegistrationForm{
->>>>>>> 91f7870a
 			Contacts: &pb.Contacts{
 				Technical:      tc.technical,
 				Administrative: tc.admin,
@@ -465,13 +375,6 @@
 			},
 		}
 
-<<<<<<< HEAD
-		verrs := form.ValidateContacts()
-		require.Equal(t, tc.errs, verrs)
-
-		errs := form.Validate(models.StepContacts)
-		require.Equal(t, tc.errs, errs)
-=======
 		err := form.Validate(StepContacts)
 		if tc.errs == nil {
 			require.NoError(t, err, "test case %d failed", i)
@@ -480,7 +383,6 @@
 			require.ErrorAs(t, err, &verrs, "test case %d failed", i)
 			require.Equal(t, tc.errs, verrs, "test case %d failed", i)
 		}
->>>>>>> 91f7870a
 	}
 }
 
@@ -488,30 +390,36 @@
 func TestValidateContact(t *testing.T) {
 	testCases := []struct {
 		contact *pb.Contact
-		errs    models.ValidationErrors
+		errs    ValidationErrors
 	}{
-		{&pb.Contact{Name: "L", Email: " leopold.wentzel@gmail.com ", Phone: "555-867-5309"}, models.ValidationErrors{
-			{Field: "admin.name", Err: models.ErrTooShort.Error()},
-		}},
-		{&pb.Contact{Email: "not an email", Phone: " 555-867-5309 "}, models.ValidationErrors{
-			{Field: "admin.name", Err: models.ErrMissingField.Error()},
-			{Field: "admin.email", Err: models.ErrInvalidEmail.Error()},
-		}},
-		{&pb.Contact{Phone: "555-867-5309"}, models.ValidationErrors{
-			{Field: "admin.name", Err: models.ErrMissingField.Error()},
-			{Field: "admin.email", Err: models.ErrMissingField.Error()},
-		}},
-		{&pb.Contact{}, models.ValidationErrors{
-			{Field: "admin.name", Err: models.ErrMissingField.Error()},
-			{Field: "admin.email", Err: models.ErrMissingField.Error()},
-			{Field: "admin.phone", Err: models.ErrMissingField.Error()},
+		{&pb.Contact{Name: "L", Email: " leopold.wentzel@gmail.com ", Phone: "555-867-5309"}, ValidationErrors{
+			{Field: "admin.name", Err: ErrTooShort.Error()},
+		}},
+		{&pb.Contact{Email: "not an email", Phone: " 555-867-5309 "}, ValidationErrors{
+			{Field: "admin.name", Err: ErrMissingField.Error()},
+			{Field: "admin.email", Err: ErrInvalidEmail.Error()},
+		}},
+		{&pb.Contact{Phone: "555-867-5309"}, ValidationErrors{
+			{Field: "admin.name", Err: ErrMissingField.Error()},
+			{Field: "admin.email", Err: ErrMissingField.Error()},
+		}},
+		{&pb.Contact{}, ValidationErrors{
+			{Field: "admin.name", Err: ErrMissingField.Error()},
+			{Field: "admin.email", Err: ErrMissingField.Error()},
+			{Field: "admin.phone", Err: ErrMissingField.Error()},
 		}},
 		{&pb.Contact{Name: "Leopold Wentzel", Email: "leopold.wentzel@gmail.com", Phone: "555-867-5309"}, nil},
 	}
 
-	for _, tc := range testCases {
-		errs := models.ValidateContact(tc.contact, "admin")
-		require.Equal(t, tc.errs, errs)
+	for i, tc := range testCases {
+		err := ValidateContact(tc.contact, "admin")
+		if tc.errs == nil {
+			require.NoError(t, err, "test case %d failed", i)
+		} else {
+			var verrs ValidationErrors
+			require.ErrorAs(t, err, &verrs, "test case %d failed", i)
+			require.Equal(t, tc.errs, verrs, "test case %d failed", i)
+		}
 	}
 }
 
