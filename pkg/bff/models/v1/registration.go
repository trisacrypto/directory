--- conflicted
+++ resolved
@@ -498,11 +498,7 @@
 		contacts++
 		contact, field := iter.Value()
 		if !models.ContactIsZero(contact) {
-<<<<<<< HEAD
 			err, _ = err.Append(ValidateContact(contact, FieldContacts+"."+field))
-=======
-			err, _ = err.Append(ValidateContact(contact, "contacts."+field))
->>>>>>> 91f7870a
 		}
 	}
 
@@ -550,10 +546,6 @@
 	if len(err) == 0 {
 		return nil
 	}
-<<<<<<< HEAD
-
-=======
->>>>>>> 91f7870a
 	return err
 }
 
