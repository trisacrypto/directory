package bff

import "errors"

var (
<<<<<<< HEAD
	ErrNotFound           = errors.New("key not found in database")
	ErrUnsuccessfulPut    = errors.New("unable to successfully make Put request to trtl")
	ErrUnsuccessfulDelete = errors.New("unable to successfully make Delete request to trtl")
	ErrEmptyAnnouncement  = errors.New("cannot post a zero-valued announcement")
	ErrUnboundedRecent    = errors.New("cannot specify zero-valued not before otherwise announcements fetch is unbounded")
	ErrInvalidUserRole    = errors.New("invalid user role specified")
	ErrUserEmailNotFound  = errors.New("could not find user by email address")
	ErrMultipleEmailUsers = errors.New("multiple users found by email address")
=======
	ErrNotFound            = errors.New("key not found in database")
	ErrUnsuccessfulPut     = errors.New("unable to successfully make Put request to trtl")
	ErrUnsuccessfulDelete  = errors.New("unable to successfully make Delete request to trtl")
	ErrEmptyAnnouncement   = errors.New("cannot post a zero-valued announcement")
	ErrUnboundedRecent     = errors.New("cannot specify zero-valued not before otherwise announcements fetch is unbounded")
	ErrInvalidUserRole     = errors.New("invalid user role specified")
	ErrDomainAlreadyExists = errors.New("the specified domain already exists")
>>>>>>> f01ad56a
)<|MERGE_RESOLUTION|>--- conflicted
+++ resolved
@@ -3,22 +3,13 @@
 import "errors"
 
 var (
-<<<<<<< HEAD
-	ErrNotFound           = errors.New("key not found in database")
-	ErrUnsuccessfulPut    = errors.New("unable to successfully make Put request to trtl")
-	ErrUnsuccessfulDelete = errors.New("unable to successfully make Delete request to trtl")
-	ErrEmptyAnnouncement  = errors.New("cannot post a zero-valued announcement")
-	ErrUnboundedRecent    = errors.New("cannot specify zero-valued not before otherwise announcements fetch is unbounded")
-	ErrInvalidUserRole    = errors.New("invalid user role specified")
-	ErrUserEmailNotFound  = errors.New("could not find user by email address")
-	ErrMultipleEmailUsers = errors.New("multiple users found by email address")
-=======
 	ErrNotFound            = errors.New("key not found in database")
 	ErrUnsuccessfulPut     = errors.New("unable to successfully make Put request to trtl")
 	ErrUnsuccessfulDelete  = errors.New("unable to successfully make Delete request to trtl")
 	ErrEmptyAnnouncement   = errors.New("cannot post a zero-valued announcement")
 	ErrUnboundedRecent     = errors.New("cannot specify zero-valued not before otherwise announcements fetch is unbounded")
 	ErrInvalidUserRole     = errors.New("invalid user role specified")
+  ErrUserEmailNotFound  = errors.New("could not find user by email address")
+	ErrMultipleEmailUsers = errors.New("multiple users found by email address")
 	ErrDomainAlreadyExists = errors.New("the specified domain already exists")
->>>>>>> f01ad56a
 )