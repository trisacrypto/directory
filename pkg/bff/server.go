--- conflicted
+++ resolved
@@ -245,22 +245,18 @@
 	if authenticator, err = auth.Authenticate(s.conf.Auth0); err != nil {
 		return err
 	}
-
-<<<<<<< HEAD
+  
+  // Instantiate user info middleware
+	var userinfo gin.HandlerFunc
+	if userinfo, err = auth.UserInfo(s.conf.Auth0); err != nil {
+		return err
+	}
+
 	if s.conf.Sentry.UseSentry() {
 		bffTags = map[string]string{"service": "bff"}
 		tags = sentry.UseTags(bffTags)
 	}
-
-=======
-	// Instantiate user info middleware
-	var userinfo gin.HandlerFunc
-	if userinfo, err = auth.UserInfo(s.conf.Auth0); err != nil {
-		return err
-	}
-
-	var tracing gin.HandlerFunc
->>>>>>> 74110320
+  
 	if s.conf.Sentry.UsePerformanceTracking() {
 		tracing = sentry.TrackPerformance(bffTags)
 	}
