package bff_test

import (
	"encoding/json"
	"io/ioutil"
	"os"
	"testing"
	"time"

	"github.com/gin-gonic/gin"
	"github.com/rs/zerolog"
	"github.com/stretchr/testify/suite"
	"github.com/trisacrypto/directory/pkg/bff"
	"github.com/trisacrypto/directory/pkg/bff/api/v1"
	"github.com/trisacrypto/directory/pkg/bff/config"
	"github.com/trisacrypto/directory/pkg/bff/db"
	"github.com/trisacrypto/directory/pkg/bff/mock"
	"github.com/trisacrypto/directory/pkg/trtl"
	"github.com/trisacrypto/directory/pkg/utils/bufconn"
	"github.com/trisacrypto/directory/pkg/utils/logger"
)

// loadFixture is a helper function to return an unwired JSON protocol buffer for the
// the BFF client to post to the server, which will then rewire it for GDS requests.
func loadFixture(path string) (fixture map[string]interface{}, err error) {
	var data []byte
	if data, err = ioutil.ReadFile(path); err != nil {
		return nil, err
	}

	fixture = make(map[string]interface{})
	if err = json.Unmarshal(data, &fixture); err != nil {
		return nil, err
	}
	return fixture, nil
}

// The BFF Test Suite provides mock functionality and fixtures for running BFF tests
// that expect to interact with two GDS services: TestNet and MainNet.
type bffTestSuite struct {
	suite.Suite
	bff      *bff.Server
	client   api.BFFClient
	testnet  *mock.GDS
	mainnet  *mock.GDS
	dbPath   string
	trtl     *trtl.Server
	trtlsock *bufconn.GRPCListener
}

func (s *bffTestSuite) SetupSuite() {
	var err error
	require := s.Require()

<<<<<<< HEAD
	// Setup a mock trtl server for the tests
	s.SetupTrtl()
=======
	// Discard logging from the application to focus on test logs
	// NOTE: ConsoleLog MUST be false otherwise this will be overriden
	logger.Discard()
>>>>>>> 4b75a912

	// This configuration will run the BFF as a fully functional server on an open port
	// on the system for local loop-back only. It is also in test mode, so a Gin context
	// can also be used to test endpoints. The BFF server runs for the duration of the
	// tests and must be shutdown when the test suite terminates.
	conf, err := config.Config{
		Maintenance:  false,
		BindAddr:     "127.0.0.1:0",
		Mode:         gin.TestMode,
		LogLevel:     logger.LevelDecoder(zerolog.DebugLevel),
		ConsoleLog:   false,
		AllowOrigins: []string{"http://localhost"},
		CookieDomain: "localhost",
		TestNet: config.DirectoryConfig{
			Insecure: true,
			Endpoint: "bufnet",
			Timeout:  1 * time.Second,
		},
		MainNet: config.DirectoryConfig{
			Insecure: true,
			Endpoint: "bufnet",
			Timeout:  1 * time.Second,
		},
		Database: config.DatabaseConfig{
			URL:      "trtl://bufnet/",
			Insecure: true,
		},
	}.Mark()
	require.NoError(err, "could not mark configuration")

	// Create the GDS mocks for testnet and mainnet
	s.testnet, err = mock.NewGDS(conf.TestNet)
	require.NoError(err, "could not create testnet mock")

	s.mainnet, err = mock.NewGDS(conf.MainNet)
	require.NoError(err, "could not create mainnet mock")

	s.bff, err = bff.New(conf)
	require.NoError(err, "could not create the bff")

	// Add the GDS mock clients to the BFF server
	tnClient, err := s.testnet.Client()
	require.NoError(err, "could not create testnet GDS client")
	mnClient, err := s.mainnet.Client()
	require.NoError(err, "could not create mainnet GDS client")
	s.bff.SetClients(tnClient, mnClient)

	// Direct connect the BFF server to the database
	db, err := db.DirectConnect(s.trtlsock.Conn)
	require.NoError(err, "could not direct connect db to the BFF server")
	s.bff.SetDB(db)

	// Start the BFF server - the goal of the BFF tests is to have the server run for
	// the entire duration of the tests. Implement reset methods to ensure the server
	// state doesn't change between tests.
	go s.bff.Serve()

	// Wait for 500 ms to ensure the BFF starts serving
	time.Sleep(500 * time.Millisecond)

	// Create the BFF client for making requests to the server
	require.NotEmpty(s.bff.GetURL(), "no url to connect to client on")
	s.client, err = api.New(s.bff.GetURL())
	require.NoError(err, "could not initialize BFF client")
}

func (s *bffTestSuite) AfterTest(suiteName, testName string) {
	s.testnet.Reset()
	s.mainnet.Reset()
}

func (s *bffTestSuite) TearDownSuite() {
	require := s.Require()
	require.NoError(s.bff.Shutdown(), "could not shutdown the BFF server after tests")
	s.testnet.Shutdown()
	s.mainnet.Shutdown()
<<<<<<< HEAD

	// Shutdown and cleanup trtl
	s.trtl.Shutdown()
	s.trtlsock.Release()
	os.RemoveAll(s.dbPath)
	s.dbPath = ""
=======
	logger.ResetLogger()
>>>>>>> 4b75a912
}

func TestBFF(t *testing.T) {
	suite.Run(t, new(bffTestSuite))
}

// SetupTrtl starts a Trtl server on a bufconn for testing with the BFF
func (s *bffTestSuite) SetupTrtl() {
	var err error
	require := s.Require()

	// Create a temporary directory for the testing database
	s.dbPath, err = ioutil.TempDir("", "trtldb-*")
	require.NoError(err, "could not create a temporary directory for trtl")

	conf := trtl.MockConfig()
	conf.Database.URL = "leveldb:///" + s.dbPath
	conf, err = conf.Mark()
	require.NoError(err, "could not validate mock config")

	// Start the Trtl server
	s.trtl, err = trtl.New(conf)
	require.NoError(err, "could not start trtl server")

	s.trtlsock = bufconn.New(1024 * 1024)
	go s.trtl.Run(s.trtlsock.Listener)

	// Connect to the running trtl server
	require.NoError(s.trtlsock.Connect(), "could not connect to trtl socket")
}<|MERGE_RESOLUTION|>--- conflicted
+++ resolved
@@ -52,14 +52,12 @@
 	var err error
 	require := s.Require()
 
-<<<<<<< HEAD
-	// Setup a mock trtl server for the tests
-	s.SetupTrtl()
-=======
 	// Discard logging from the application to focus on test logs
 	// NOTE: ConsoleLog MUST be false otherwise this will be overriden
 	logger.Discard()
->>>>>>> 4b75a912
+
+	// Setup a mock trtl server for the tests
+	s.SetupTrtl()
 
 	// This configuration will run the BFF as a fully functional server on an open port
 	// on the system for local loop-back only. It is also in test mode, so a Gin context
@@ -136,16 +134,15 @@
 	require.NoError(s.bff.Shutdown(), "could not shutdown the BFF server after tests")
 	s.testnet.Shutdown()
 	s.mainnet.Shutdown()
-<<<<<<< HEAD
 
 	// Shutdown and cleanup trtl
 	s.trtl.Shutdown()
 	s.trtlsock.Release()
 	os.RemoveAll(s.dbPath)
 	s.dbPath = ""
-=======
+
+	// Cleanup logger
 	logger.ResetLogger()
->>>>>>> 4b75a912
 }
 
 func TestBFF(t *testing.T) {
