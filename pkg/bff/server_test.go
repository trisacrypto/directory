--- conflicted
+++ resolved
@@ -3,11 +3,7 @@
 import (
 	"context"
 	"encoding/json"
-<<<<<<< HEAD
 	"fmt"
-	"io/ioutil"
-=======
->>>>>>> 6f8b1377
 	"os"
 	"testing"
 	"time"
