package bff

import (
	"context"
	"fmt"
	"net/http"
	"strings"
	"time"

	"github.com/gin-gonic/gin"
	"github.com/rs/zerolog/log"
	"github.com/trisacrypto/directory/pkg/bff/api/v1"
	"github.com/trisacrypto/directory/pkg/bff/auth"
	"github.com/trisacrypto/directory/pkg/bff/config"
	members "github.com/trisacrypto/directory/pkg/gds/members/v1alpha1"
	"github.com/trisacrypto/directory/pkg/utils/wire"
	gds "github.com/trisacrypto/trisa/pkg/trisa/gds/api/v1beta1"
	pb "github.com/trisacrypto/trisa/pkg/trisa/gds/models/v1beta1"
	"google.golang.org/grpc/codes"
	"google.golang.org/grpc/status"
	"google.golang.org/protobuf/proto"
)

// GetSummaries makes parallel calls to the members service to get the summary
// information for both testnet and mainnet. If an endpoint returned an error, then a
// nil value is returned from this function for that endpoint instead of an error.
func (s *Server) GetSummaries(ctx context.Context, testnetID, mainnetID string) (testnetSummary, mainnetSummary *members.SummaryReply, testnetErr, mainnetErr error) {
	// Create the RPC which can do both testnet and mainnet calls
	rpc := func(ctx context.Context, client GlobalDirectoryClient, network string) (rep proto.Message, err error) {
		req := &members.SummaryRequest{}
		switch network {
		case config.TestNetKey:
			req.MemberId = testnetID
		case config.MainNetKey:
			req.MemberId = mainnetID
		default:
			return nil, fmt.Errorf("unknown network: %s", network)
		}
		return client.Summary(ctx, req)
	}

	// Perform the parallel requests
	results, errs := s.ParallelGDSRequests(ctx, rpc, false)
	if len(errs) != 2 || len(results) != 2 {
		err := fmt.Errorf("unexpected number of results from parallel requests: %d", len(results))
		return nil, nil, err, err
	}

	// Parse the results
	var ok bool
	if errs[0] != nil {
		testnetErr = errs[0]
	} else if results[0] == nil {
		testnetErr = fmt.Errorf("nil result returned from parallel requests")
	} else if testnetSummary, ok = results[0].(*members.SummaryReply); !ok {
		testnetErr = fmt.Errorf("unexpected summary result type returned from parallel requests: %T", results[0])
	}

	if errs[1] != nil {
		mainnetErr = errs[1]
	} else if results[1] == nil {
		mainnetErr = fmt.Errorf("nil result returned from parallel requests")
	} else if mainnetSummary, ok = results[1].(*members.SummaryReply); !ok {
		mainnetErr = fmt.Errorf("unexpected summary result type returned from parallel requests: %T", results[1])
	}

	return testnetSummary, mainnetSummary, testnetErr, mainnetErr
}

// Overview endpoint is an authenticated endpoint that requires the read:vasp permission.
func (s *Server) Overview(c *gin.Context) {
	var err error

	// Get the bff claims from the context
	var claims *auth.Claims
	if claims, err = auth.GetClaims(c); err != nil {
		log.Error().Err(err).Msg("unable to retrieve bff claims from context")
		c.JSON(http.StatusInternalServerError, api.ErrorResponse(err))
		return
	}

	// Extract the VASP IDs from the claims
	testnetID := claims.VASPs.TestNet
	mainnetID := claims.VASPs.MainNet

	out := api.OverviewReply{
		OrgID:   claims.OrgID,
		TestNet: api.NetworkOverview{},
		MainNet: api.NetworkOverview{},
	}

	// Get the status for both testnet and mainnet
	var testnetStatus, mainnetStatus *gds.ServiceState
	if testnetStatus, mainnetStatus, err = s.GetStatuses(c); err != nil {
		log.Error().Err(err).Msg("unable to retrieve status information")
		c.JSON(http.StatusInternalServerError, api.ErrorResponse(err))
		return
	}

	// Populate the status responses
	if testnetStatus != nil {
		out.TestNet.Status = testnetStatus.Status.String()
	} else {
		out.TestNet.Status = gds.ServiceState_UNKNOWN.String()
	}

	if mainnetStatus != nil {
		out.MainNet.Status = mainnetStatus.Status.String()
	} else {
		out.MainNet.Status = gds.ServiceState_UNKNOWN.String()
	}

	// Get the summaries for both testnet and mainnet
	testnet, mainnet, testnetErr, mainnetErr := s.GetSummaries(c.Request.Context(), testnetID, mainnetID)
	if err != nil {
		log.Error().Err(err).Msg("could not retrieve summary information")
		c.JSON(http.StatusInternalServerError, api.ErrorResponse(err))
		return
	}

	// Populate the summary responses
	if testnetErr != nil {
		out.Error.TestNet = testnetErr.Error()
	} else if testnet != nil {
		out.TestNet.Vasps = int(testnet.Vasps)
		out.TestNet.CertificatesIssued = int(testnet.CertificatesIssued)
		out.TestNet.NewMembers = int(testnet.NewMembers)

		if testnetID != "" {
			// Check if we received the VASP details from the testnet
			if testnet.MemberInfo == nil {
				log.Error().Msg("expected VASP details from testnet Summary RPC")
				c.JSON(http.StatusInternalServerError, api.ErrorResponse(fmt.Errorf("could not retrieve testnet VASP details")))
				return
			}

			out.TestNet.MemberDetails = api.MemberDetails{
				ID:          testnet.MemberInfo.Id,
				Status:      testnet.MemberInfo.Status.String(),
				CountryCode: testnet.MemberInfo.Country,
			}
		}
	}

	if mainnetErr != nil {
		out.Error.MainNet = mainnetErr.Error()
	} else if mainnet != nil {
		out.MainNet.Vasps = int(mainnet.Vasps)
		out.MainNet.CertificatesIssued = int(mainnet.CertificatesIssued)
		out.MainNet.NewMembers = int(mainnet.NewMembers)

		if mainnetID != "" {
			// Check if we received the VASP details from the mainnet
			if mainnet.MemberInfo == nil {
				log.Error().Msg("expected VASP details from mainnet Summary RPC")
				c.JSON(http.StatusInternalServerError, api.ErrorResponse(fmt.Errorf("could not retrieve mainnet VASP details")))
				return
			}

			out.MainNet.MemberDetails = api.MemberDetails{
				ID:          mainnet.MemberInfo.Id,
				Status:      mainnet.MemberInfo.Status.String(),
				CountryCode: mainnet.MemberInfo.Country,
			}
		} else {
			out.MainNet.MemberDetails = api.MemberDetails{
				Status: pb.VerificationState_NO_VERIFICATION.String(),
			}
		}
	}

	c.JSON(http.StatusOK, out)
}

// MemberDetails endpoint is an authenticated endpoint that requires the read:vasp
// permission and returns details about a VASP member.
func (s *Server) MemberDetails(c *gin.Context) {
	// Bind the parameters associated with the MemberDetails request
	params := &api.MemberDetailsParams{}
	if err := c.ShouldBindQuery(params); err != nil {
		log.Warn().Err(err).Msg("could not bind request with query params")
		c.JSON(http.StatusBadRequest, api.ErrorResponse(err))
		return
	}

	// Check that the required parameters are present
	if params.ID == "" || params.Directory == "" {
		c.JSON(http.StatusBadRequest, api.ErrorResponse("must provide vaspID and registered_directory in query parameters"))
		return
	}

	// Validate the registered directory
	params.Directory = strings.ToLower(params.Directory)
<<<<<<< HEAD
	if params.Directory != config.TrisaTest && params.Directory != config.VaspDirectory {
=======
	if !validRegisteredDirectory(params.Directory) {
>>>>>>> 6f8b1377
		c.JSON(http.StatusBadRequest, api.ErrorResponse("unknown registered directory"))
		return
	}

	// Do the members request
	log.Debug().Str("registered_directory", params.Directory).Msg("issuing members detail request")
	req := &members.DetailsRequest{
		MemberId: params.ID,
	}
	ctx, cancel := context.WithTimeout(c.Request.Context(), 25*time.Second)
	defer cancel()

	var (
		err error
		rep *members.MemberDetails
	)

<<<<<<< HEAD
	switch params.Directory {
	case config.TrisaTest:
		rep, err = s.testnetGDS.Details(ctx, req)
	case config.VaspDirectory:
=======
	switch registeredDirectoryType(params.Directory) {
	case testnet:
		rep, err = s.testnetGDS.Details(ctx, req)
	case mainnet:
>>>>>>> 6f8b1377
		rep, err = s.mainnetGDS.Details(ctx, req)
	default:
		log.Error().Str("registered_directory", params.Directory).Msg("unknown directory")
		c.JSON(http.StatusInternalServerError, api.ErrorResponse("could not retrieve member details"))
		return
	}

	// Handle errors from the members endpoint
	if err != nil {
		serr, _ := status.FromError(err)
		switch serr.Code() {
		case codes.NotFound:
			c.JSON(http.StatusNotFound, api.ErrorResponse(serr.Message()))
		default:
			log.Error().Err(err).Str("code", serr.Code().String()).Str("registered_directory", params.Directory).Msg("could not retrieve member details")
			c.JSON(http.StatusInternalServerError, api.ErrorResponse(serr.Message()))
		}
		return
	}

	// Create the member details response
	out := api.MemberDetailsReply{
		Summary: rep.MemberSummary,
	}

	// Marshal the legal person details
	if rep.LegalPerson == nil {
		log.Error().Msg("did not receive legal person details from members detail RPC")
		c.JSON(http.StatusInternalServerError, api.ErrorResponse("could not retrieve member details"))
		return
	}

	if out.LegalPerson, err = wire.Rewire(rep.LegalPerson); err != nil {
		log.Error().Err(err).Msg("could not serialize legal person details")
		c.JSON(http.StatusInternalServerError, api.ErrorResponse(err))
		return
	}

	// Marshal the Trixo form details
	if rep.Trixo == nil {
		log.Error().Msg("did not receive trixo form details from members detail RPC")
		c.JSON(http.StatusInternalServerError, api.ErrorResponse("could not retrieve member details"))
		return
	}

	if out.Trixo, err = wire.Rewire(rep.Trixo); err != nil {
		log.Error().Err(err).Msg("could not serialize trixo form details")
		c.JSON(http.StatusInternalServerError, api.ErrorResponse(err))
		return
	}

	c.JSON(http.StatusOK, out)
}<|MERGE_RESOLUTION|>--- conflicted
+++ resolved
@@ -29,9 +29,9 @@
 	rpc := func(ctx context.Context, client GlobalDirectoryClient, network string) (rep proto.Message, err error) {
 		req := &members.SummaryRequest{}
 		switch network {
-		case config.TestNetKey:
+		case config.TestNet:
 			req.MemberId = testnetID
-		case config.MainNetKey:
+		case config.MainNet:
 			req.MemberId = mainnetID
 		default:
 			return nil, fmt.Errorf("unknown network: %s", network)
@@ -191,11 +191,7 @@
 
 	// Validate the registered directory
 	params.Directory = strings.ToLower(params.Directory)
-<<<<<<< HEAD
-	if params.Directory != config.TrisaTest && params.Directory != config.VaspDirectory {
-=======
 	if !validRegisteredDirectory(params.Directory) {
->>>>>>> 6f8b1377
 		c.JSON(http.StatusBadRequest, api.ErrorResponse("unknown registered directory"))
 		return
 	}
@@ -213,17 +209,10 @@
 		rep *members.MemberDetails
 	)
 
-<<<<<<< HEAD
-	switch params.Directory {
-	case config.TrisaTest:
+	switch registeredDirectoryType(params.Directory) {
+	case config.TestNet:
 		rep, err = s.testnetGDS.Details(ctx, req)
-	case config.VaspDirectory:
-=======
-	switch registeredDirectoryType(params.Directory) {
-	case testnet:
-		rep, err = s.testnetGDS.Details(ctx, req)
-	case mainnet:
->>>>>>> 6f8b1377
+	case config.MainNet:
 		rep, err = s.mainnetGDS.Details(ctx, req)
 	default:
 		log.Error().Str("registered_directory", params.Directory).Msg("unknown directory")
