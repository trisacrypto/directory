--- conflicted
+++ resolved
@@ -15,37 +15,6 @@
 	"google.golang.org/protobuf/proto"
 )
 
-<<<<<<< HEAD
-// ConnectMembers creates a gRPC client to the TRISA Members Service specified in the
-// configuration. This method is used to connect to both the TestNet and the MainNet and
-// to connect to mock GDS services in testing using buffconn.
-func ConnectMembers(conf config.DirectoryConfig, opts ...grpc.DialOption) (_ members.TRISAMembersClient, err error) {
-	if len(opts) == 0 {
-		// If no options are provided then default to insecure
-		opts = make([]grpc.DialOption, 0)
-		opts = append(opts, grpc.WithTransportCredentials(insecure.NewCredentials()))
-	}
-
-	// Create the Dial options with required credentials
-	if conf.Insecure {
-		opts = append(opts, grpc.WithTransportCredentials(insecure.NewCredentials()))
-	} else {
-		opts = append(opts, grpc.WithTransportCredentials(credentials.NewTLS(&tls.Config{})))
-	}
-
-	ctx, cancel := context.WithTimeout(context.Background(), conf.Timeout)
-	defer cancel()
-
-	// Connect the directory client (non-blocking)
-	var cc *grpc.ClientConn
-	if cc, err = grpc.DialContext(ctx, conf.Endpoint, opts...); err != nil {
-		return nil, err
-	}
-	return members.NewTRISAMembersClient(cc), nil
-}
-
-=======
->>>>>>> 47f180a1
 // GetSummaries makes parallel calls to the members service to get the summary
 // information for both testnet and mainnet. If an endpoint returned an error, then a
 // nil value is returned from this function for that endpoint instead of an error.
