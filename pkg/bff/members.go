--- conflicted
+++ resolved
@@ -166,13 +166,6 @@
 				FirstListed: mainnet.MemberInfo.FirstListed,
 				VerifiedOn:  mainnet.MemberInfo.VerifiedOn,
 				LastUpdated: mainnet.MemberInfo.LastUpdated,
-<<<<<<< HEAD
-			}
-		} else {
-			out.MainNet.MemberDetails = api.MemberDetails{
-				Status: pb.VerificationState_NO_VERIFICATION.String(),
-=======
->>>>>>> 5f951758
 			}
 		}
 	}
