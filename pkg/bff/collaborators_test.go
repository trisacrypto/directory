package bff_test

import (
	"context"
	"fmt"
	"net/http"
	"time"

	"github.com/trisacrypto/directory/pkg/bff"
	"github.com/trisacrypto/directory/pkg/bff/api/v1"
	"github.com/trisacrypto/directory/pkg/bff/auth"
	"github.com/trisacrypto/directory/pkg/bff/auth/authtest"
	"github.com/trisacrypto/directory/pkg/bff/models/v1"
	"github.com/trisacrypto/directory/pkg/utils/emails/mock"
	"google.golang.org/protobuf/proto"
)

func (s *bffTestSuite) TestAddCollaborator() {
	require := s.Require()
	defer s.ResetDB()
	defer mock.PurgeEmails()

	// Create initial claims fixture
	claims := &authtest.Claims{
		Email:       "leopold.wentzel@gmail.com",
		Permissions: []string{"read:nothing"},
	}

	// Endpoint must be authenticated
	require.NoError(s.SetClientCSRFProtection(), "could not set csrf protection on client")
	_, err := s.client.AddCollaborator(context.TODO(), &models.Collaborator{})
	s.requireError(err, http.StatusUnauthorized, "this endpoint requires authentication", "expected error when user is not authenticated")

	// Endpoint requires the update:collaborator permission
	require.NoError(s.SetClientCredentials(claims), "could not create token with incorrect permissions")
	_, err = s.client.AddCollaborator(context.TODO(), &models.Collaborator{})
	s.requireError(err, http.StatusUnauthorized, "user does not have permission to perform this operation", "expected error when user is not authorized")

	// Claims must have an organization ID
	claims.Permissions = []string{"update:collaborators"}
	require.NoError(s.SetClientCredentials(claims), "could not create token with valid credentials")
	_, err = s.client.AddCollaborator(context.TODO(), &models.Collaborator{})
	s.requireError(err, http.StatusUnauthorized, "missing claims info, try logging out and logging back in", "expected error when user claims does not have an orgid")

	// Create valid claims but no record in the database - should not panic but should
	// return an error
	claims.OrgID = "2295c698-afdc-4aaf-9443-85a4515217e3"
	require.NoError(s.SetClientCredentials(claims), "could not create token with valid credentials")
	_, err = s.client.AddCollaborator(context.TODO(), &models.Collaborator{})
	s.requireError(err, http.StatusUnauthorized, "no organization found, try logging out and logging back in", "expected error when user claims are valid but the organization is not in the database")

	// Create an organization in the database without any collaborators
	org := &models.Organization{}
	_, err = s.DB().CreateOrganization(org)
	require.NoError(err, "could not create organization in the database")

	// Create valid credentials with the organization ID
	claims.OrgID = org.Id
	require.NoError(s.SetClientCredentials(claims), "could not create token with valid credentials")

	// Should return an error if the collaborator email is missing from the request
	_, err = s.client.AddCollaborator(context.TODO(), &models.Collaborator{})
	s.requireError(err, http.StatusBadRequest, "collaborator record is invalid", "expected error when collaborator email is missing")

	// Successfully adding a collaborator to the organization
	request := &models.Collaborator{
		Email: "alice@example.com",
	}
	collab, err := s.client.AddCollaborator(context.TODO(), request)
	require.NoError(err, "could not add collaborator to organization")
	require.Equal(request.Email, collab.Email, "expected collaborator email to match request email")
	require.NotEmpty(collab.CreatedAt, "expected collaborator to have a created at timestamp")
	require.False(collab.Verified, "expected collaborator to not be verified")
	require.NotEmpty(collab.ExpiresAt, "expected collaborator to have an expires at timestamp")

	// Collaborator should be in the database
	org, err = s.DB().RetrieveOrganization(org.UUID())
	require.NoError(err, "could not retrieve organization from the database")
	require.Len(org.Collaborators, 1, "expected one collaborator in the organization")
	collab, ok := org.Collaborators[request.Key()]
	require.True(ok, "expected collaborator to be in the organization")
	require.Equal(request.Email, collab.Email, "expected collaborator email to match")
	require.NotEmpty(collab.CreatedAt, "expected collaborator to have a created at timestamp")
	require.False(collab.Verified, "expected collaborator to not be verified")

	// Email should be sent to the collaborator
	require.Len(mock.Emails, 1, "expected one email to be sent")

	// Should return an error if the collaborator already exists
	_, err = s.client.AddCollaborator(context.TODO(), request)
<<<<<<< HEAD
	s.requireError(err, http.StatusConflict, "collaborator already exists in organization", "expected error when collaborator already exists")
=======
	s.requireError(err, http.StatusConflict, "collaborator already exists", "expected error when collaborator already exists")

	// Test that number of collaborators on an organization is limited
	err = s.client.DeleteCollaborator(context.TODO(), collab.Id)
	require.NoError(err, "could not delete collaborator from organization")
	for i := 0; i < bff.MaxCollaborators; i++ {
		request.Email = fmt.Sprintf("alice%d@example.com", i)
		_, err = s.client.AddCollaborator(context.TODO(), request)
		require.NoError(err, "could not add collaborator to organization")
	}
	_, err = s.client.AddCollaborator(context.TODO(), request)
	s.requireError(err, http.StatusForbidden, "maximum number of collaborators reached", "expected error when maximum number of collaborators is reached")
>>>>>>> 82b78bad
}

func (s *bffTestSuite) TestListCollaborators() {
	require := s.Require()
	defer s.ResetDB()

	// Create initial claims fixture
	claims := &authtest.Claims{
		Email:       "leopold.wentzel@gmail.com",
		Permissions: []string{"read:nothing"},
	}

	// Endpoint must be authenticated
	require.NoError(s.SetClientCSRFProtection(), "could not set csrf protection on client")
	_, err := s.client.ListCollaborators(context.TODO())
	s.requireError(err, http.StatusUnauthorized, "this endpoint requires authentication", "expected error when user is not authenticated")

	// Endpoint requires the read:collaborators permission
	require.NoError(s.SetClientCredentials(claims), "could not create token with incorrect permissions")
	_, err = s.client.ListCollaborators(context.TODO())
	s.requireError(err, http.StatusUnauthorized, "user does not have permission to perform this operation", "expected error when user is not authorized")

	// Claims must have an organization ID
	claims.Permissions = []string{"read:collaborators"}
	require.NoError(s.SetClientCredentials(claims), "could not create token with valid credentials")
	_, err = s.client.ListCollaborators(context.TODO())
	s.requireError(err, http.StatusUnauthorized, "missing claims info, try logging out and logging back in", "expected error when user claims does not have an orgid")

	// Create valid claims but no record in the database - should not panic but should
	// return an error
	claims.OrgID = "2295c698-afdc-4aaf-9443-85a4515217e3"
	require.NoError(s.SetClientCredentials(claims), "could not create token with valid credentials")
	_, err = s.client.ListCollaborators(context.TODO())
	s.requireError(err, http.StatusUnauthorized, "no organization found, try logging out and logging back in", "expected error when user claims are valid but the organization is not in the database")

	// Create an organization in the database without any collaborators
	org := &models.Organization{}
	_, err = s.DB().CreateOrganization(org)
	require.NoError(err, "could not create organization in the database")

	// Create valid credentials with the organization ID
	claims.OrgID = org.Id
	require.NoError(s.SetClientCredentials(claims), "could not create token with valid credentials")

	// Should return an empty list if there are no collaborators in the organization
	collabs, err := s.client.ListCollaborators(context.TODO())
	require.NoError(err, "could not list collaborators")
	require.Len(collabs.Collaborators, 0, "expected empty collaborators list to be returned")

	// Add a new collaborator to the organization
	leopold := &models.Collaborator{
		Email:    "leopold.wentzel@gmail.com",
		UserId:   authtest.UserID,
		Verified: true,
	}
	leopoldRoles := []string{authtest.UserRole}
	org.Collaborators = make(map[string]*models.Collaborator)
	org.Collaborators[leopold.Key()] = leopold
	require.NoError(s.DB().UpdateOrganization(org), "could not update organization in the database")

	// Should return a list with one collaborator in it
	collabs, err = s.client.ListCollaborators(context.TODO())
	require.NoError(err, "could not list collaborators")
	require.Len(collabs.Collaborators, 1, "expected one collaborator in the list")
	require.Equal(leopold.Email, collabs.Collaborators[0].Email, "expected collaborator email to match")
	require.Equal(leopoldRoles, collabs.Collaborators[0].Roles, "expected collaborator roles to match")

	// Collaborator should be updated in the database
	org, err = s.DB().RetrieveOrganization(org.UUID())
	require.NoError(err, "could not retrieve organization from the database")
	require.Len(org.Collaborators, 1, "expected one collaborator in the organization")
	collab, ok := org.Collaborators[leopold.Key()]
	require.True(ok, "expected collaborator to be in the organization")
	require.Equal(leopold.Email, collab.Email, "expected collaborator email in database to match")
	require.Equal(leopoldRoles, collab.Roles, "expected collaborator roles in database to match")

	// Add some more collaborators to the organization
	org, err = s.DB().RetrieveOrganization(org.UUID())
	require.NoError(err, "could not retrieve organization from the database")
	bob := &models.Collaborator{
		Email: "bob@example.com",
	}
	org.Collaborators[bob.Key()] = bob

	charlie := &models.Collaborator{
		Email: "charlie@example.com",
	}
	org.Collaborators[charlie.Key()] = charlie

	yogg := &models.Collaborator{
		Email: "yogg-sothoth@hpl.org",
	}
	org.Collaborators[yogg.Key()] = yogg
	require.NoError(s.DB().UpdateOrganization(org), "could not update organization in the database")

	// Should return a list with collaborators ordered by email address
	collabs, err = s.client.ListCollaborators(context.TODO())
	require.NoError(err, "could not list collaborators")
	require.True(proto.Equal(bob, collabs.Collaborators[0]), "expected bob to be first in the list")
	require.True(proto.Equal(charlie, collabs.Collaborators[1]), "expected charlie to be second in the list")
	require.Equal(leopold.Email, collabs.Collaborators[2].Email, "expected leopold to be third in the list")
	require.Equal(authtest.Name, collabs.Collaborators[2].Name, "expected leopold name to be set")
	require.Equal(leopoldRoles, collabs.Collaborators[2].Roles, "expected leopold roles to be set")
	require.True(proto.Equal(yogg, collabs.Collaborators[3]), "expected yogg to be fourth in the list")
}

func (s *bffTestSuite) TestUpdateCollaboratorRoles() {
	require := s.Require()
	defer s.ResetDB()

	// Create initial claims fixture
	claims := &authtest.Claims{
		Email:       "leopold.wentzel@gmail.com",
		Permissions: []string{"read:nothing"},
	}

	// Endpoint must be authenticated
	require.NoError(s.SetClientCSRFProtection(), "could not set csrf protection on client")
	_, err := s.client.UpdateCollaboratorRoles(context.TODO(), "invalid", &api.UpdateRolesParams{})
	s.requireError(err, http.StatusUnauthorized, "this endpoint requires authentication", "expected error when user is not authenticated")

	// Endpoint requires the update:collaborator permission
	require.NoError(s.SetClientCredentials(claims), "could not create token with incorrect permissions")
	_, err = s.client.UpdateCollaboratorRoles(context.TODO(), "invalid", &api.UpdateRolesParams{})
	s.requireError(err, http.StatusUnauthorized, "user does not have permission to perform this operation", "expected error when user is not authorized")

	// Claims must have an organization ID
	claims.Permissions = []string{"update:collaborators"}
	require.NoError(s.SetClientCredentials(claims), "could not create token with valid credentials")
	_, err = s.client.UpdateCollaboratorRoles(context.TODO(), "invalid", &api.UpdateRolesParams{})
	s.requireError(err, http.StatusUnauthorized, "missing claims info, try logging out and logging back in", "expected error when user claims does not have an orgid")

	// Create valid claims but no record in the database - should not panic but should
	// return an error
	claims.OrgID = "2295c698-afdc-4aaf-9443-85a4515217e3"
	require.NoError(s.SetClientCredentials(claims), "could not create token with valid credentials")
	_, err = s.client.UpdateCollaboratorRoles(context.TODO(), "invalid", &api.UpdateRolesParams{})
	s.requireError(err, http.StatusUnauthorized, "no organization found, try logging out and logging back in", "expected error when user claims are valid but the organization is not in the database")

	// Create an organization in the database without any collaborators
	org := &models.Organization{}
	_, err = s.DB().CreateOrganization(org)
	require.NoError(err, "could not create organization in the database")

	// Create valid credentials with the organization ID
	claims.OrgID = org.Id
	require.NoError(s.SetClientCredentials(claims), "could not create token with valid credentials")

	// Should return an error if the collaborator does not exist
	_, err = s.client.UpdateCollaboratorRoles(context.TODO(), "invalid", &api.UpdateRolesParams{})
	s.requireError(err, http.StatusNotFound, "collaborator does not exist", "expected error when collaborator does not exist")

	// Add a new collaborator to the organization
	request := &models.Collaborator{
		Email: "alice@example.com",
	}
	collab, err := s.client.AddCollaborator(context.TODO(), request)
	require.NoError(err, "could not add collaborator to organization")

	// Should return an error if the collaborator is not verified
	params := &api.UpdateRolesParams{
		Roles: []string{"notarole"},
	}
	_, err = s.client.UpdateCollaboratorRoles(context.TODO(), collab.Id, params)
	s.requireError(err, http.StatusBadRequest, "cannot update roles for unverified collaborator", "expected error when collaborator is not verified")

	// Create a verified collaborator in the database
	collab.Verified = true
	collab.UserId = authtest.UserID
	org, err = s.DB().RetrieveOrganization(org.UUID())
	require.NoError(err, "could not retrieve organization from the database")
	org.Collaborators[collab.Key()] = collab
	require.NoError(s.DB().UpdateOrganization(org), "could not update organization in the database")

	// Should return an error if there is an invalid role
	_, err = s.client.UpdateCollaboratorRoles(context.TODO(), collab.Id, params)
	s.requireError(err, http.StatusBadRequest, bff.ErrInvalidUserRole.Error(), "expected error when role is invalid")

	// Successfully updating the roles of a collaborator
	params.Roles = []string{"Organization Collaborator", "Organization Leader"}
	modified, err := s.client.UpdateCollaboratorRoles(context.TODO(), collab.Id, params)
	require.NoError(err, "could not update collaborator roles")
	require.Equal(collab.Id, modified.Id, "expected collaborator ID to match")

	// Updated collaborator should be in the database
	org, err = s.DB().RetrieveOrganization(org.UUID())
	require.NoError(err, "could not retrieve organization from the database")
	require.Len(org.Collaborators, 1, "expected one collaborator in the organization")
	_, ok := org.Collaborators[collab.Key()]
	require.True(ok, "expected collaborator to be in the organization")

	// TODO: It's difficult to verify correctness without more deeply mocking the Auth0
	// role management.
}

func (s *bffTestSuite) TestDeleteCollaborator() {
	require := s.Require()
	defer s.ResetDB()

	// Create initial claims fixture
	claims := &authtest.Claims{
		Email:       "leopold.wentzel@gmail.com",
		Permissions: []string{"read:nothing"},
	}

	// Endpoint must be authenticated
	require.NoError(s.SetClientCSRFProtection(), "could not set csrf protection on client")
	err := s.client.DeleteCollaborator(context.TODO(), "invalid")
	s.requireError(err, http.StatusUnauthorized, "this endpoint requires authentication", "expected error when user is not authenticated")

	// Endpoint requires the update:collaborators permission
	require.NoError(s.SetClientCredentials(claims), "could not create token with incorrect permissions")
	err = s.client.DeleteCollaborator(context.TODO(), "invalid")
	s.requireError(err, http.StatusUnauthorized, "user does not have permission to perform this operation", "expected error when user is not authorized")

	// Claims must have an organization ID
	claims.Permissions = []string{"update:collaborators"}
	require.NoError(s.SetClientCredentials(claims), "could not create token with valid credentials")
	err = s.client.DeleteCollaborator(context.TODO(), "invalid")
	s.requireError(err, http.StatusUnauthorized, "missing claims info, try logging out and logging back in", "expected error when user claims does not have an orgid")

	// Create valid claims but no record in the database - should not panic but should
	// return an error
	claims.OrgID = "2295c698-afdc-4aaf-9443-85a4515217e3"
	require.NoError(s.SetClientCredentials(claims), "could not create token with valid credentials")
	err = s.client.DeleteCollaborator(context.TODO(), "invalid")
	s.requireError(err, http.StatusUnauthorized, "no organization found, try logging out and logging back in", "expected error when user claims are valid but the organization is not in the database")

	// Create an organization in the database without any collaborators
	org := &models.Organization{}
	_, err = s.DB().CreateOrganization(org)
	require.NoError(err, "could not create organization in the database")

	// Create valid credentials with the organization ID
	claims.OrgID = org.Id
	require.NoError(s.SetClientCredentials(claims), "could not create token with valid credentials")

	// Should return an error if the collaborator does not exist
	err = s.client.DeleteCollaborator(context.TODO(), "c160f8cc69a4f0bf2b0362752353d060")
	s.requireError(err, http.StatusNotFound, "collaborator not found", "expected an error when collaborator does not exist")

	// Add a new collaborator to the organization
	collab := &models.Collaborator{
		Email: "alice@example.com",
	}
	collab, err = s.client.AddCollaborator(context.TODO(), collab)
	require.NoError(err, "could not add collaborator to organization")

	// If the collaborator is not verified, then the record is just deleted from the
	// organization
	require.NoError(s.client.DeleteCollaborator(context.TODO(), collab.Id))
	org, err = s.DB().RetrieveOrganization(org.UUID())
	require.NoError(err, "could not retrieve organization from the database")
	require.Len(org.Collaborators, 0, "expected no collaborators in the organization")

	// Add the collaborator again
	collab, err = s.client.AddCollaborator(context.TODO(), collab)
	require.NoError(err, "could not add collaborator to organization")

	// Configure a verified collaborator in the database
	collab.Verified = true
	collab.UserId = authtest.UserID
	org, err = s.DB().RetrieveOrganization(org.UUID())
	require.NoError(err, "could not retrieve organization from the database")
	org.Collaborators[collab.Key()] = collab
	require.NoError(s.DB().UpdateOrganization(org), "could not update organization in the database")

	// Make sure the user has some app metadata
	userMeta := &auth.AppMetadata{
		OrgID: org.Id,
		VASPs: auth.VASPs{
			MainNet: "1bcacaf5-4b43-4e14-b70c-a47107d3a56c",
			TestNet: "87d92fd1-53cf-47d8-85b1-048e8a38ced9",
		},
	}
	appdata, err := userMeta.Dump()
	require.NoError(err, "could not dump app metadata")
	s.auth.SetUserAppMetadata(appdata)

	// If a verified collaborator is deleted, then the record should still be deleted
	// from the organization
	require.NoError(s.client.DeleteCollaborator(context.TODO(), collab.Id))
	org, err = s.DB().RetrieveOrganization(org.UUID())
	require.NoError(err, "could not retrieve organization from the database")
	require.Len(org.Collaborators, 0, "expected no collaborators in the organization")

	// The org in the user's app metadata should be cleared
	userMeta = &auth.AppMetadata{}
	require.NoError(userMeta.Load(s.auth.GetUserAppMetadata()))
	require.Empty(userMeta.OrgID, "expected orgid in app metadata to be empty")
	require.Empty(userMeta.VASPs.MainNet, "expected mainnet VASP in app metadata to be empty")
	require.Empty(userMeta.VASPs.TestNet, "expected testnet VASP in app metadata to be empty")
}

func (s *bffTestSuite) TestInsortCollaborator() {
	require := s.Require()

	// Should handle nil values without panicking
	require.Nil(bff.InsortCollaborator(nil, nil, nil))
	require.Nil(bff.InsortCollaborator([]*models.Collaborator{}, nil, nil))
	require.Nil(bff.InsortCollaborator([]*models.Collaborator{}, &models.Collaborator{}, nil))

	// Create some collaborators
	alice := &models.Collaborator{
		Email:     "alice@example.com",
		CreatedAt: time.Date(2019, 1, 3, 0, 0, 0, 0, time.UTC).Format(time.RFC3339Nano),
	}
	bob := &models.Collaborator{
		Email:     "bob@example.com",
		CreatedAt: time.Date(2019, 1, 2, 0, 0, 0, 0, time.UTC).Format(time.RFC3339Nano),
	}
	charlie := &models.Collaborator{
		Email:     "charlie@example.com",
		CreatedAt: time.Date(2019, 1, 1, 0, 0, 0, 0, time.UTC).Format(time.RFC3339Nano),
	}

	// Test ordering by email
	f := func(a, b *models.Collaborator) bool {
		return a.Email < b.Email
	}

	// Insort some collaborators into a slice
	collabs := bff.InsortCollaborator([]*models.Collaborator{}, charlie, f)
	require.Len(collabs, 1, "expected one collaborator in the slice")
	require.Equal(charlie.Email, collabs[0].Email, "wrong collaborator in the slice")

	collabs = bff.InsortCollaborator(collabs, alice, f)
	require.Len(collabs, 2, "expected two collaborators in the slice")
	require.Equal(alice.Email, collabs[0].Email, "collaborator not in the correct position")
	require.Equal(charlie.Email, collabs[1].Email, "collaborator not in the correct position")

	collabs = bff.InsortCollaborator(collabs, bob, f)
	require.Len(collabs, 3, "expected three collaborators in the slice")
	require.Equal(alice.Email, collabs[0].Email, "collaborator not in the correct position")
	require.Equal(bob.Email, collabs[1].Email, "collaborator not in the correct position")
	require.Equal(charlie.Email, collabs[2].Email, "collaborator not in the correct position")

	// Test ordering by timestamp
	f = func(a, b *models.Collaborator) bool {
		return a.CreatedAt < b.CreatedAt
	}

	// Insort some collaborators into a slice
	collabs = bff.InsortCollaborator([]*models.Collaborator{}, charlie, f)
	require.Len(collabs, 1, "expected one collaborator in the slice")
	require.Equal(charlie.CreatedAt, collabs[0].CreatedAt, "wrong collaborator in the slice")

	collabs = bff.InsortCollaborator(collabs, alice, f)
	require.Len(collabs, 2, "expected two collaborators in the slice")
	require.Equal(charlie.CreatedAt, collabs[0].CreatedAt, "collaborator not in the correct position")
	require.Equal(alice.CreatedAt, collabs[1].CreatedAt, "collaborator not in the correct position")

	collabs = bff.InsortCollaborator(collabs, bob, f)
	require.Len(collabs, 3, "expected three collaborators in the slice")
	require.Equal(charlie.CreatedAt, collabs[0].CreatedAt, "collaborator not in the correct position")
	require.Equal(bob.CreatedAt, collabs[1].CreatedAt, "collaborator not in the correct position")
	require.Equal(alice.CreatedAt, collabs[2].CreatedAt, "collaborator not in the correct position")
}<|MERGE_RESOLUTION|>--- conflicted
+++ resolved
@@ -88,22 +88,18 @@
 
 	// Should return an error if the collaborator already exists
 	_, err = s.client.AddCollaborator(context.TODO(), request)
-<<<<<<< HEAD
 	s.requireError(err, http.StatusConflict, "collaborator already exists in organization", "expected error when collaborator already exists")
-=======
-	s.requireError(err, http.StatusConflict, "collaborator already exists", "expected error when collaborator already exists")
 
 	// Test that number of collaborators on an organization is limited
 	err = s.client.DeleteCollaborator(context.TODO(), collab.Id)
 	require.NoError(err, "could not delete collaborator from organization")
-	for i := 0; i < bff.MaxCollaborators; i++ {
+	for i := 0; i < models.MaxCollaborators; i++ {
 		request.Email = fmt.Sprintf("alice%d@example.com", i)
 		_, err = s.client.AddCollaborator(context.TODO(), request)
 		require.NoError(err, "could not add collaborator to organization")
 	}
 	_, err = s.client.AddCollaborator(context.TODO(), request)
 	s.requireError(err, http.StatusForbidden, "maximum number of collaborators reached", "expected error when maximum number of collaborators is reached")
->>>>>>> 82b78bad
 }
 
 func (s *bffTestSuite) TestListCollaborators() {
