--- conflicted
+++ resolved
@@ -47,11 +47,7 @@
 	CommonName string `url:"common_name,omitempty" form:"common_name"`
 }
 
-<<<<<<< HEAD
-// LookupReply can return 1..2 results either one result found from one directory
-=======
 // LookupReply can return 1-2 results either one result found from one directory
->>>>>>> 015db7be
 // service or results found from both TestNet and MainNet. If no results are found, the
 // Lookup endpoint returns a 404 error (not found). The result is the simplest case,
 // just a JSON serialization of the protocol buffers returned from GDS to help long term
