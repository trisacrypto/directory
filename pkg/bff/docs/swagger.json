{
    "swagger": "2.0",
    "info": {
        "description": "BFF server which supports the GDS user frontend",
        "title": "BFF API",
        "contact": {},
        "version": "1.0"
    },
    "basePath": "/v1",
    "paths": {
        "/announcements": {
            "get": {
                "description": "Get the most recent network announcements",
                "produces": [
                    "application/json"
                ],
                "tags": [
                    "announcements"
                ],
                "summary": "Get announcements [read:announcements]",
                "responses": {
                    "200": {
                        "description": "OK",
                        "schema": {
                            "$ref": "#/definitions/api.AnnouncementsReply"
                        }
                    },
                    "401": {
                        "description": "Unauthorized",
                        "schema": {
                            "$ref": "#/definitions/api.Reply"
                        }
                    },
                    "500": {
                        "description": "Internal Server Error",
                        "schema": {
                            "$ref": "#/definitions/api.Reply"
                        }
                    }
                }
            },
            "post": {
                "description": "Post a new announcement to the network",
                "consumes": [
                    "application/json"
                ],
                "produces": [
                    "application/json"
                ],
                "tags": [
                    "announcements"
                ],
                "summary": "Post an announcement [create:announcements]",
                "parameters": [
                    {
                        "description": "Announcement to post",
                        "name": "announcement",
                        "in": "body",
                        "required": true,
                        "schema": {
                            "$ref": "#/definitions/models.Announcement"
                        }
                    }
                ],
                "responses": {
                    "204": {
                        "description": "No Content"
                    },
                    "400": {
                        "description": "Post date and author are required",
                        "schema": {
                            "$ref": "#/definitions/api.Reply"
                        }
                    },
                    "401": {
                        "description": "Unauthorized",
                        "schema": {
                            "$ref": "#/definitions/api.Reply"
                        }
                    },
                    "500": {
                        "description": "Internal Server Error",
                        "schema": {
                            "$ref": "#/definitions/api.Reply"
                        }
                    }
                }
            }
        },
        "/attention": {
            "get": {
                "description": "Get attention alerts for the user regarding their organization's VASP registration status.",
                "produces": [
                    "application/json"
                ],
                "tags": [
                    "registration"
                ],
                "summary": "Get attention alerts for the user [read:vasp]",
                "responses": {
                    "200": {
                        "description": "OK",
                        "schema": {
                            "$ref": "#/definitions/api.AttentionReply"
                        }
                    },
                    "204": {
                        "description": "No attention messages"
                    },
                    "401": {
                        "description": "Unauthorized",
                        "schema": {
                            "$ref": "#/definitions/api.Reply"
                        }
                    },
                    "500": {
                        "description": "Internal Server Error",
                        "schema": {
                            "$ref": "#/definitions/api.Reply"
                        }
                    }
                }
            }
        },
        "/certificates": {
            "get": {
                "description": "Returns the certificates associated with the user's organization.",
                "produces": [
                    "application/json"
                ],
                "tags": [
                    "certificates"
                ],
                "summary": "List certificates for the user [read:vasp]",
                "responses": {
                    "200": {
                        "description": "OK",
                        "schema": {
                            "$ref": "#/definitions/api.CertificatesReply"
                        }
                    },
                    "401": {
                        "description": "Unauthorized",
                        "schema": {
                            "$ref": "#/definitions/api.Reply"
                        }
                    },
                    "500": {
                        "description": "Internal Server Error",
                        "schema": {
                            "$ref": "#/definitions/api.Reply"
                        }
                    }
                }
            }
        },
        "/collaborators": {
            "get": {
                "description": "Returns all collaborators on the user's organization sorted by email address.",
                "produces": [
                    "application/json"
                ],
                "tags": [
                    "collaborators"
                ],
                "summary": "List collaborators [read:collaborators]",
                "responses": {
                    "200": {
                        "description": "OK",
                        "schema": {
                            "$ref": "#/definitions/api.ListCollaboratorsReply"
                        }
                    },
                    "401": {
                        "description": "Unauthorized",
                        "schema": {
                            "$ref": "#/definitions/api.Reply"
                        }
                    },
                    "500": {
                        "description": "Internal Server Error",
                        "schema": {
                            "$ref": "#/definitions/api.Reply"
                        }
                    }
                }
            },
            "post": {
                "description": "Invite a new collaborator to the user's organization.",
                "consumes": [
                    "application/json"
                ],
                "produces": [
                    "application/json"
                ],
                "tags": [
                    "collaborators"
                ],
                "summary": "Add collaborator [update:collaborators]",
                "parameters": [
                    {
                        "description": "Collaborator to add",
                        "name": "collaborator",
                        "in": "body",
                        "required": true,
                        "schema": {
                            "$ref": "#/definitions/models.Collaborator"
                        }
                    }
                ],
                "responses": {
                    "200": {
                        "description": "OK",
                        "schema": {
                            "$ref": "#/definitions/models.Collaborator"
                        }
                    },
                    "400": {
                        "description": "Invalid collaborator, email address is required",
                        "schema": {
                            "$ref": "#/definitions/api.Reply"
                        }
                    },
                    "401": {
                        "description": "Unauthorized",
                        "schema": {
                            "$ref": "#/definitions/api.Reply"
                        }
                    },
                    "403": {
                        "description": "Maximum number of collaborators reached",
                        "schema": {
                            "$ref": "#/definitions/api.Reply"
                        }
                    },
                    "409": {
                        "description": "Collaborator already exists",
                        "schema": {
                            "$ref": "#/definitions/api.Reply"
                        }
                    },
                    "500": {
                        "description": "Internal Server Error",
                        "schema": {
                            "$ref": "#/definitions/api.Reply"
                        }
                    }
                }
            }
        },
        "/collaborators/{id}": {
            "post": {
                "description": "Replace the roles of the collaborator with the given ID.",
                "consumes": [
                    "application/json"
                ],
                "produces": [
                    "application/json"
                ],
                "tags": [
                    "collaborators"
                ],
                "summary": "Update collaborator roles [update:collaborators]",
                "parameters": [
                    {
                        "type": "string",
                        "description": "Collaborator ID",
                        "name": "id",
                        "in": "path",
                        "required": true
                    },
                    {
                        "description": "New roles for the collaborator",
                        "name": "roles",
                        "in": "body",
                        "required": true,
                        "schema": {
                            "$ref": "#/definitions/api.UpdateRolesParams"
                        }
                    }
                ],
                "responses": {
                    "200": {
                        "description": "OK",
                        "schema": {
                            "$ref": "#/definitions/api.UpdateRolesParams"
                        }
                    },
                    "400": {
                        "description": "Bad Request",
                        "schema": {
                            "$ref": "#/definitions/api.Reply"
                        }
                    },
                    "401": {
                        "description": "Unauthorized",
                        "schema": {
                            "$ref": "#/definitions/api.Reply"
                        }
                    },
                    "404": {
                        "description": "Not Found",
                        "schema": {
                            "$ref": "#/definitions/api.Reply"
                        }
                    },
                    "500": {
                        "description": "Internal Server Error",
                        "schema": {
                            "$ref": "#/definitions/api.Reply"
                        }
                    }
                }
            },
            "delete": {
                "description": "Delete the collaborator with the given ID from the organization.",
                "produces": [
                    "application/json"
                ],
                "tags": [
                    "collaborators"
                ],
                "summary": "Delete collaborator [update:collaborators]",
                "parameters": [
                    {
                        "type": "string",
                        "description": "Collaborator ID",
                        "name": "id",
                        "in": "path",
                        "required": true
                    }
                ],
                "responses": {
                    "200": {
                        "description": "OK",
                        "schema": {
                            "$ref": "#/definitions/api.Reply"
                        }
                    },
                    "401": {
                        "description": "Unauthorized",
                        "schema": {
                            "$ref": "#/definitions/api.Reply"
                        }
                    },
                    "404": {
                        "description": "Not Found",
                        "schema": {
                            "$ref": "#/definitions/api.Reply"
                        }
                    },
                    "500": {
                        "description": "Internal Server Error",
                        "schema": {
                            "$ref": "#/definitions/api.Reply"
                        }
                    }
                }
            }
        },
        "/details": {
            "get": {
                "description": "Returns details for a VASP by ID and directory.",
                "consumes": [
                    "application/json"
                ],
                "produces": [
                    "application/json"
                ],
                "tags": [
                    "members"
                ],
                "summary": "Get details for a VASP [read:vasp]",
                "parameters": [
                    {
                        "description": "VASP ID and directory",
                        "name": "params",
                        "in": "body",
                        "required": true,
                        "schema": {
                            "$ref": "#/definitions/api.MemberDetailsParams"
                        }
                    }
                ],
                "responses": {
                    "200": {
                        "description": "VASP details",
                        "schema": {
                            "type": "object"
                        }
                    },
                    "400": {
                        "description": "VASP ID and directory are required",
                        "schema": {
                            "$ref": "#/definitions/api.Reply"
                        }
                    },
                    "401": {
                        "description": "Unauthorized",
                        "schema": {
                            "$ref": "#/definitions/api.Reply"
                        }
                    },
                    "404": {
                        "description": "Not Found",
                        "schema": {
                            "$ref": "#/definitions/api.Reply"
                        }
                    },
                    "500": {
                        "description": "Internal Server Error",
                        "schema": {
                            "$ref": "#/definitions/api.Reply"
                        }
                    }
                }
            }
        },
        "/lookup": {
            "get": {
                "description": "Lookup a VASP record in both TestNet and MainNet, returning either or both results.",
                "consumes": [
                    "application/json"
                ],
                "produces": [
                    "application/json"
                ],
                "tags": [
                    "GDS"
                ],
                "summary": "Lookup a VASP record by name or ID",
                "parameters": [
                    {
                        "description": "Lookup parameters",
                        "name": "params",
                        "in": "body",
                        "required": true,
                        "schema": {
                            "$ref": "#/definitions/api.LookupParams"
                        }
                    }
                ],
                "responses": {
                    "200": {
                        "description": "OK",
                        "schema": {
                            "$ref": "#/definitions/api.LookupReply"
                        }
                    },
                    "400": {
                        "description": "Either ID or CommonName must be provided",
                        "schema": {
                            "$ref": "#/definitions/api.Reply"
                        }
                    },
                    "404": {
                        "description": "No results returned for query",
                        "schema": {
                            "$ref": "#/definitions/api.Reply"
                        }
                    },
                    "500": {
                        "description": "Internal server error",
                        "schema": {
                            "$ref": "#/definitions/api.Reply"
                        }
                    }
                }
            }
        },
        "/organizations": {
            "get": {
                "description": "Return the list of organizations that the user is assigned to.",
                "produces": [
                    "application/json"
                ],
                "tags": [
                    "organizations"
                ],
                "summary": "List organizations [read:organizations]",
                "parameters": [
                    {
                        "type": "integer",
                        "default": 1,
                        "description": "Page number",
                        "name": "page",
                        "in": "query"
                    },
                    {
                        "type": "integer",
                        "default": 8,
                        "description": "Page size",
                        "name": "page_size",
                        "in": "query"
                    }
                ],
                "responses": {
                    "200": {
                        "description": "OK",
                        "schema": {
                            "$ref": "#/definitions/api.ListOrganizationsReply"
                        }
                    },
                    "401": {
                        "description": "Unauthorized",
                        "schema": {
                            "$ref": "#/definitions/api.Reply"
                        }
                    },
                    "500": {
                        "description": "Internal Server Error",
                        "schema": {
                            "$ref": "#/definitions/api.Reply"
                        }
                    }
                }
            },
            "post": {
                "description": "Create a new organization with the specified name and domain for the user.",
                "consumes": [
                    "application/json"
                ],
                "produces": [
                    "application/json"
                ],
                "tags": [
                    "organizations"
                ],
                "summary": "Create a new organization [create:organizations]",
                "parameters": [
                    {
                        "description": "Name and domain",
                        "name": "params",
                        "in": "body",
                        "required": true,
                        "schema": {
                            "$ref": "#/definitions/api.OrganizationParams"
                        }
                    }
                ],
                "responses": {
                    "200": {
                        "description": "OK",
                        "schema": {
                            "$ref": "#/definitions/api.OrganizationReply"
                        }
                    },
                    "400": {
                        "description": "Must provide name and domain",
                        "schema": {
                            "$ref": "#/definitions/api.Reply"
                        }
                    },
                    "401": {
                        "description": "Unauthorized",
                        "schema": {
                            "$ref": "#/definitions/api.Reply"
                        }
                    },
                    "409": {
                        "description": "Domain already exists",
                        "schema": {
                            "$ref": "#/definitions/api.Reply"
                        }
                    },
                    "500": {
                        "description": "Internal Server Error",
                        "schema": {
                            "$ref": "#/definitions/api.Reply"
                        }
                    }
                }
            }
        },
        "/organizations/{id}": {
<<<<<<< HEAD
            "delete": {
                "description": "Completely delete an organization, including the registration and collaborators.",
                "tags": [
                    "organizations"
                ],
                "summary": "Delete an organization [delete:organizations]",
=======
            "patch": {
                "description": "Patch an organization with the provided fields.",
                "consumes": [
                    "application/json"
                ],
                "produces": [
                    "application/json"
                ],
                "tags": [
                    "organizations"
                ],
                "summary": "Patch organization [update:organizations]",
                "parameters": [
                    {
                        "type": "string",
                        "description": "Organization ID",
                        "name": "id",
                        "in": "path",
                        "required": true
                    },
                    {
                        "description": "Fields to update",
                        "name": "params",
                        "in": "body",
                        "required": true,
                        "schema": {
                            "$ref": "#/definitions/api.OrganizationParams"
                        }
                    }
                ],
>>>>>>> c053dccc
                "responses": {
                    "200": {
                        "description": "OK",
                        "schema": {
<<<<<<< HEAD
=======
                            "$ref": "#/definitions/api.OrganizationReply"
                        }
                    },
                    "400": {
                        "description": "Invalid organization domain",
                        "schema": {
>>>>>>> c053dccc
                            "$ref": "#/definitions/api.Reply"
                        }
                    },
                    "401": {
                        "description": "Unauthorized",
                        "schema": {
                            "$ref": "#/definitions/api.Reply"
                        }
                    },
                    "403": {
<<<<<<< HEAD
                        "description": "User is not a collaborator in the organization",
=======
                        "description": "User is not authorized to access this organization",
>>>>>>> c053dccc
                        "schema": {
                            "$ref": "#/definitions/api.Reply"
                        }
                    },
                    "404": {
                        "description": "Organization not found",
                        "schema": {
                            "$ref": "#/definitions/api.Reply"
                        }
                    },
<<<<<<< HEAD
=======
                    "409": {
                        "description": "Organization with domain already exists",
                        "schema": {
                            "$ref": "#/definitions/api.Reply"
                        }
                    },
>>>>>>> c053dccc
                    "500": {
                        "description": "Internal Server Error",
                        "schema": {
                            "$ref": "#/definitions/api.Reply"
                        }
                    }
                }
            }
        },
        "/overview": {
            "get": {
                "description": "Returns a high level summary representing the state of each directory service and VASP registrations.",
                "produces": [
                    "application/json"
                ],
                "tags": [
                    "overview"
                ],
                "summary": "Get summary information for the overview dashboard [read:vasp]",
                "responses": {
                    "200": {
                        "description": "OK",
                        "schema": {
                            "$ref": "#/definitions/api.OverviewReply"
                        }
                    },
                    "401": {
                        "description": "Unauthorized",
                        "schema": {
                            "$ref": "#/definitions/api.Reply"
                        }
                    },
                    "500": {
                        "description": "Internal Server Error",
                        "schema": {
                            "$ref": "#/definitions/api.Reply"
                        }
                    }
                }
            }
        },
        "/register": {
            "get": {
                "description": "Get the registration form associated with the user's organization.",
                "produces": [
                    "application/json"
                ],
                "tags": [
                    "registration"
                ],
                "summary": "Get the user's current registration form [read:vasp]",
                "responses": {
                    "200": {
                        "description": "Registration form",
                        "schema": {
                            "type": "object"
                        }
                    },
                    "401": {
                        "description": "Unauthorized",
                        "schema": {
                            "$ref": "#/definitions/api.Reply"
                        }
                    },
                    "500": {
                        "description": "Internal Server Error",
                        "schema": {
                            "$ref": "#/definitions/api.Reply"
                        }
                    }
                }
            },
            "put": {
                "description": "Save a registration form to the user's organization in the database.",
                "consumes": [
                    "application/json"
                ],
                "produces": [
                    "application/json"
                ],
                "tags": [
                    "registration"
                ],
                "summary": "Save a registration form to the database [update:vasp]",
                "parameters": [
                    {
                        "description": "Registration form",
                        "name": "form",
                        "in": "body",
                        "required": true,
                        "schema": {
                            "type": "object"
                        }
                    }
                ],
                "responses": {
                    "200": {
                        "description": "Registration form",
                        "schema": {
                            "type": "object"
                        }
                    },
                    "204": {
                        "description": "Empty form was provided"
                    },
                    "400": {
                        "description": "Bad Request",
                        "schema": {
                            "$ref": "#/definitions/api.Reply"
                        }
                    },
                    "401": {
                        "description": "Unauthorized",
                        "schema": {
                            "$ref": "#/definitions/api.Reply"
                        }
                    },
                    "500": {
                        "description": "Internal Server Error",
                        "schema": {
                            "$ref": "#/definitions/api.Reply"
                        }
                    }
                }
            }
        },
        "/register/{directory}": {
            "post": {
                "description": "Submit a registration form to the TestNet or MainNet directory service.",
                "produces": [
                    "application/json"
                ],
                "tags": [
                    "registration"
                ],
                "summary": "Submit a registration form to a directory service [update:vasp]",
                "parameters": [
                    {
                        "type": "string",
                        "description": "Directory service to submit the registration form to (testnet or mainnet)",
                        "name": "directory",
                        "in": "path",
                        "required": true
                    }
                ],
                "responses": {
                    "200": {
                        "description": "OK",
                        "schema": {
                            "$ref": "#/definitions/api.RegisterReply"
                        }
                    },
                    "400": {
                        "description": "Bad Request",
                        "schema": {
                            "$ref": "#/definitions/api.Reply"
                        }
                    },
                    "401": {
                        "description": "Unauthorized",
                        "schema": {
                            "$ref": "#/definitions/api.Reply"
                        }
                    },
                    "409": {
                        "description": "Conflict",
                        "schema": {
                            "$ref": "#/definitions/api.Reply"
                        }
                    },
                    "500": {
                        "description": "Internal Server Error",
                        "schema": {
                            "$ref": "#/definitions/api.Reply"
                        }
                    }
                }
            }
        },
        "/status": {
            "get": {
                "description": "Returns the status of the BFF server, including the status of the directory services.",
                "produces": [
                    "application/json"
                ],
                "tags": [
                    "status"
                ],
                "summary": "Get the status of the BFF server",
                "parameters": [
                    {
                        "type": "boolean",
                        "description": "If true, do not check the status of the directory services.",
                        "name": "nogds",
                        "in": "query"
                    }
                ],
                "responses": {
                    "200": {
                        "description": "OK",
                        "schema": {
                            "$ref": "#/definitions/api.StatusReply"
                        }
                    },
                    "400": {
                        "description": "Bad Request",
                        "schema": {
                            "$ref": "#/definitions/api.Reply"
                        }
                    }
                }
            }
        },
        "/users": {
            "patch": {
                "description": "Update the user's profile information in Auth0.",
                "consumes": [
                    "application/json"
                ],
                "tags": [
                    "users"
                ],
                "summary": "Update the user's profile",
                "responses": {
                    "204": {
                        "description": "No Content",
                        "schema": {
                            "$ref": "#/definitions/api.Reply"
                        }
                    },
                    "400": {
                        "description": "Bad Request",
                        "schema": {
                            "$ref": "#/definitions/api.Reply"
                        }
                    },
                    "401": {
                        "description": "Unauthorized",
                        "schema": {
                            "$ref": "#/definitions/api.Reply"
                        }
                    },
                    "500": {
                        "description": "Internal Server Error",
                        "schema": {
                            "$ref": "#/definitions/api.Reply"
                        }
                    }
                }
            }
        },
        "/users/login": {
            "post": {
                "description": "Completes the user login process by assigning the user to an organization and verifying that the user has the proper roles.",
                "consumes": [
                    "application/json"
                ],
                "produces": [
                    "application/json"
                ],
                "tags": [
                    "users"
                ],
                "summary": "Login a user to the BFF",
                "parameters": [
                    {
                        "description": "Login parameters",
                        "name": "params",
                        "in": "body",
                        "required": true,
                        "schema": {
                            "$ref": "#/definitions/api.LoginParams"
                        }
                    }
                ],
                "responses": {
                    "200": {
                        "description": "Login successful, token refresh required",
                        "schema": {
                            "$ref": "#/definitions/api.Reply"
                        }
                    },
                    "204": {
                        "description": "Login successful"
                    },
                    "400": {
                        "description": "Bad Request",
                        "schema": {
                            "$ref": "#/definitions/api.Reply"
                        }
                    },
                    "401": {
                        "description": "Unauthorized",
                        "schema": {
                            "$ref": "#/definitions/api.Reply"
                        }
                    },
                    "403": {
                        "description": "User invitation has expired",
                        "schema": {
                            "$ref": "#/definitions/api.Reply"
                        }
                    },
                    "404": {
                        "description": "Organization not found",
                        "schema": {
                            "$ref": "#/definitions/api.Reply"
                        }
                    },
                    "500": {
                        "description": "Internal Server Error",
                        "schema": {
                            "$ref": "#/definitions/api.Reply"
                        }
                    }
                }
            }
        },
        "/users/organization": {
            "get": {
                "description": "Get high level info about the user's current organization",
                "produces": [
                    "application/json"
                ],
                "tags": [
                    "users"
                ],
                "summary": "Get the user's current organization [read:organizations]",
                "responses": {
                    "200": {
                        "description": "OK",
                        "schema": {
                            "$ref": "#/definitions/api.OrganizationReply"
                        }
                    },
                    "401": {
                        "description": "Unauthorized",
                        "schema": {
                            "$ref": "#/definitions/api.Reply"
                        }
                    },
                    "500": {
                        "description": "Internal Server Error",
                        "schema": {
                            "$ref": "#/definitions/api.Reply"
                        }
                    }
                }
            }
        },
        "/users/roles": {
            "get": {
                "description": "Get the list of assignable user roles",
                "produces": [
                    "application/json"
                ],
                "tags": [
                    "users"
                ],
                "summary": "Get the list of assignable user roles",
                "responses": {
                    "200": {
                        "description": "OK",
                        "schema": {
                            "type": "list"
                        }
                    }
                }
            }
        },
        "/verify": {
            "get": {
                "description": "Verify a VASP contact using a TestNet or MainNet GDS.",
                "consumes": [
                    "application/json"
                ],
                "produces": [
                    "application/json"
                ],
                "tags": [
                    "GDS"
                ],
                "summary": "Verify a VASP contact",
                "parameters": [
                    {
                        "description": "Verify contact parameters",
                        "name": "params",
                        "in": "body",
                        "required": true,
                        "schema": {
                            "$ref": "#/definitions/api.VerifyContactParams"
                        }
                    }
                ],
                "responses": {
                    "200": {
                        "description": "OK",
                        "schema": {
                            "$ref": "#/definitions/api.VerifyContactReply"
                        }
                    },
                    "400": {
                        "description": "Bad Request",
                        "schema": {
                            "$ref": "#/definitions/api.Reply"
                        }
                    },
                    "404": {
                        "description": "Not Found",
                        "schema": {
                            "$ref": "#/definitions/api.Reply"
                        }
                    },
                    "409": {
                        "description": "Conflict",
                        "schema": {
                            "$ref": "#/definitions/api.Reply"
                        }
                    },
                    "500": {
                        "description": "Internal Server Error",
                        "schema": {
                            "$ref": "#/definitions/api.Reply"
                        }
                    }
                }
            }
        }
    },
    "definitions": {
        "api.AnnouncementsReply": {
            "type": "object",
            "properties": {
                "announcements": {
                    "type": "array",
                    "items": {
                        "$ref": "#/definitions/models.Announcement"
                    }
                },
                "last_updated": {
                    "type": "string"
                }
            }
        },
        "api.AttentionMessage": {
            "type": "object",
            "properties": {
                "action": {
                    "type": "string"
                },
                "message": {
                    "type": "string"
                },
                "severity": {
                    "type": "string"
                }
            }
        },
        "api.AttentionReply": {
            "type": "object",
            "properties": {
                "messages": {
                    "type": "array",
                    "items": {
                        "$ref": "#/definitions/api.AttentionMessage"
                    }
                }
            }
        },
        "api.Certificate": {
            "type": "object",
            "properties": {
                "details": {
                    "type": "object",
                    "additionalProperties": true
                },
                "expires_at": {
                    "type": "string"
                },
                "issued_at": {
                    "type": "string"
                },
                "revoked": {
                    "type": "boolean"
                },
                "serial_number": {
                    "type": "string"
                }
            }
        },
        "api.CertificatesReply": {
            "type": "object",
            "properties": {
                "mainnet": {
                    "type": "array",
                    "items": {
                        "$ref": "#/definitions/api.Certificate"
                    }
                },
                "network_error": {
                    "$ref": "#/definitions/api.NetworkError"
                },
                "testnet": {
                    "type": "array",
                    "items": {
                        "$ref": "#/definitions/api.Certificate"
                    }
                }
            }
        },
        "api.ListCollaboratorsReply": {
            "type": "object",
            "properties": {
                "collaborators": {
                    "type": "array",
                    "items": {
                        "$ref": "#/definitions/models.Collaborator"
                    }
                }
            }
        },
        "api.ListOrganizationsReply": {
            "type": "object",
            "properties": {
                "count": {
                    "type": "integer"
                },
                "organizations": {
                    "type": "array",
                    "items": {
                        "$ref": "#/definitions/api.OrganizationReply"
                    }
                },
                "page": {
                    "type": "integer"
                },
                "page_size": {
                    "type": "integer"
                }
            }
        },
        "api.LoginParams": {
            "type": "object",
            "properties": {
                "orgid": {
                    "type": "string"
                }
            }
        },
        "api.LookupParams": {
            "type": "object",
            "properties": {
                "commonName": {
                    "type": "string"
                },
                "id": {
                    "type": "string"
                }
            }
        },
        "api.LookupReply": {
            "type": "object",
            "properties": {
                "mainnet": {
                    "type": "object",
                    "additionalProperties": true
                },
                "testnet": {
                    "type": "object",
                    "additionalProperties": true
                }
            }
        },
        "api.MemberDetails": {
            "type": "object",
            "properties": {
                "certificate": {
                    "type": "object",
                    "additionalProperties": true
                },
                "country_code": {
                    "type": "string"
                },
                "first_listed": {
                    "type": "string"
                },
                "id": {
                    "type": "string"
                },
                "last_updated": {
                    "type": "string"
                },
                "status": {
                    "type": "string"
                },
                "verified_on": {
                    "type": "string"
                }
            }
        },
        "api.MemberDetailsParams": {
            "type": "object",
            "properties": {
                "directory": {
                    "type": "string"
                },
                "id": {
                    "type": "string"
                }
            }
        },
        "api.NetworkError": {
            "type": "object",
            "properties": {
                "mainnet": {
                    "type": "string"
                },
                "testnet": {
                    "type": "string"
                }
            }
        },
        "api.NetworkOverview": {
            "type": "object",
            "properties": {
                "certificates_issued": {
                    "type": "integer"
                },
                "member_details": {
                    "$ref": "#/definitions/api.MemberDetails"
                },
                "new_members": {
                    "type": "integer"
                },
                "status": {
                    "type": "string"
                },
                "vasps": {
                    "type": "integer"
                }
            }
        },
        "api.OrganizationParams": {
            "type": "object",
            "properties": {
                "domain": {
                    "type": "string"
                },
                "name": {
                    "type": "string"
                }
            }
        },
        "api.OrganizationReply": {
            "type": "object",
            "properties": {
                "created_at": {
                    "type": "string"
                },
                "domain": {
                    "type": "string"
                },
                "id": {
                    "type": "string"
                },
                "last_login": {
                    "type": "string"
                },
                "name": {
                    "type": "string"
                },
                "refresh_token": {
                    "type": "boolean"
                }
            }
        },
        "api.OverviewReply": {
            "type": "object",
            "properties": {
                "error": {
                    "$ref": "#/definitions/api.NetworkError"
                },
                "mainnet": {
                    "$ref": "#/definitions/api.NetworkOverview"
                },
                "org_id": {
                    "type": "string"
                },
                "testnet": {
                    "$ref": "#/definitions/api.NetworkOverview"
                }
            }
        },
        "api.RegisterReply": {
            "type": "object",
            "properties": {
                "common_name": {
                    "type": "string"
                },
                "error": {
                    "type": "object",
                    "additionalProperties": true
                },
                "id": {
                    "type": "string"
                },
                "message": {
                    "type": "string"
                },
                "pkcs12password": {
                    "type": "string"
                },
                "refresh_token": {
                    "type": "boolean"
                },
                "registered_directory": {
                    "type": "string"
                },
                "status": {
                    "type": "string"
                }
            }
        },
        "api.RegistrationStatus": {
            "type": "object",
            "properties": {
                "mainnet_submitted": {
                    "type": "string"
                },
                "testnet_submitted": {
                    "type": "string"
                }
            }
        },
        "api.Reply": {
            "type": "object",
            "properties": {
                "error": {
                    "type": "string"
                },
                "refresh_token": {
                    "type": "boolean"
                },
                "success": {
                    "type": "boolean"
                }
            }
        },
        "api.StatusReply": {
            "type": "object",
            "properties": {
                "mainnet": {
                    "type": "string"
                },
                "status": {
                    "type": "string"
                },
                "testnet": {
                    "type": "string"
                },
                "uptime": {
                    "type": "string"
                },
                "version": {
                    "type": "string"
                }
            }
        },
        "api.UpdateRolesParams": {
            "type": "object",
            "properties": {
                "roles": {
                    "type": "array",
                    "items": {
                        "type": "string"
                    }
                }
            }
        },
        "api.VerifyContactParams": {
            "type": "object",
            "properties": {
                "directory": {
                    "type": "string"
                },
                "id": {
                    "type": "string"
                },
                "token": {
                    "type": "string"
                }
            }
        },
        "api.VerifyContactReply": {
            "type": "object",
            "properties": {
                "error": {
                    "type": "object",
                    "additionalProperties": true
                },
                "message": {
                    "type": "string"
                },
                "status": {
                    "type": "string"
                }
            }
        },
        "models.Announcement": {
            "type": "object",
            "properties": {
                "author": {
                    "type": "string"
                },
                "body": {
                    "type": "string"
                },
                "created": {
                    "description": "Metadata as RFC3339Nano Timestamps",
                    "type": "string"
                },
                "id": {
                    "type": "string"
                },
                "modified": {
                    "type": "string"
                },
                "post_date": {
                    "type": "string"
                },
                "title": {
                    "type": "string"
                }
            }
        },
        "models.Collaborator": {
            "type": "object",
            "properties": {
                "created_at": {
                    "description": "Metadata as RFC3339Nano Timestamps",
                    "type": "string"
                },
                "email": {
                    "type": "string"
                },
                "expires_at": {
                    "type": "string"
                },
                "id": {
                    "description": "Identifiers used by the BFF",
                    "type": "string"
                },
                "joined_at": {
                    "type": "string"
                },
                "last_login": {
                    "type": "string"
                },
                "modified_at": {
                    "type": "string"
                },
                "name": {
                    "type": "string"
                },
                "roles": {
                    "type": "array",
                    "items": {
                        "type": "string"
                    }
                },
                "user_id": {
                    "description": "User data cached from the authentication service",
                    "type": "string"
                },
                "verified": {
                    "type": "boolean"
                }
            }
        }
    }
}<|MERGE_RESOLUTION|>--- conflicted
+++ resolved
@@ -573,14 +573,45 @@
             }
         },
         "/organizations/{id}": {
-<<<<<<< HEAD
             "delete": {
-                "description": "Completely delete an organization, including the registration and collaborators.",
+                "description": "Permanently delete an organization, including the registration and collaborators. This action is irreversible so the frontend should obtain confirmation from the user before calling this endpoint.",
                 "tags": [
                     "organizations"
                 ],
                 "summary": "Delete an organization [delete:organizations]",
-=======
+                "responses": {
+                    "200": {
+                        "description": "OK",
+                        "schema": {
+                            "$ref": "#/definitions/api.Reply"
+                        }
+                    },
+                    "401": {
+                        "description": "Unauthorized",
+                        "schema": {
+                            "$ref": "#/definitions/api.Reply"
+                        }
+                    },
+                    "403": {
+                        "description": "User is not a collaborator in the organization",
+                        "schema": {
+                            "$ref": "#/definitions/api.Reply"
+                        }
+                    },
+                    "404": {
+                        "description": "Organization not found",
+                        "schema": {
+                            "$ref": "#/definitions/api.Reply"
+                        }
+                    },
+                    "500": {
+                        "description": "Internal Server Error",
+                        "schema": {
+                            "$ref": "#/definitions/api.Reply"
+                        }
+                    }
+                }
+            },
             "patch": {
                 "description": "Patch an organization with the provided fields.",
                 "consumes": [
@@ -611,20 +642,16 @@
                         }
                     }
                 ],
->>>>>>> c053dccc
-                "responses": {
-                    "200": {
-                        "description": "OK",
-                        "schema": {
-<<<<<<< HEAD
-=======
+                "responses": {
+                    "200": {
+                        "description": "OK",
+                        "schema": {
                             "$ref": "#/definitions/api.OrganizationReply"
                         }
                     },
                     "400": {
                         "description": "Invalid organization domain",
                         "schema": {
->>>>>>> c053dccc
                             "$ref": "#/definitions/api.Reply"
                         }
                     },
@@ -635,11 +662,7 @@
                         }
                     },
                     "403": {
-<<<<<<< HEAD
-                        "description": "User is not a collaborator in the organization",
-=======
                         "description": "User is not authorized to access this organization",
->>>>>>> c053dccc
                         "schema": {
                             "$ref": "#/definitions/api.Reply"
                         }
@@ -650,15 +673,12 @@
                             "$ref": "#/definitions/api.Reply"
                         }
                     },
-<<<<<<< HEAD
-=======
                     "409": {
                         "description": "Organization with domain already exists",
                         "schema": {
                             "$ref": "#/definitions/api.Reply"
                         }
                     },
->>>>>>> c053dccc
                     "500": {
                         "description": "Internal Server Error",
                         "schema": {
