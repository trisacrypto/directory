--- conflicted
+++ resolved
@@ -677,11 +677,34 @@
       tags:
       - organizations
   /organizations/{id}:
-<<<<<<< HEAD
     delete:
-      description: Completely delete an organization, including the registration and
-        collaborators.
-=======
+      description: Permanently delete an organization, including the registration
+        and collaborators. This action is irreversible so the frontend should obtain
+        confirmation from the user before calling this endpoint.
+      responses:
+        "200":
+          description: OK
+          schema:
+            $ref: '#/definitions/api.Reply'
+        "401":
+          description: Unauthorized
+          schema:
+            $ref: '#/definitions/api.Reply'
+        "403":
+          description: User is not a collaborator in the organization
+          schema:
+            $ref: '#/definitions/api.Reply'
+        "404":
+          description: Organization not found
+          schema:
+            $ref: '#/definitions/api.Reply'
+        "500":
+          description: Internal Server Error
+          schema:
+            $ref: '#/definitions/api.Reply'
+      summary: Delete an organization [delete:organizations]
+      tags:
+      - organizations
     patch:
       consumes:
       - application/json
@@ -700,51 +723,36 @@
           $ref: '#/definitions/api.OrganizationParams'
       produces:
       - application/json
->>>>>>> c053dccc
-      responses:
-        "200":
-          description: OK
-          schema:
-<<<<<<< HEAD
-=======
+      responses:
+        "200":
+          description: OK
+          schema:
             $ref: '#/definitions/api.OrganizationReply'
         "400":
           description: Invalid organization domain
           schema:
->>>>>>> c053dccc
             $ref: '#/definitions/api.Reply'
         "401":
           description: Unauthorized
           schema:
             $ref: '#/definitions/api.Reply'
         "403":
-<<<<<<< HEAD
-          description: User is not a collaborator in the organization
-=======
           description: User is not authorized to access this organization
->>>>>>> c053dccc
           schema:
             $ref: '#/definitions/api.Reply'
         "404":
           description: Organization not found
           schema:
             $ref: '#/definitions/api.Reply'
-<<<<<<< HEAD
-=======
         "409":
           description: Organization with domain already exists
           schema:
             $ref: '#/definitions/api.Reply'
->>>>>>> c053dccc
-        "500":
-          description: Internal Server Error
-          schema:
-            $ref: '#/definitions/api.Reply'
-<<<<<<< HEAD
-      summary: Delete an organization [delete:organizations]
-=======
+        "500":
+          description: Internal Server Error
+          schema:
+            $ref: '#/definitions/api.Reply'
       summary: Patch organization [update:organizations]
->>>>>>> c053dccc
       tags:
       - organizations
   /overview:
