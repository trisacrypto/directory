package bff

import (
	"context"
	"fmt"
	"net/http"
	"strings"
	"time"

	"github.com/gin-gonic/gin"
	"github.com/rs/zerolog/log"
	"github.com/trisacrypto/directory/pkg/bff/api/v1"
	"github.com/trisacrypto/directory/pkg/bff/config"
	records "github.com/trisacrypto/directory/pkg/bff/db/models/v1"
	"github.com/trisacrypto/directory/pkg/utils/wire"
	gds "github.com/trisacrypto/trisa/pkg/trisa/gds/api/v1beta1"
	"google.golang.org/grpc/codes"
	"google.golang.org/grpc/status"
	"google.golang.org/protobuf/proto"
)

<<<<<<< HEAD
const (
	testnet = "testnet"
	mainnet = "mainnet"
)

=======
>>>>>>> 9c039b60
var (
	trisatest = map[string]struct{}{
		"trisatest.net": {},
		"trisatest.dev": {},
	}
	vaspdirectory = map[string]struct{}{
		"vaspdirectory.net": {},
		"vaspdirectory.dev": {},
	}
)

// Lookup makes a request on behalf of the user to both the TestNet and MainNet GDS
// servers, returning 1-2 results (e.g. either or both GDS responses). If no results
// are returned, Lookup returns a 404 not found error. If one of the GDS requests fails,
// the error is logged, but the valid response is returned. If both GDS requests fail,
// a 500 error is returned. This endpoint passes through the response from GDS as JSON,
// the result should contain a registered_directory field that identifies which network
// the record is associated with.
func (s *Server) Lookup(c *gin.Context) {
	// Bind the parameters associated with the lookup
	params := &api.LookupParams{}
	if err := c.ShouldBindQuery(&params); err != nil {
		log.Warn().Err(err).Msg("could not bind request with query params")
		c.JSON(http.StatusBadRequest, api.ErrorResponse(err))
		return
	}

	// Ensure that we have either ID or CommonName
	if params.ID == "" && params.CommonName == "" {
		c.JSON(http.StatusBadRequest, api.ErrorResponse("must provide either uuid or common_name in query params"))
		return
	}

	// Create the LookupRequest, omit registered directory as it is assumed we're
	// looking up the value for the directory we're making the request to.
	req := &gds.LookupRequest{Id: params.ID, CommonName: params.CommonName}

	// Create an RPC func for making a parallel GDS request
	lookup := func(ctx context.Context, client GlobalDirectoryClient, network string) (_ proto.Message, err error) {
		var rep *gds.LookupReply
		if rep, err = client.Lookup(ctx, req); err != nil {
			// If the code is not found then do not return an error, just no result.
			serr, _ := status.FromError(err)
			if serr.Code() != codes.NotFound {
				log.Error().Err(err).Str("network", network).Msg("GDS lookup unsuccessful")
				return nil, err
			}
			return nil, nil
		}

		// There is currently an error message on the reply that is unused. This check
		// future proofs the use case where that field is returned and also ensures that
		// an empty reply is not returned.
		if rep.Error != nil && rep.Error.Code != 0 {
			rerr := fmt.Errorf("[%d] %s", rep.Error.Code, rep.Error.Message)
			log.Warn().Err(rerr).Msg("received error in response body with a gRPC status ok")
			if rep.Id == "" && rep.CommonName == "" {
				// If we don't have an ID or common name, don't return an empty result
				return nil, rerr
			}
		}
		return rep, nil
	}

	// Execute the parallel GDS lookup request, ensuring that flatten is false with the
	// expectation that TestNet will be in the 0 index and MainNet in the 1 index.
	results, errs := s.ParallelGDSRequests(c.Request.Context(), lookup, false)

	// If there were multiple errors, return a 500
	// Because the results cannot be flattened we have to check each err individually.
	if errs[0] != nil && errs[1] != nil {
		c.JSON(http.StatusInternalServerError, api.ErrorResponse("unable to execute Lookup request"))
		return
	}

	// Check if there are results to return
	// Because the results cannot be flattened we have to check each result individually.
	if results[0] == nil && results[1] == nil {
		c.JSON(http.StatusNotFound, api.ErrorResponse("no results returned for query"))
		return
	}

	// Rewire the results into a JSON response
	out := &api.LookupReply{}
	for idx, result := range results {
		// Skip over nil results
		if result == nil {
			continue
		}

		if _, ok := result.(*gds.LookupReply); !ok {
			err := fmt.Errorf("unexpected result type: %T", result)
			log.Error().Err(err).Msg("unexpected result type")
			c.JSON(http.StatusInternalServerError, api.ErrorResponse(err))
			return
		}

		data, err := wire.Rewire(result.(proto.Message))
		if err != nil {
			log.Error().Err(err).Msg("could not rewire LookupReply")
			c.JSON(http.StatusInternalServerError, api.ErrorResponse("could not process lookup reply"))
			return
		}

		switch idx {
		case 0:
			out.TestNet = data
		case 1:
			out.MainNet = data
		}
	}

	// Serialize the results and return a successful response
	c.JSON(http.StatusOK, out)
}

// VerifyContact is currently a passthrough helper that forwards the verify contact
// request from the user interface to the GDS that needs contact verification.
func (s *Server) VerifyContact(c *gin.Context) {
	// Bind the parameters associated with the verify contact request
	params := &api.VerifyContactParams{}
	if err := c.ShouldBindQuery(&params); err != nil {
		log.Warn().Err(err).Msg("could not bind request with query params")
		c.JSON(http.StatusBadRequest, api.ErrorResponse(err))
		return
	}

	// Ensure that we have all required parameters
	if params.ID == "" || params.Token == "" || params.Directory == "" {
		c.JSON(http.StatusBadRequest, api.ErrorResponse("must provide vaspID, token, and registered_directory in query parameters"))
		return
	}

	// Ensure the registered_directory is one we understand
	params.Directory = strings.ToLower(params.Directory)
	if !validRegisteredDirectory(params.Directory) {
		c.JSON(http.StatusBadRequest, api.ErrorResponse("unknown registered directory"))
		return
	}

	// Make the GDS request
	log.Debug().Str("registered_directory", params.Directory).Msg("issuing GDS verify contact request")
	req := &gds.VerifyContactRequest{Id: params.ID, Token: params.Token}
	ctx, cancel := context.WithTimeout(c.Request.Context(), 25*time.Second)
	defer cancel()

	var (
		err error
		rep *gds.VerifyContactReply
	)

	switch registeredDirectoryType(params.Directory) {
<<<<<<< HEAD
	case testnet:
		rep, err = s.testnetGDS.VerifyContact(ctx, req)
	case mainnet:
=======
	case config.TestNet:
		rep, err = s.testnetGDS.VerifyContact(ctx, req)
	case config.MainNet:
>>>>>>> 9c039b60
		rep, err = s.mainnetGDS.VerifyContact(ctx, req)
	default:
		log.Error().Str("registered_directory", params.Directory).Str("endpoint", "verify").Msg("unhandled directory")
		c.JSON(http.StatusInternalServerError, api.ErrorResponse("could not verify contact"))
		return
	}

	// Handle GDS errors
	if err != nil {
		serr, _ := status.FromError(err)
		switch serr.Code() {
		case codes.InvalidArgument:
			c.JSON(http.StatusBadRequest, api.ErrorResponse(serr.Message()))
		case codes.NotFound:
			c.JSON(http.StatusNotFound, api.ErrorResponse(serr.Message()))
		case codes.Aborted:
			c.JSON(http.StatusConflict, api.ErrorResponse(serr.Message()))
		default:
			log.Error().Err(err).Str("code", serr.Code().String()).Str("registered_directory", params.Directory).Msg("could not verify contact")
			c.JSON(http.StatusInternalServerError, api.ErrorResponse(serr.Message()))
		}
		return
	}

	// Create the response from the reply
	out := &api.VerifyContactReply{
		Status:  rep.Status.String(),
		Message: rep.Message,
	}

	if rep.Error != nil && rep.Error.Code != 0 {
		if out.Error, err = wire.Rewire(rep.Error); err != nil {
			log.Error().Err(err).Msg("could not rewire response error struct")
			c.JSON(http.StatusInternalServerError, api.ErrorResponse(fmt.Errorf("could not handle verify contact response from %s", params.Directory)))
			return
		}
	}

	c.JSON(http.StatusOK, out)
}

// Returns the user's current registration form if it's available
func (s *Server) LoadRegisterForm(c *gin.Context) {
	// Load the organization from the claims
	// NOTE: this method will handle the error logging and response.
	org, err := s.OrganizationFromClaims(c)
	if err != nil {
		return
	}

	// Return the registration form, ensuring nil is not serialized.
	if org.Registration == nil {
		org.Registration = records.NewRegisterForm()
	}
	c.JSON(http.StatusOK, org.Registration)
}

// Saves the registration form on the BFF to allow multiple users to edit the
// registration form before it is submitted to the directory service.
func (s *Server) SaveRegisterForm(c *gin.Context) {
	// Parse the incoming JSON data from the client request
	var (
		err  error
		form *records.RegistrationForm
		org  *records.Organization
	)

	// Unmarshal the registration form from the POST request
	form = &records.RegistrationForm{}
	if err = c.ShouldBind(form); err != nil {
		log.Warn().Err(err).Msg("could not bind request")
		c.JSON(http.StatusBadRequest, api.ErrorResponse(err))
		return
	}

	// Load the organization from the claims
	// NOTE: this method will handle the error logging and response.
	if org, err = s.OrganizationFromClaims(c); err != nil {
		return
	}

	// Mark the form as started
	// NOTE: If an empty form was passed in, the form will not be marked as started.
	if form.State != nil && form.State.Started == "" {
		form.State.Started = time.Now().Format(time.RFC3339)
	}

	// Update the organizations form
	org.Registration = form
	if err = s.db.Organizations().Update(c.Request.Context(), org); err != nil {
		log.Error().Err(err).Msg("could not update organization")
		c.JSON(http.StatusInternalServerError, api.ErrorResponse("could not save registration form"))
		return
	}

	// If successful respond with 204: No Content so that the front-end can continue.
	c.Status(http.StatusNoContent)
}

// SubmitRegistration makes a request on behalf of the user to either the TestNet or the
// MainNet GDS server based on the URL endpoint. The endpoint will first load the saved
// registration form from the front-end and will parse it for some basic validity
// constraints - it will then submit the form and return any response from the directory.
func (s *Server) SubmitRegistration(c *gin.Context) {
	// Get the network from the URL
	var err error
	network := strings.ToLower(c.Param("network"))
	if network != config.TestNet && network != config.MainNet {
		c.JSON(http.StatusNotFound, api.ErrorResponse("network should be either testnet or mainnet"))
		return
	}

	// Load the organization from the claims
	// NOTE: this method will handle the error logging and response.
	var org *records.Organization
	if org, err = s.OrganizationFromClaims(c); err != nil {
		return
	}

	// Do not allow a registration form to be submitted twice
	switch network {
	case config.TestNet:
		if org.Testnet != nil && org.Testnet.Submitted != "" {
			err = fmt.Errorf("registration form has already been submitted to the %s", network)
			log.Warn().Err(err).Str("network", network).Str("orgID", org.Id).Msg("cannot resubmit registration")
			c.JSON(http.StatusConflict, api.ErrorResponse(err))
			return
		}
	case config.MainNet:
		if org.Mainnet != nil && org.Mainnet.Submitted != "" {
			err = fmt.Errorf("registration form has already been submitted to the %s", network)
			log.Warn().Err(err).Str("network", network).Str("orgID", org.Id).Msg("cannot resubmit registration")
			c.JSON(http.StatusConflict, api.ErrorResponse(err))
			return
		}
	}

	// Validate that a registration form exists on the organization
	if org.Registration == nil || !org.Registration.ReadyToSubmit(network) {
		log.Debug().Str("orgID", org.Id).Msg("cannot submit empty or partial registration form")
		c.JSON(http.StatusBadRequest, api.ErrorResponse("registration form is not ready to submit"))
		return
	}

	// Create the RegisterRequest to send to GDS
	req := &gds.RegisterRequest{
		Entity:         org.Registration.Entity,
		Contacts:       org.Registration.Contacts,
		Website:        org.Registration.Website,
		VaspCategories: org.Registration.VaspCategories,
		EstablishedOn:  org.Registration.EstablishedOn,
		Trixo:          org.Registration.Trixo,
	}

	// Make the GDS request
	var rep *gds.RegisterReply
	log.Debug().Str("network", network).Msg("issuing GDS register request")
	ctx, cancel := context.WithTimeout(c.Request.Context(), 25*time.Second)
	defer cancel()

	switch network {
	case config.TestNet:
		req.TrisaEndpoint = org.Registration.Testnet.Endpoint
		req.CommonName = org.Registration.Testnet.CommonName
		rep, err = s.testnetGDS.Register(ctx, req)
	case config.MainNet:
		req.TrisaEndpoint = org.Registration.Mainnet.Endpoint
		req.CommonName = org.Registration.Mainnet.CommonName
		rep, err = s.mainnetGDS.Register(ctx, req)
	default:
		c.JSON(http.StatusNotFound, api.ErrorResponse("network should be either testnet or mainnet"))
		return
	}

	// Handle GDS errors
	if err != nil {
		serr, _ := status.FromError(err)
		switch serr.Code() {
		case codes.InvalidArgument, codes.AlreadyExists:
			c.JSON(http.StatusBadRequest, api.ErrorResponse(serr.Message()))
		case codes.Aborted:
			c.JSON(http.StatusConflict, api.ErrorResponse(serr.Message()))
		default:
			log.Error().Err(err).Str("code", serr.Code().String()).Str("network", network).Msg("could not register with directory service")
			c.JSON(http.StatusInternalServerError, api.ErrorResponse(fmt.Errorf("could not register with %s", network)))
		}
		return
	}

	// Create the response from the reply
	out := &api.RegisterReply{
		Id:                  rep.Id,
		RegisteredDirectory: rep.RegisteredDirectory,
		CommonName:          rep.CommonName,
		Status:              rep.Status.String(),
		Message:             rep.Message,
		PKCS12Password:      rep.Pkcs12Password,
	}

	if rep.Error != nil && rep.Error.Code != 0 {
		if out.Error, err = wire.Rewire(rep.Error); err != nil {
			log.Error().Err(err).Str("network", network).Msg("could not rewire response error struct")
			c.JSON(http.StatusInternalServerError, api.ErrorResponse(fmt.Errorf("could not handle register response from %s", network)))
			return
		}
	}

	// If there is only an error and no vaspID, return a 409 and the response
	if out.Error != nil && out.Id == "" {
		log.Error().Err(rep.Error).Str("network", network).Msg("received unexpected GDS OK with an error in the response")
		c.JSON(http.StatusConflict, out)
		return
	}

	// Save the response with the organization details in the Organization document.
	directoryRecord := &records.DirectoryRecord{
		Id:                  rep.Id,
		RegisteredDirectory: rep.RegisteredDirectory,
		CommonName:          rep.CommonName,
		Submitted:           time.Now().Format(time.RFC3339),
	}

	switch network {
	case config.TestNet:
		org.Testnet = directoryRecord
	case config.MainNet:
		org.Mainnet = directoryRecord
	}

	if err = s.db.Organizations().Update(c.Request.Context(), org); err != nil {
		log.Error().Err(err).Str("network", network).Msg("could not update organization with directory record")
		c.JSON(http.StatusInternalServerError, api.ErrorResponse("could not complete registration submission"))
		return
	}

	c.JSON(http.StatusOK, out)
}

// Checks if the user supplied registered directory is one of the known directories that
// maps to either the testnet or to the mainnet (by domain).
func validRegisteredDirectory(r string) bool {
	if _, ok := trisatest[r]; ok {
		return true
	}

	if _, ok := vaspdirectory[r]; ok {
		return true
	}

	return false
}

// Returns either testnet or mainnet depending on the user supplied registered directory.
func registeredDirectoryType(r string) string {
	if _, ok := trisatest[r]; ok {
<<<<<<< HEAD
		return testnet
	}

	if _, ok := vaspdirectory[r]; ok {
		return mainnet
=======
		return config.TestNet
	}

	if _, ok := vaspdirectory[r]; ok {
		return config.MainNet
>>>>>>> 9c039b60
	}

	return ""
}<|MERGE_RESOLUTION|>--- conflicted
+++ resolved
@@ -19,14 +19,6 @@
 	"google.golang.org/protobuf/proto"
 )
 
-<<<<<<< HEAD
-const (
-	testnet = "testnet"
-	mainnet = "mainnet"
-)
-
-=======
->>>>>>> 9c039b60
 var (
 	trisatest = map[string]struct{}{
 		"trisatest.net": {},
@@ -179,15 +171,9 @@
 	)
 
 	switch registeredDirectoryType(params.Directory) {
-<<<<<<< HEAD
-	case testnet:
-		rep, err = s.testnetGDS.VerifyContact(ctx, req)
-	case mainnet:
-=======
 	case config.TestNet:
 		rep, err = s.testnetGDS.VerifyContact(ctx, req)
 	case config.MainNet:
->>>>>>> 9c039b60
 		rep, err = s.mainnetGDS.VerifyContact(ctx, req)
 	default:
 		log.Error().Str("registered_directory", params.Directory).Str("endpoint", "verify").Msg("unhandled directory")
@@ -443,19 +429,11 @@
 // Returns either testnet or mainnet depending on the user supplied registered directory.
 func registeredDirectoryType(r string) string {
 	if _, ok := trisatest[r]; ok {
-<<<<<<< HEAD
-		return testnet
-	}
-
-	if _, ok := vaspdirectory[r]; ok {
-		return mainnet
-=======
 		return config.TestNet
 	}
 
 	if _, ok := vaspdirectory[r]; ok {
 		return config.MainNet
->>>>>>> 9c039b60
 	}
 
 	return ""
