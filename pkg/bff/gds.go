package bff

import (
	"context"
	"fmt"
	"net/http"
	"strings"
	"time"

	"github.com/gin-gonic/gin"
	"github.com/rs/zerolog/log"
	"github.com/trisacrypto/directory/pkg/bff/api/v1"
	"github.com/trisacrypto/directory/pkg/bff/config"
	records "github.com/trisacrypto/directory/pkg/bff/db/models/v1"
	"github.com/trisacrypto/directory/pkg/utils/wire"
	gds "github.com/trisacrypto/trisa/pkg/trisa/gds/api/v1beta1"
	"google.golang.org/grpc/codes"
	"google.golang.org/grpc/status"
	"google.golang.org/protobuf/proto"
)

<<<<<<< HEAD
=======
const (
	testnet = "testnet"
	mainnet = "mainnet"
)

var (
	trisatest = map[string]struct{}{
		"trisatest.net": {},
		"trisatest.dev": {},
	}
	vaspdirectory = map[string]struct{}{
		"vaspdirectory.net": {},
		"vaspdirectory.dev": {},
	}
)

>>>>>>> 6f8b1377
// Lookup makes a request on behalf of the user to both the TestNet and MainNet GDS
// servers, returning 1-2 results (e.g. either or both GDS responses). If no results
// are returned, Lookup returns a 404 not found error. If one of the GDS requests fails,
// the error is logged, but the valid response is returned. If both GDS requests fail,
// a 500 error is returned. This endpoint passes through the response from GDS as JSON,
// the result should contain a registered_directory field that identifies which network
// the record is associated with.
func (s *Server) Lookup(c *gin.Context) {
	// Bind the parameters associated with the lookup
	params := &api.LookupParams{}
	if err := c.ShouldBindQuery(&params); err != nil {
		log.Warn().Err(err).Msg("could not bind request with query params")
		c.JSON(http.StatusBadRequest, api.ErrorResponse(err))
		return
	}

	// Ensure that we have either ID or CommonName
	if params.ID == "" && params.CommonName == "" {
		c.JSON(http.StatusBadRequest, api.ErrorResponse("must provide either uuid or common_name in query params"))
		return
	}

	// Create the LookupRequest, omit registered directory as it is assumed we're
	// looking up the value for the directory we're making the request to.
	req := &gds.LookupRequest{Id: params.ID, CommonName: params.CommonName}

	// Create an RPC func for making a parallel GDS request
	lookup := func(ctx context.Context, client GlobalDirectoryClient, network string) (_ proto.Message, err error) {
		var rep *gds.LookupReply
		if rep, err = client.Lookup(ctx, req); err != nil {
			// If the code is not found then do not return an error, just no result.
			serr, _ := status.FromError(err)
			if serr.Code() != codes.NotFound {
				log.Error().Err(err).Str("network", network).Msg("GDS lookup unsuccessful")
				return nil, err
			}
			return nil, nil
		}

		// There is currently an error message on the reply that is unused. This check
		// future proofs the use case where that field is returned and also ensures that
		// an empty reply is not returned.
		if rep.Error != nil && rep.Error.Code != 0 {
			rerr := fmt.Errorf("[%d] %s", rep.Error.Code, rep.Error.Message)
			log.Warn().Err(rerr).Msg("received error in response body with a gRPC status ok")
			if rep.Id == "" && rep.CommonName == "" {
				// If we don't have an ID or common name, don't return an empty result
				return nil, rerr
			}
		}
		return rep, nil
	}

	// Execute the parallel GDS lookup request, ensuring that flatten is false with the
	// expectation that TestNet will be in the 0 index and MainNet in the 1 index.
	results, errs := s.ParallelGDSRequests(c.Request.Context(), lookup, false)

	// If there were multiple errors, return a 500
	// Because the results cannot be flattened we have to check each err individually.
	if errs[0] != nil && errs[1] != nil {
		c.JSON(http.StatusInternalServerError, api.ErrorResponse("unable to execute Lookup request"))
		return
	}

	// Check if there are results to return
	// Because the results cannot be flattened we have to check each result individually.
	if results[0] == nil && results[1] == nil {
		c.JSON(http.StatusNotFound, api.ErrorResponse("no results returned for query"))
		return
	}

	// Rewire the results into a JSON response
	out := &api.LookupReply{}
	for idx, result := range results {
		// Skip over nil results
		if result == nil {
			continue
		}

		if _, ok := result.(*gds.LookupReply); !ok {
			err := fmt.Errorf("unexpected result type: %T", result)
			log.Error().Err(err).Msg("unexpected result type")
			c.JSON(http.StatusInternalServerError, api.ErrorResponse(err))
			return
		}

		data, err := wire.Rewire(result.(proto.Message))
		if err != nil {
			log.Error().Err(err).Msg("could not rewire LookupReply")
			c.JSON(http.StatusInternalServerError, api.ErrorResponse("could not process lookup reply"))
			return
		}

		switch idx {
		case 0:
			out.TestNet = data
		case 1:
			out.MainNet = data
		}
	}

	// Serialize the results and return a successful response
	c.JSON(http.StatusOK, out)
}

// VerifyContact is currently a passthrough helper that forwards the verify contact
// request from the user interface to the GDS that needs contact verification.
func (s *Server) VerifyContact(c *gin.Context) {
	// Bind the parameters associated with the verify contact request
	params := &api.VerifyContactParams{}
	if err := c.ShouldBindQuery(&params); err != nil {
		log.Warn().Err(err).Msg("could not bind request with query params")
		c.JSON(http.StatusBadRequest, api.ErrorResponse(err))
		return
	}

	// Ensure that we have all required parameters
	if params.ID == "" || params.Token == "" || params.Directory == "" {
		c.JSON(http.StatusBadRequest, api.ErrorResponse("must provide vaspID, token, and registered_directory in query parameters"))
		return
	}

	// Ensure the registered_directory is one we understand
	params.Directory = strings.ToLower(params.Directory)
<<<<<<< HEAD
	if params.Directory != config.TrisaTest && params.Directory != config.VaspDirectory {
=======
	if !validRegisteredDirectory(params.Directory) {
>>>>>>> 6f8b1377
		c.JSON(http.StatusBadRequest, api.ErrorResponse("unknown registered directory"))
		return
	}

	// Make the GDS request
	log.Debug().Str("registered_directory", params.Directory).Msg("issuing GDS verify contact request")
	req := &gds.VerifyContactRequest{Id: params.ID, Token: params.Token}
	ctx, cancel := context.WithTimeout(c.Request.Context(), 25*time.Second)
	defer cancel()

	var (
		err error
		rep *gds.VerifyContactReply
	)

<<<<<<< HEAD
	switch params.Directory {
	case config.TrisaTest:
		rep, err = s.testnetGDS.VerifyContact(ctx, req)
	case config.VaspDirectory:
=======
	switch registeredDirectoryType(params.Directory) {
	case testnet:
		rep, err = s.testnetGDS.VerifyContact(ctx, req)
	case mainnet:
>>>>>>> 6f8b1377
		rep, err = s.mainnetGDS.VerifyContact(ctx, req)
	default:
		log.Error().Str("registered_directory", params.Directory).Str("endpoint", "verify").Msg("unhandled directory")
		c.JSON(http.StatusInternalServerError, api.ErrorResponse("could not verify contact"))
		return
	}

	// Handle GDS errors
	if err != nil {
		serr, _ := status.FromError(err)
		switch serr.Code() {
		case codes.InvalidArgument:
			c.JSON(http.StatusBadRequest, api.ErrorResponse(serr.Message()))
		case codes.NotFound:
			c.JSON(http.StatusNotFound, api.ErrorResponse(serr.Message()))
		case codes.Aborted:
			c.JSON(http.StatusConflict, api.ErrorResponse(serr.Message()))
		default:
			log.Error().Err(err).Str("code", serr.Code().String()).Str("registered_directory", params.Directory).Msg("could not verify contact")
			c.JSON(http.StatusInternalServerError, api.ErrorResponse(serr.Message()))
		}
		return
	}

	// Create the response from the reply
	out := &api.VerifyContactReply{
		Status:  rep.Status.String(),
		Message: rep.Message,
	}

	if rep.Error != nil && rep.Error.Code != 0 {
		if out.Error, err = wire.Rewire(rep.Error); err != nil {
			log.Error().Err(err).Msg("could not rewire response error struct")
			c.JSON(http.StatusInternalServerError, api.ErrorResponse(fmt.Errorf("could not handle verify contact response from %s", params.Directory)))
			return
		}
	}

	c.JSON(http.StatusOK, out)
}

// Returns the user's current registration form if it's available
func (s *Server) LoadRegisterForm(c *gin.Context) {
	// Load the organization from the claims
	// NOTE: this method will handle the error logging and response.
	org, err := s.OrganizationFromClaims(c)
	if err != nil {
		return
	}

	// Return the registration form, ensuring nil is not serialized.
	if org.Registration == nil {
		org.Registration = records.NewRegisterForm()
	}
	c.JSON(http.StatusOK, org.Registration)
}

// Saves the registration form on the BFF to allow multiple users to edit the
// registration form before it is submitted to the directory service.
func (s *Server) SaveRegisterForm(c *gin.Context) {
	// Parse the incoming JSON data from the client request
	var (
		err  error
		form *records.RegistrationForm
		org  *records.Organization
	)

	// Unmarshal the registration form from the POST request
	form = &records.RegistrationForm{}
	if err = c.ShouldBind(form); err != nil {
		log.Warn().Err(err).Msg("could not bind request")
		c.JSON(http.StatusBadRequest, api.ErrorResponse(err))
		return
	}

	// Load the organization from the claims
	// NOTE: this method will handle the error logging and response.
	if org, err = s.OrganizationFromClaims(c); err != nil {
		return
	}

	// Mark the form as started
	// NOTE: If an empty form was passed in, the form will not be marked as started.
	if form.State != nil && form.State.Started == "" {
		form.State.Started = time.Now().Format(time.RFC3339)
	}

	// Update the organizations form
	org.Registration = form
	if err = s.db.Organizations().Update(c.Request.Context(), org); err != nil {
		log.Error().Err(err).Msg("could not update organization")
		c.JSON(http.StatusInternalServerError, api.ErrorResponse("could not save registration form"))
		return
	}

	// If successful respond with 204: No Content so that the front-end can continue.
	c.Status(http.StatusNoContent)
}

// SubmitRegistration makes a request on behalf of the user to either the TestNet or the
// MainNet GDS server based on the URL endpoint. The endpoint will first load the saved
// registration form from the front-end and will parse it for some basic validity
// constraints - it will then submit the form and return any response from the directory.
func (s *Server) SubmitRegistration(c *gin.Context) {
	// Get the network from the URL
	var err error
	network := strings.ToLower(c.Param("network"))
	if network != config.TestNetKey && network != config.MainNetKey {
		c.JSON(http.StatusNotFound, api.ErrorResponse("network should be either testnet or mainnet"))
		return
	}

	// Load the organization from the claims
	// NOTE: this method will handle the error logging and response.
	var org *records.Organization
	if org, err = s.OrganizationFromClaims(c); err != nil {
		return
	}

	// Do not allow a registration form to be submitted twice
	switch network {
	case config.TestNetKey:
		if org.Testnet != nil && org.Testnet.Submitted != "" {
			err = fmt.Errorf("registration form has already been submitted to the %s", network)
			log.Warn().Err(err).Str("network", network).Str("orgID", org.Id).Msg("cannot resubmit registration")
			c.JSON(http.StatusConflict, api.ErrorResponse(err))
			return
		}
	case config.MainNetKey:
		if org.Mainnet != nil && org.Mainnet.Submitted != "" {
			err = fmt.Errorf("registration form has already been submitted to the %s", network)
			log.Warn().Err(err).Str("network", network).Str("orgID", org.Id).Msg("cannot resubmit registration")
			c.JSON(http.StatusConflict, api.ErrorResponse(err))
			return
		}
	}

	// Validate that a registration form exists on the organization
	if org.Registration == nil || !org.Registration.ReadyToSubmit(network) {
		log.Debug().Str("orgID", org.Id).Msg("cannot submit empty or partial registration form")
		c.JSON(http.StatusBadRequest, api.ErrorResponse("registration form is not ready to submit"))
		return
	}

	// Create the RegisterRequest to send to GDS
	req := &gds.RegisterRequest{
		Entity:         org.Registration.Entity,
		Contacts:       org.Registration.Contacts,
		Website:        org.Registration.Website,
		VaspCategories: org.Registration.VaspCategories,
		EstablishedOn:  org.Registration.EstablishedOn,
		Trixo:          org.Registration.Trixo,
	}

	// Make the GDS request
	var rep *gds.RegisterReply
	log.Debug().Str("network", network).Msg("issuing GDS register request")
	ctx, cancel := context.WithTimeout(c.Request.Context(), 25*time.Second)
	defer cancel()

	switch network {
	case config.TestNetKey:
		req.TrisaEndpoint = org.Registration.Testnet.Endpoint
		req.CommonName = org.Registration.Testnet.CommonName
		rep, err = s.testnetGDS.Register(ctx, req)
	case config.MainNetKey:
		req.TrisaEndpoint = org.Registration.Mainnet.Endpoint
		req.CommonName = org.Registration.Mainnet.CommonName
		rep, err = s.mainnetGDS.Register(ctx, req)
	default:
		c.JSON(http.StatusNotFound, api.ErrorResponse("network should be either testnet or mainnet"))
		return
	}

	// Handle GDS errors
	if err != nil {
		serr, _ := status.FromError(err)
		switch serr.Code() {
		case codes.InvalidArgument, codes.AlreadyExists:
			c.JSON(http.StatusBadRequest, api.ErrorResponse(serr.Message()))
		case codes.Aborted:
			c.JSON(http.StatusConflict, api.ErrorResponse(serr.Message()))
		default:
			log.Error().Err(err).Str("code", serr.Code().String()).Str("network", network).Msg("could not register with directory service")
			c.JSON(http.StatusInternalServerError, api.ErrorResponse(fmt.Errorf("could not register with %s", network)))
		}
		return
	}

	// Create the response from the reply
	out := &api.RegisterReply{
		Id:                  rep.Id,
		RegisteredDirectory: rep.RegisteredDirectory,
		CommonName:          rep.CommonName,
		Status:              rep.Status.String(),
		Message:             rep.Message,
		PKCS12Password:      rep.Pkcs12Password,
	}

	if rep.Error != nil && rep.Error.Code != 0 {
		if out.Error, err = wire.Rewire(rep.Error); err != nil {
			log.Error().Err(err).Str("network", network).Msg("could not rewire response error struct")
			c.JSON(http.StatusInternalServerError, api.ErrorResponse(fmt.Errorf("could not handle register response from %s", network)))
			return
		}
	}

	// If there is only an error and no vaspID, return a 409 and the response
	if out.Error != nil && out.Id == "" {
		log.Error().Err(rep.Error).Str("network", network).Msg("received unexpected GDS OK with an error in the response")
		c.JSON(http.StatusConflict, out)
		return
	}

	// Save the response with the organization details in the Organization document.
	directoryRecord := &records.DirectoryRecord{
		Id:                  rep.Id,
		RegisteredDirectory: rep.RegisteredDirectory,
		CommonName:          rep.CommonName,
		Submitted:           time.Now().Format(time.RFC3339),
	}

	switch network {
	case config.TestNetKey:
		org.Testnet = directoryRecord
	case config.MainNetKey:
		org.Mainnet = directoryRecord
	}

	if err = s.db.Organizations().Update(c.Request.Context(), org); err != nil {
		log.Error().Err(err).Str("network", network).Msg("could not update organization with directory record")
		c.JSON(http.StatusInternalServerError, api.ErrorResponse("could not complete registration submission"))
		return
	}

	c.JSON(http.StatusOK, out)
}

// Checks if the user supplied registered directory is one of the known directories that
// maps to either the testnet or to the mainnet (by domain).
func validRegisteredDirectory(r string) bool {
	if _, ok := trisatest[r]; ok {
		return true
	}

	if _, ok := vaspdirectory[r]; ok {
		return true
	}

	return false
}

// Returns either testnet or mainnet depending on the user supplied registered directory.
func registeredDirectoryType(r string) string {
	if _, ok := trisatest[r]; ok {
		return testnet
	}

	if _, ok := vaspdirectory[r]; ok {
		return mainnet
	}

	return ""
}<|MERGE_RESOLUTION|>--- conflicted
+++ resolved
@@ -19,13 +19,6 @@
 	"google.golang.org/protobuf/proto"
 )
 
-<<<<<<< HEAD
-=======
-const (
-	testnet = "testnet"
-	mainnet = "mainnet"
-)
-
 var (
 	trisatest = map[string]struct{}{
 		"trisatest.net": {},
@@ -37,7 +30,6 @@
 	}
 )
 
->>>>>>> 6f8b1377
 // Lookup makes a request on behalf of the user to both the TestNet and MainNet GDS
 // servers, returning 1-2 results (e.g. either or both GDS responses). If no results
 // are returned, Lookup returns a 404 not found error. If one of the GDS requests fails,
@@ -162,11 +154,7 @@
 
 	// Ensure the registered_directory is one we understand
 	params.Directory = strings.ToLower(params.Directory)
-<<<<<<< HEAD
-	if params.Directory != config.TrisaTest && params.Directory != config.VaspDirectory {
-=======
 	if !validRegisteredDirectory(params.Directory) {
->>>>>>> 6f8b1377
 		c.JSON(http.StatusBadRequest, api.ErrorResponse("unknown registered directory"))
 		return
 	}
@@ -182,17 +170,10 @@
 		rep *gds.VerifyContactReply
 	)
 
-<<<<<<< HEAD
-	switch params.Directory {
-	case config.TrisaTest:
+	switch registeredDirectoryType(params.Directory) {
+	case config.TestNet:
 		rep, err = s.testnetGDS.VerifyContact(ctx, req)
-	case config.VaspDirectory:
-=======
-	switch registeredDirectoryType(params.Directory) {
-	case testnet:
-		rep, err = s.testnetGDS.VerifyContact(ctx, req)
-	case mainnet:
->>>>>>> 6f8b1377
+	case config.MainNet:
 		rep, err = s.mainnetGDS.VerifyContact(ctx, req)
 	default:
 		log.Error().Str("registered_directory", params.Directory).Str("endpoint", "verify").Msg("unhandled directory")
@@ -300,7 +281,7 @@
 	// Get the network from the URL
 	var err error
 	network := strings.ToLower(c.Param("network"))
-	if network != config.TestNetKey && network != config.MainNetKey {
+	if network != config.TestNet && network != config.MainNet {
 		c.JSON(http.StatusNotFound, api.ErrorResponse("network should be either testnet or mainnet"))
 		return
 	}
@@ -314,14 +295,14 @@
 
 	// Do not allow a registration form to be submitted twice
 	switch network {
-	case config.TestNetKey:
+	case config.TestNet:
 		if org.Testnet != nil && org.Testnet.Submitted != "" {
 			err = fmt.Errorf("registration form has already been submitted to the %s", network)
 			log.Warn().Err(err).Str("network", network).Str("orgID", org.Id).Msg("cannot resubmit registration")
 			c.JSON(http.StatusConflict, api.ErrorResponse(err))
 			return
 		}
-	case config.MainNetKey:
+	case config.MainNet:
 		if org.Mainnet != nil && org.Mainnet.Submitted != "" {
 			err = fmt.Errorf("registration form has already been submitted to the %s", network)
 			log.Warn().Err(err).Str("network", network).Str("orgID", org.Id).Msg("cannot resubmit registration")
@@ -354,11 +335,11 @@
 	defer cancel()
 
 	switch network {
-	case config.TestNetKey:
+	case config.TestNet:
 		req.TrisaEndpoint = org.Registration.Testnet.Endpoint
 		req.CommonName = org.Registration.Testnet.CommonName
 		rep, err = s.testnetGDS.Register(ctx, req)
-	case config.MainNetKey:
+	case config.MainNet:
 		req.TrisaEndpoint = org.Registration.Mainnet.Endpoint
 		req.CommonName = org.Registration.Mainnet.CommonName
 		rep, err = s.mainnetGDS.Register(ctx, req)
@@ -416,9 +397,9 @@
 	}
 
 	switch network {
-	case config.TestNetKey:
+	case config.TestNet:
 		org.Testnet = directoryRecord
-	case config.MainNetKey:
+	case config.MainNet:
 		org.Mainnet = directoryRecord
 	}
 
@@ -448,11 +429,11 @@
 // Returns either testnet or mainnet depending on the user supplied registered directory.
 func registeredDirectoryType(r string) string {
 	if _, ok := trisatest[r]; ok {
-		return testnet
+		return config.TestNet
 	}
 
 	if _, ok := vaspdirectory[r]; ok {
-		return mainnet
+		return config.MainNet
 	}
 
 	return ""
