--- conflicted
+++ resolved
@@ -5,10 +5,7 @@
 	"crypto/tls"
 	"fmt"
 	"net/http"
-<<<<<<< HEAD
 	"strings"
-=======
->>>>>>> 42333752
 	"sync"
 	"time"
 
@@ -17,24 +14,18 @@
 	"github.com/trisacrypto/directory/pkg/bff/api/v1"
 	"github.com/trisacrypto/directory/pkg/bff/config"
 	"github.com/trisacrypto/directory/pkg/utils/wire"
-<<<<<<< HEAD
 	"github.com/trisacrypto/trisa/pkg/ivms101"
-=======
->>>>>>> 42333752
 	gds "github.com/trisacrypto/trisa/pkg/trisa/gds/api/v1beta1"
 	models "github.com/trisacrypto/trisa/pkg/trisa/gds/models/v1beta1"
 	"google.golang.org/grpc"
 	"google.golang.org/grpc/codes"
 	"google.golang.org/grpc/credentials"
 	"google.golang.org/grpc/status"
-<<<<<<< HEAD
-=======
 )
 
 const (
 	testnet = "testnet"
 	mainnet = "mainnet"
->>>>>>> 42333752
 )
 
 // ConnectGDS creates a gRPC client to the TRISA Directory Service specified in the
@@ -61,11 +52,7 @@
 }
 
 // Lookup makes a request on behalf of the user to both the TestNet and MainNet GDS
-<<<<<<< HEAD
-// servers, returning 1..2 results (e.g. either or both GDS responses). If no results
-=======
 // servers, returning 1-2 results (e.g. either or both GDS responses). If no results
->>>>>>> 42333752
 // are returned, Lookup returns a 404 not found error. If one of the GDS requests fails,
 // the error is logged, but the valid response is returned. If both GDS requests fail,
 // a 500 error is returned. This endpoint passes through the response from GDS as JSON,
@@ -114,8 +101,6 @@
 			return
 		}
 
-<<<<<<< HEAD
-=======
 		// There is currently an error message on the reply that is unused. This check
 		// future proofs the use case where that field is returned and also ensures that
 		// an empty reply is not returned.
@@ -129,20 +114,14 @@
 			}
 		}
 
->>>>>>> 42333752
 		if results[idx], err = wire.Rewire(rep); err != nil {
 			log.Error().Err(err).Str("network", name).Msg("could not rewire LookupReply")
 			errs[idx] = err
 		}
 	}
 
-<<<<<<< HEAD
-	go lookup(s.testnet, 0, "testnet")
-	go lookup(s.mainnet, 1, "mainnet")
-=======
 	go lookup(s.testnet, 0, testnet)
 	go lookup(s.mainnet, 1, mainnet)
->>>>>>> 42333752
 	wg.Wait()
 
 	// If there were multiple errors, return a 500
@@ -175,7 +154,6 @@
 
 	// Serialize the results and return a successful response
 	c.JSON(http.StatusOK, out)
-<<<<<<< HEAD
 }
 
 // Register makes a request on behalf of the user to either the TestNet or the MainNet
@@ -304,6 +282,4 @@
 	}
 
 	c.JSON(http.StatusOK, out)
-=======
->>>>>>> 42333752
 }