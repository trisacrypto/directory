--- conflicted
+++ resolved
@@ -3,10 +3,7 @@
 import (
 	"context"
 	"crypto/tls"
-<<<<<<< HEAD
-=======
 	"fmt"
->>>>>>> 015db7be
 	"net/http"
 	"sync"
 	"time"
@@ -21,14 +18,11 @@
 	"google.golang.org/grpc/codes"
 	"google.golang.org/grpc/credentials"
 	"google.golang.org/grpc/status"
-<<<<<<< HEAD
-=======
 )
 
 const (
 	testnet = "testnet"
 	mainnet = "mainnet"
->>>>>>> 015db7be
 )
 
 // ConnectGDS creates a gRPC client to the TRISA Directory Service specified in the
@@ -55,11 +49,7 @@
 }
 
 // Lookup makes a request on behalf of the user to both the TestNet and MainNet GDS
-<<<<<<< HEAD
-// servers, returning 1..2 results (e.g. either or both GDS responses). If no results
-=======
 // servers, returning 1-2 results (e.g. either or both GDS responses). If no results
->>>>>>> 015db7be
 // are returned, Lookup returns a 404 not found error. If one of the GDS requests fails,
 // the error is logged, but the valid response is returned. If both GDS requests fail,
 // a 500 error is returned. This endpoint passes through the response from GDS as JSON,
@@ -108,8 +98,6 @@
 			return
 		}
 
-<<<<<<< HEAD
-=======
 		// There is currently an error message on the reply that is unused. This check
 		// future proofs the use case where that field is returned and also ensures that
 		// an empty reply is not returned.
@@ -123,20 +111,14 @@
 			}
 		}
 
->>>>>>> 015db7be
 		if results[idx], err = wire.Rewire(rep); err != nil {
 			log.Error().Err(err).Str("network", name).Msg("could not rewire LookupReply")
 			errs[idx] = err
 		}
 	}
 
-<<<<<<< HEAD
-	go lookup(s.testnet, 0, "testnet")
-	go lookup(s.mainnet, 1, "mainnet")
-=======
 	go lookup(s.testnet, 0, testnet)
 	go lookup(s.mainnet, 1, mainnet)
->>>>>>> 015db7be
 	wg.Wait()
 
 	// If there were multiple errors, return a 500
