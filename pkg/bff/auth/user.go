package auth

import (
	"errors"

	"github.com/auth0/go-auth0/management"
	"github.com/trisacrypto/directory/pkg/bff/auth/cache"
	"github.com/trisacrypto/directory/pkg/bff/config"
)

<<<<<<< HEAD
type UserFetcher struct {
	client *management.UserManager
}

func NewUserFetcher(client *management.UserManager) *UserFetcher {
	return &UserFetcher{
		client: client,
	}
}

// UserDetails contains information about the user that can be safely cached on the BFF
// server.
type UserDetails struct {
	Name  string
	Roles []string
}

// UserFetcher implements the ResourceFetcher interface
var _ cache.ResourceFetcher = &UserFetcher{}

func (f *UserFetcher) Get(id string) (data interface{}, err error) {
	var user *management.User
	if user, err = f.client.User.Read(id); err != nil {
		return nil, err
	}

	profile := &UserDetails{}
	if user.Name != nil {
		profile.Name = *user.Name
	}

	var roles *management.RoleList
	if roles, err = f.client.User.Roles(id); err != nil {
		return nil, err
	}

	profile.Roles = make([]string, len(roles.Roles))
	for i, role := range roles.Roles {
		profile.Roles[i] = *role.Name
	}

	return profile, nil
}

// UserCache caches user details on the BFF server to reduce the number of calls to
// Auth0.
type UserCache struct {
	cache *cache.TTLCache
}

func NewUserCache(conf config.CacheConfig, client *management.UserManager) *UserCache {
	ttl := cache.NewTTLCache(conf)
	ttl.SetFetcher(NewUserFetcher(client))
	ttl.SetStore(cache.NewTTLStore(conf.TTLMean, conf.TTLSigma))
	return &UserCache{
		cache: ttl,
	}
}

// Get is a helper to fetch user data from a generic cache and assert it to the
// expected type.
func (c *UserCache) Get(id string) (details *UserDetails, err error) {
	var data interface{}
	if data, err = c.cache.Get(id); err != nil {
		return nil, err
	}

	if details, ok := data.(*UserDetails); ok {
		return details, nil
	}

	return nil, errors.New("could not assert user data to the UserDetails type")
}
=======
// TODO: Should these be configurable?
const (
	// BFF Organization management
	ReadOrganizations   = "read:organizations"
	CreateOrganizations = "create:organizations"
	SwitchOrganizations = "switch:organizations"

	// Collaborators management
	ReadCollaborators   = "read:collaborators"
	UpdateCollaborators = "update:collaborators"

	// GDS Registration management
	ReadVASP   = "read:vasp"
	UpdateVASP = "update:vasp"

	// Posting announcements
	CreateAnnouncements = "create:announcements"

	// User roles
	LeaderRole       = "Organization Leader"
	CollaboratorRole = "Organization Collaborator"
)
>>>>>>> 9c917cd1

// UserDisplayName is a helper to get the user's display name from the Auth0 user
// record. This should be used when the backend needs to retrieve a user-facing display
// name for the user and returns an error if no name is available.
func UserDisplayName(user *management.User) (string, error) {
	if user == nil {
		return "", errors.New("user record is nil")
	}

	// Prefer the user's actual name if available
	switch {
	case user.Name != nil && *user.Name != "":
		return *user.Name, nil
	case user.Email != nil && *user.Email != "":
		return *user.Email, nil
	default:
		return "", errors.New("user record has no name or email address")
	}
}<|MERGE_RESOLUTION|>--- conflicted
+++ resolved
@@ -4,85 +4,8 @@
 	"errors"
 
 	"github.com/auth0/go-auth0/management"
-	"github.com/trisacrypto/directory/pkg/bff/auth/cache"
-	"github.com/trisacrypto/directory/pkg/bff/config"
 )
 
-<<<<<<< HEAD
-type UserFetcher struct {
-	client *management.UserManager
-}
-
-func NewUserFetcher(client *management.UserManager) *UserFetcher {
-	return &UserFetcher{
-		client: client,
-	}
-}
-
-// UserDetails contains information about the user that can be safely cached on the BFF
-// server.
-type UserDetails struct {
-	Name  string
-	Roles []string
-}
-
-// UserFetcher implements the ResourceFetcher interface
-var _ cache.ResourceFetcher = &UserFetcher{}
-
-func (f *UserFetcher) Get(id string) (data interface{}, err error) {
-	var user *management.User
-	if user, err = f.client.User.Read(id); err != nil {
-		return nil, err
-	}
-
-	profile := &UserDetails{}
-	if user.Name != nil {
-		profile.Name = *user.Name
-	}
-
-	var roles *management.RoleList
-	if roles, err = f.client.User.Roles(id); err != nil {
-		return nil, err
-	}
-
-	profile.Roles = make([]string, len(roles.Roles))
-	for i, role := range roles.Roles {
-		profile.Roles[i] = *role.Name
-	}
-
-	return profile, nil
-}
-
-// UserCache caches user details on the BFF server to reduce the number of calls to
-// Auth0.
-type UserCache struct {
-	cache *cache.TTLCache
-}
-
-func NewUserCache(conf config.CacheConfig, client *management.UserManager) *UserCache {
-	ttl := cache.NewTTLCache(conf)
-	ttl.SetFetcher(NewUserFetcher(client))
-	ttl.SetStore(cache.NewTTLStore(conf.TTLMean, conf.TTLSigma))
-	return &UserCache{
-		cache: ttl,
-	}
-}
-
-// Get is a helper to fetch user data from a generic cache and assert it to the
-// expected type.
-func (c *UserCache) Get(id string) (details *UserDetails, err error) {
-	var data interface{}
-	if data, err = c.cache.Get(id); err != nil {
-		return nil, err
-	}
-
-	if details, ok := data.(*UserDetails); ok {
-		return details, nil
-	}
-
-	return nil, errors.New("could not assert user data to the UserDetails type")
-}
-=======
 // TODO: Should these be configurable?
 const (
 	// BFF Organization management
@@ -105,7 +28,13 @@
 	LeaderRole       = "Organization Leader"
 	CollaboratorRole = "Organization Collaborator"
 )
->>>>>>> 9c917cd1
+
+// UserProfile is a subset of the Auth0 user record that can be safely cached on the
+// BFF server.
+type UserProfile struct {
+	Name  string
+	Roles []string
+}
 
 // UserDisplayName is a helper to get the user's display name from the Auth0 user
 // record. This should be used when the backend needs to retrieve a user-facing display
