--- conflicted
+++ resolved
@@ -264,7 +264,32 @@
 	reply, err = s.client.ListOrganizations(context.TODO(), &api.ListOrganizationsParams{})
 	require.NoError(err, "list organizations call failed")
 	require.Equal(expected, reply, "expected returned organizations to match")
-<<<<<<< HEAD
+
+	// List organizations across multiple pages
+	req = &api.ListOrganizationsParams{
+		Page:     1,
+		PageSize: 2,
+	}
+	expected.Organizations = orgReplies[0:2]
+	expected.PageSize = 2
+	reply, err = s.client.ListOrganizations(context.TODO(), req)
+	require.NoError(err, "list organizations call failed")
+	require.Equal(expected, reply, "wrong results for page 1")
+
+	req.Page = 2
+	expected.Organizations = orgReplies[2:3]
+	expected.Page = 2
+	reply, err = s.client.ListOrganizations(context.TODO(), req)
+	require.NoError(err, "list organizations call failed")
+	require.Equal(expected, reply, "wrong results for page 2")
+
+	// Should return no organizations if the page is out of bounds
+	req.Page = 3
+	expected.Organizations = []*api.OrganizationReply{}
+	expected.Page = 3
+	reply, err = s.client.ListOrganizations(context.TODO(), req)
+	require.NoError(err, "list organizations call failed")
+	require.Equal(expected, reply, "wrong results for page out of bounds")
 }
 
 func (s *bffTestSuite) TestPatchOrganization() {
@@ -387,32 +412,4 @@
 	rep, err = s.client.PatchOrganization(context.TODO(), bob.Id, params)
 	require.NoError(err, "patch organization call failed")
 	require.Equal(expected, rep, "expected returned organization to match")
-=======
-
-	// List organizations across multiple pages
-	req = &api.ListOrganizationsParams{
-		Page:     1,
-		PageSize: 2,
-	}
-	expected.Organizations = orgReplies[0:2]
-	expected.PageSize = 2
-	reply, err = s.client.ListOrganizations(context.TODO(), req)
-	require.NoError(err, "list organizations call failed")
-	require.Equal(expected, reply, "wrong results for page 1")
-
-	req.Page = 2
-	expected.Organizations = orgReplies[2:3]
-	expected.Page = 2
-	reply, err = s.client.ListOrganizations(context.TODO(), req)
-	require.NoError(err, "list organizations call failed")
-	require.Equal(expected, reply, "wrong results for page 2")
-
-	// Should return no organizations if the page is out of bounds
-	req.Page = 3
-	expected.Organizations = []*api.OrganizationReply{}
-	expected.Page = 3
-	reply, err = s.client.ListOrganizations(context.TODO(), req)
-	require.NoError(err, "list organizations call failed")
-	require.Equal(expected, reply, "wrong results for page out of bounds")
->>>>>>> 43f92a9b
 }