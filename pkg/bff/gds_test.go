package bff_test

import (
	"context"
	"fmt"
	"net/http"

	"github.com/google/uuid"
	"github.com/trisacrypto/directory/pkg/bff/api/v1"
	"github.com/trisacrypto/directory/pkg/bff/auth"
	"github.com/trisacrypto/directory/pkg/bff/auth/authtest"
	records "github.com/trisacrypto/directory/pkg/bff/db/models/v1"
	"github.com/trisacrypto/directory/pkg/bff/mock"
	gds "github.com/trisacrypto/trisa/pkg/trisa/gds/api/v1beta1"
	models "github.com/trisacrypto/trisa/pkg/trisa/gds/models/v1beta1"
	"google.golang.org/grpc/codes"
	"google.golang.org/protobuf/proto"
)

func (s *bffTestSuite) TestLookup() {
	require := s.Require()
	params := &api.LookupParams{}

	// Test Bad Request (no parameters)
	_, err := s.client.Lookup(context.TODO(), params)
	s.requireError(err, http.StatusBadRequest, "must provide either uuid or common_name in query params", "expected a 400 error with no params")

	// Provide some params
	params.CommonName = "api.alice.vaspbot.net"

	// Test NotFound returns a 404
	require.NoError(s.testnet.gds.UseError(mock.LookupRPC, codes.NotFound, "testnet not found"))
	require.NoError(s.mainnet.gds.UseError(mock.LookupRPC, codes.NotFound, "mainnet not found"))
	_, err = s.client.Lookup(context.TODO(), params)
	s.requireError(err, http.StatusNotFound, "no results returned for query", "expected a 404 error when both GDSes return not found")

	// Test InternalError when both GDSes return Unavailable
	require.NoError(s.testnet.gds.UseError(mock.LookupRPC, codes.Unavailable, "testnet cannot connect"))
	require.NoError(s.mainnet.gds.UseError(mock.LookupRPC, codes.Unavailable, "mainnet cannot connect"))
	_, err = s.client.Lookup(context.TODO(), params)
	s.requireError(err, http.StatusInternalServerError, "unable to execute Lookup request", "expected a 500 error when both GDSes return unavailable")

	// Test one result from TestNet
	require.NoError(s.testnet.gds.UseFixture(mock.LookupRPC, "testdata/testnet/lookup_reply.json"))
	require.NoError(s.mainnet.gds.UseError(mock.LookupRPC, codes.NotFound, "mainnet not found"))
	rep, err := s.client.Lookup(context.TODO(), params)
	require.NoError(err, "could not fetch expected result from testnet")
	require.Nil(rep.MainNet, "expected no mainnet result back from server")
	require.NotEmpty(rep.TestNet, "expected testnet result from server")
	require.Equal("6a57fea4-8fb7-42f3-bf0c-55fecccd2e53", rep.TestNet["id"])

	// Test one result from MainNet
	require.NoError(s.testnet.gds.UseError(mock.LookupRPC, codes.NotFound, "testnet not found"))
	require.NoError(s.mainnet.gds.UseFixture(mock.LookupRPC, "testdata/mainnet/lookup_reply.json"))
	rep, err = s.client.Lookup(context.TODO(), params)
	require.NoError(err, "could not fetch expected result from mainnet")
	require.Nil(rep.TestNet, "expected no testnet result back from server")
	require.NotEmpty(rep.MainNet, "expected mainnet result from server")
	require.Equal("ca0cff66-719f-4a62-8086-be953699b27d", rep.MainNet["id"])

	// Test results from both TestNet and MainNet
	require.NoError(s.testnet.gds.UseFixture(mock.LookupRPC, "testdata/testnet/lookup_reply.json"))
	require.NoError(s.mainnet.gds.UseFixture(mock.LookupRPC, "testdata/mainnet/lookup_reply.json"))
	rep, err = s.client.Lookup(context.TODO(), params)
	require.NoError(err, "could not fetch expected result from mainnet and testnet")
	require.NotEmpty(rep.MainNet, "expected mainnet result from server")
	require.NotEmpty(rep.TestNet, "expected testnet result from server")
}

func (s *bffTestSuite) TestLoadRegisterForm() {
	require := s.Require()

	// Create initial claims fixture
	claims := &authtest.Claims{
		Email:       "leopold.wentzel@gmail.com",
		Permissions: []string{"read:nothing"},
	}

	// Endpoint must be authenticated
	_, err := s.client.LoadRegistrationForm(context.TODO())
	s.requireError(err, http.StatusUnauthorized, "this endpoint requires authentication", "expected error when user is not authenticated")

	// Endpoint must have the read:vasp permission
	require.NoError(s.SetClientCredentials(claims), "could not create token with incorrect permissions from claims")
	_, err = s.client.LoadRegistrationForm(context.TODO())
	s.requireError(err, http.StatusUnauthorized, "user does not have permission to perform this operation", "expected error when user is not authorized")

	// Claims must have an organization ID and the server must not panic if it does not
	claims.Permissions = []string{"read:vasp"}
	require.NoError(s.SetClientCredentials(claims), "could not create token without organizationID from claims")

	_, err = s.client.LoadRegistrationForm(context.TODO())
	s.requireError(err, http.StatusUnauthorized, "missing claims info, try logging out and logging back in", "expected error when user claims does not have an orgid")

	// Create valid claims but no record in the database - should not panic and should return an error
	claims.OrgID = "2295c698-afdc-4aaf-9443-85a4515217e3"
	require.NoError(s.SetClientCredentials(claims), "could not create token with valid claims")

	_, err = s.client.LoadRegistrationForm(context.TODO())
	s.requireError(err, http.StatusUnauthorized, "no organization found, try logging out and logging back in", "expected error when claims are valid but no organization is in the database")

	// Create organization in the database, but without registration form.
	// An empty registration form should be returned without panic.
	org, err := s.db.Organizations().Create(context.TODO())
	require.NoError(err, "could not create organization in the database")
	defer func() {
		// Ensure organization is deleted at the end of the tests
		s.db.Organizations().Delete(context.TODO(), org.Id)
	}()

	claims.OrgID = org.Id
	require.NoError(s.SetClientCredentials(claims), "could not create token with valid claims")

	form, err := s.client.LoadRegistrationForm(context.TODO())
	require.NoError(err, "expected no error when no form data is stored")
	require.NotNil(form, "expected empty registration form when no form data is stored")
	require.NotNil(form.State, "expected form state to be populated")
	require.Equal(int32(1), form.State.Current, "expected initial form step to be 1")
	require.False(form.State.ReadyToSubmit, "expected form state to be not ready to submit")
	require.Len(form.State.Steps, 1, "expected 1 step in initial form state")
	require.Equal("progress", form.State.Steps[0].Status, "expected first form step to be in progress")
	require.Empty(form.State.Started, "expected form started timestamp to be empty")

	// Load a registration form from fixtures and store it in the database
	org.Registration = &records.RegistrationForm{}
	err = loadFixture("testdata/registration_form.pb.json", org.Registration)
	require.NoError(err, "could not load registration form fixture")
	require.False(proto.Equal(form, org.Registration), "expected fixture to not be empty")

	err = s.db.Organizations().Update(context.TODO(), org)
	require.NoError(err, "could not update organization in database")

	form, err = s.client.LoadRegistrationForm(context.TODO())
	require.NoError(err, "expected no error when form data is available")
	require.NotNil(form, "expected completed registration form when form data is available")
	require.True(proto.Equal(form, org.Registration), "expected completed registration form when form data is available")
}

func (s *bffTestSuite) TestSaveRegisterForm() {
	require := s.Require()

	// Create initial claims fixture
	claims := &authtest.Claims{
		Email:       "leopold.wentzel@gmail.com",
		Permissions: []string{"read:nothing"},
	}

	// Load registration forms fixture
	form := &records.RegistrationForm{}
	err := loadFixture("testdata/registration_form.pb.json", form)
	require.NoError(err, "could not load registration form fixture")

	// Endpoint requires CSRF protection
<<<<<<< HEAD
	err = s.client.SaveRegistrationForm(context.TODO(), form)
=======
	_, err = s.client.SaveRegistrationForm(context.TODO(), form)
>>>>>>> 5f951758
	s.requireError(err, http.StatusForbidden, "csrf verification failed for request", "expected error when request is not CSRF protected")

	// Endpoint must be authenticated
	require.NoError(s.SetClientCSRFProtection(), "could not set csrf protection on client")
<<<<<<< HEAD
	err = s.client.SaveRegistrationForm(context.TODO(), form)
=======
	_, err = s.client.SaveRegistrationForm(context.TODO(), form)
>>>>>>> 5f951758
	s.requireError(err, http.StatusUnauthorized, "this endpoint requires authentication", "expected error when user is not authenticated")

	// Endpoint requires the update:vasp permission
	require.NoError(s.SetClientCredentials(claims), "could not create token with incorrect permissions")
<<<<<<< HEAD
	err = s.client.SaveRegistrationForm(context.TODO(), form)
=======
	_, err = s.client.SaveRegistrationForm(context.TODO(), form)
>>>>>>> 5f951758
	s.requireError(err, http.StatusUnauthorized, "user does not have permission to perform this operation", "expected error when user is not authorized")

	// Claims must have an organization ID and the server must panic if it does not
	claims.Permissions = []string{"update:vasp"}
	require.NoError(s.SetClientCredentials(claims), "could not create token without organizationID from claims")
<<<<<<< HEAD
	err = s.client.SaveRegistrationForm(context.TODO(), form)
=======
	_, err = s.client.SaveRegistrationForm(context.TODO(), form)
>>>>>>> 5f951758
	s.requireError(err, http.StatusUnauthorized, "missing claims info, try logging out and logging back in", "expected error when user claims does not have an orgid")

	// Create valid claims but no record in the database - should not panic and should return an error
	claims.OrgID = "2295c698-afdc-4aaf-9443-85a4515217e3"
	require.NoError(s.SetClientCredentials(claims), "could not create token with valid claims")
<<<<<<< HEAD
	err = s.client.SaveRegistrationForm(context.TODO(), form)
=======
	_, err = s.client.SaveRegistrationForm(context.TODO(), form)
>>>>>>> 5f951758
	s.requireError(err, http.StatusUnauthorized, "no organization found, try logging out and logging back in", "expected error when claims are valid but no organization is in the database")

	// Create an organization in the database that does not contain a registration form
	org, err := s.db.Organizations().Create(context.TODO())
	require.NoError(err, "could not create organization in the database")
	defer func() {
		// Ensure organization is deleted at the end of the tests
		s.db.Organizations().Delete(context.TODO(), org.Id)
	}()

	// Create valid credentials for the remaining tests
	claims.OrgID = org.Id
	require.NoError(s.SetClientCredentials(claims), "could not create token with valid claims")

	// Should be able to save an empty registration form
	reply, err := s.client.SaveRegistrationForm(context.TODO(), &records.RegistrationForm{})
	require.NoError(err, "should not receive an error when saving an empty registration form")
	require.Nil(reply, "should receive 204 No Content when saving an empty registration form")

	// Empty registration form should be saved in the database
	org, err = s.db.Organizations().Retrieve(context.TODO(), org.Id)
	require.NoError(err, "could not retrieve organization from database")
	require.True(proto.Equal(org.Registration, &records.RegistrationForm{}), "expected empty registration form")

	// Should be able to save the fixture form
	reply, err = s.client.SaveRegistrationForm(context.TODO(), form)
	require.NoError(err, "should not receive an error when saving a registration form")
	require.NotNil(reply, "uploaded form should be returned when a non-empty registration form is saved")
	require.NotEmpty(reply.State.Started, "expected form started timestamp to be set")
	reply.State.Started = ""
	require.True(proto.Equal(form, reply), "expected returned registration form to match uploaded form")

	org, err = s.db.Organizations().Retrieve(context.TODO(), org.Id)
	require.NoError(err, "could not retrieve updated org from database")
	require.NotEmpty(org.Registration.State.Started, "expected registration form started timestamp to be populated")
	org.Registration.State.Started = ""
	require.True(proto.Equal(org.Registration, form), "expected form saved in database to match form uploaded")

	// Should be able to "clear" a registration by saving an empty registration form
	reply, err = s.client.SaveRegistrationForm(context.TODO(), &records.RegistrationForm{})
	require.NoError(err, "should not receive an error when saving an empty registration form")
	require.Nil(reply, "should receive 204 No Content when saving an empty registration form")

	org, err = s.db.Organizations().Retrieve(context.TODO(), org.Id)
	require.NoError(err, "could not retrieve updated org from database")
	require.False(proto.Equal(org.Registration, form), "expected form saved in database to be cleared")
}

func (s *bffTestSuite) TestSubmitRegistration() {
	var err error
	require := s.Require()

	// Test setup: create an organization with a valid registration form that has not
	// been submitted yet - at the end of the test both mainnet and testnet should be
	// submitted and the response from the directory updated on the organization.
	org, err := s.db.Organizations().Create(context.TODO())
	require.NoError(err, "could not create organization in the database")
	defer func() {
		// Ensure organization is deleted at the end of the tests
		s.db.Organizations().Delete(context.TODO(), org.Id)
	}()

	// Save the registration form fixture on the organization
	org.Registration = &records.RegistrationForm{}
	require.NoError(loadFixture("testdata/registration_form.pb.json", org.Registration), "could not load registration form from the fixtures")
	require.NoError(s.db.Organizations().Update(context.TODO(), org), "could not update organization with registration form")

	// Test both the testnet and the mainnet registration
	for _, network := range []string{"testnet", "mainnet"} {
		// Create new claims and unset CSRF protection to ensure that the endpoint
		// permissions tests are checked for both testnet and mainnet.
		s.client.(*api.APIv1).SetCredentials(nil)
		s.client.(*api.APIv1).SetCSRFProtect(false)
		claims := &authtest.Claims{
			Email:       "leopold.wentzel@gmail.com",
			Permissions: []string{"read:nothing"},
		}

		// Identify the mock being used in this loop
		var mgds *mock.GDS
		switch network {
		case "testnet":
			mgds = s.testnet.gds
		case "mainnet":
			mgds = s.mainnet.gds
		}

		// Reset the calls on the mocks to ensure the correct mock GDS is being called
		expectedCalls := make(map[string]int)
		s.testnet.gds.Reset()
		s.mainnet.gds.Reset()

		// Endpoint should require CSRF protection
		_, err = s.client.SubmitRegistration(context.TODO(), network)
		s.requireError(err, http.StatusForbidden, "csrf verification failed for request", "expected error when request is not CSRF protected")

		// Endpoint must be authenticated
		require.NoError(s.SetClientCSRFProtection(), "could not set csrf protection on client")
		_, err = s.client.SubmitRegistration(context.TODO(), network)
		s.requireError(err, http.StatusUnauthorized, "this endpoint requires authentication", "expected error when user is not authenticated")

		// Endpoint requires the update:vasp permission
		require.NoError(s.SetClientCredentials(claims), "could not create token with incorrect permissions")
		_, err = s.client.SubmitRegistration(context.TODO(), network)
		s.requireError(err, http.StatusUnauthorized, "user does not have permission to perform this operation", "expected error when user is not authorized")

		// Claims must have an organization ID and the server must panic if it does not
		claims.Permissions = []string{"update:vasp"}
		require.NoError(s.SetClientCredentials(claims), "could not create token without organizationID from claims")
		_, err = s.client.SubmitRegistration(context.TODO(), network)
		s.requireError(err, http.StatusUnauthorized, "missing claims info, try logging out and logging back in", "expected error when user claims does not have an orgid")

		// Create valid claims but no record in the database - should not panic and should return an error
		claims.OrgID = "2295c698-afdc-4aaf-9443-85a4515217e3"
		require.NoError(s.SetClientCredentials(claims), "could not create token with valid claims")
		_, err = s.client.SubmitRegistration(context.TODO(), network)
		s.requireError(err, http.StatusUnauthorized, "no organization found, try logging out and logging back in", "expected error when claims are valid but no organization is in the database")

		// From this point on submit valid claims and test responses from GDS
		// NOTE: for registration form validation see TestSubmitRegistrationNotReady
		claims.OrgID = org.Id
		require.NoError(s.SetClientCredentials(claims), "could not create token with valid claims")

		// Test GDS returns Invalid Argument Error
		mgds.UseError(mock.RegisterRPC, codes.InvalidArgument, "the TRISA endpoint is not valid")
		_, err = s.client.SubmitRegistration(context.TODO(), network)
		expectedCalls[network]++
		s.requireError(err, http.StatusBadRequest, "the TRISA endpoint is not valid")
		require.Equal(expectedCalls["testnet"], s.testnet.gds.Calls[mock.RegisterRPC], "check testnet calls during %s testing", network)
		require.Equal(expectedCalls["mainnet"], s.mainnet.gds.Calls[mock.RegisterRPC], "check mainnet calls during %s testing", network)

		// Test GDS returns Already Exists error
		mgds.UseError(mock.RegisterRPC, codes.AlreadyExists, "this VASP is already registered")
		_, err = s.client.SubmitRegistration(context.TODO(), network)
		expectedCalls[network]++
		s.requireError(err, http.StatusBadRequest, "this VASP is already registered")
		require.Equal(expectedCalls["testnet"], s.testnet.gds.Calls[mock.RegisterRPC], "check testnet calls during %s testing", network)
		require.Equal(expectedCalls["mainnet"], s.mainnet.gds.Calls[mock.RegisterRPC], "check mainnet calls during %s testing", network)

		// Test GDS returns Aborted error
		mgds.UseError(mock.RegisterRPC, codes.Aborted, "a conflict occurred")
		_, err = s.client.SubmitRegistration(context.TODO(), network)
		expectedCalls[network]++
		s.requireError(err, http.StatusConflict, "a conflict occurred")
		require.Equal(expectedCalls["testnet"], s.testnet.gds.Calls[mock.RegisterRPC], "check testnet calls during %s testing", network)
		require.Equal(expectedCalls["mainnet"], s.mainnet.gds.Calls[mock.RegisterRPC], "check mainnet calls during %s testing", network)

		// Test GDS returns Timeout error
		mgds.UseError(mock.RegisterRPC, codes.DeadlineExceeded, "deadline exceeded")
		_, err = s.client.SubmitRegistration(context.TODO(), network)
		expectedCalls[network]++
		s.requireError(err, http.StatusInternalServerError, fmt.Sprintf("could not register with %s", network))
		require.Equal(expectedCalls["testnet"], s.testnet.gds.Calls[mock.RegisterRPC], "check testnet calls during %s testing", network)
		require.Equal(expectedCalls["mainnet"], s.mainnet.gds.Calls[mock.RegisterRPC], "check mainnet calls during %s testing", network)

		// Test GDS returnsFailedPrecondition error
		mgds.UseError(mock.RegisterRPC, codes.FailedPrecondition, "couldn't access database")
		_, err = s.client.SubmitRegistration(context.TODO(), network)
		expectedCalls[network]++
		s.requireError(err, http.StatusInternalServerError, fmt.Sprintf("could not register with %s", network))
		require.Equal(expectedCalls["testnet"], s.testnet.gds.Calls[mock.RegisterRPC], "check testnet calls during %s testing", network)
		require.Equal(expectedCalls["mainnet"], s.mainnet.gds.Calls[mock.RegisterRPC], "check mainnet calls during %s testing", network)

		// Test a valid register reply
		// TODO: we should validate what is being sent to the GDS server
		err = mgds.UseFixture(mock.RegisterRPC, fmt.Sprintf("testdata/%s/register_reply.json", network))
		require.NoError(err, "could not load register reply fixture")

		rep, err := s.client.SubmitRegistration(context.TODO(), network)
		expectedCalls[network]++
		require.NoError(err, "could not make register call with valid payload")
		require.Equal(expectedCalls["testnet"], s.testnet.gds.Calls[mock.RegisterRPC], "check testnet calls during %s testing", network)
		require.Equal(expectedCalls["mainnet"], s.mainnet.gds.Calls[mock.RegisterRPC], "check mainnet calls during %s testing", network)

		// Check the register response is valid
		require.Empty(rep.Error, "an error message was returned from the server")
		require.NotEmpty(rep.Id, "the ID was not returned from the server")
		require.NotEmpty(rep.RegisteredDirectory, "the registered directory was not returned from the server")
		require.NotEmpty(rep.CommonName, "the common name was not returned from the server")
		require.Equal(rep.Status, "PENDING_REVIEW", "the verification status was not returned by the server")
		require.Equal(rep.Message, "thank you for registering", "a message was not returned from the server")
		require.Equal(rep.PKCS12Password, "supersecret", "a pkcs12 password was not returned from the server")

		// Test that a post to an incorrect network returns an error.
		_, err = s.client.SubmitRegistration(context.TODO(), "notanetwork")
		s.requireError(err, http.StatusNotFound, "network should be either testnet or mainnet")
		require.Equal(expectedCalls["testnet"], s.testnet.gds.Calls[mock.RegisterRPC], "check testnet calls during %s testing", network)
		require.Equal(expectedCalls["mainnet"], s.mainnet.gds.Calls[mock.RegisterRPC], "check mainnet calls during %s testing", network)
	}

	// Ensure that the directory record is stored on the database after registration
	org, err = s.db.Organizations().Retrieve(context.TODO(), org.Id)
	require.NoError(err, "could not update organization from the database")

	require.NotNil(org.Testnet, "missing testnet directory record after registration")
	require.Equal(org.Testnet.Id, "6041571e-09b4-47e7-870a-723f8032cd6c", "incorrect testnet directory id")
	require.Equal(org.Testnet.RegisteredDirectory, "trisatest.net", "incorrect testnet registerd directory ")
	require.Equal(org.Testnet.CommonName, "test.trisa.example.ua", "incorrect testnet directory common name")
	require.NotEmpty(org.Testnet.Submitted, "expected testnet submitted timestamp stored in database")

	require.NotNil(org.Mainnet, "missing mainnet directory record after registration")
	require.Equal(org.Mainnet.Id, "5bafb054-5868-439e-9b3c-75db91810714", "incorrect mainnet directory id")
	require.Equal(org.Mainnet.RegisteredDirectory, "vaspdirectory.net", "incorrect mainnet registerd directory ")
	require.Equal(org.Mainnet.CommonName, "trisa.example.ua", "incorrect mainnet directory common name")
	require.NotEmpty(org.Mainnet.Submitted, "expected mainnet submitted timestamp stored in database")

	// User metadata should be updated with the directory IDs
	appdata := &auth.AppMetadata{}
	require.NoError(appdata.Load(s.auth.GetUserAppMetadata()))
	require.Equal("6041571e-09b4-47e7-870a-723f8032cd6c", appdata.VASPs.TestNet, "incorrect testnet directory id in user metadata")
	require.Equal("5bafb054-5868-439e-9b3c-75db91810714", appdata.VASPs.MainNet, "incorrect mainnet directory id in user metadata")
}

func (s *bffTestSuite) TestSubmitRegistrationNotReady() {
	require := s.Require()

	// Ensure that a bad argument error is returned if the registration form is not
	// ready to submit. Create an organization that has a registration form without
	// network details and valid claims to access the record.
	org, err := s.db.Organizations().Create(context.TODO())
	require.NoError(err, "could not create organization in the database")
	defer func() {
		// Ensure organization is deleted at the end of the tests
		s.db.Organizations().Delete(context.TODO(), org.Id)
	}()

	// Ensure the registration is not ready to submit by removing mainnet and testnet
	org.Registration = &records.RegistrationForm{}
	require.NoError(loadFixture("testdata/registration_form.pb.json", org.Registration), "could not load registration form from the fixtures")
	org.Registration.Mainnet = nil
	org.Registration.Testnet = nil
	require.False(org.Registration.ReadyToSubmit("both"), "registration should not be ready to submit")

	// Save the registration form fixture on the organization
	require.NoError(s.db.Organizations().Update(context.TODO(), org), "could not update organization with registration form")

	// Create authenticated user context
	claims := &authtest.Claims{
		Email:       "leopold.wentzel@gmail.com",
		Permissions: []string{"update:vasp"},
		OrgID:       org.Id,
	}
	require.NoError(s.SetClientCredentials(claims), "could not create token with valid claims")
	require.NoError(s.SetClientCSRFProtection(), "could not set CSRF protection on client")

	// Expect 400 error for both mainnet and testnet
	for _, network := range []string{"testnet", "mainnet"} {
		_, err = s.client.SubmitRegistration(context.TODO(), network)
		s.requireError(err, http.StatusBadRequest, "registration form is not ready to submit", "expected error when registration form is not ready to submit")
	}

	// While we're here, also test that we receive a 404 for a bad network
	_, err = s.client.SubmitRegistration(context.TODO(), "notanetwork")
	s.requireError(err, http.StatusNotFound, "network should be either testnet or mainnet", "expected error when submitting registration to incorrect network name")
}

func (s *bffTestSuite) TestCannotResubmitRegistration() {
	require := s.Require()

	// Ensure that a conflict error is returned if the registration form has already
	// been ready to submitted. Create an organization that has directory records for
	// both networks and valid claims to access the record.
	org, err := s.db.Organizations().Create(context.TODO())
	require.NoError(err, "could not create organization in the database")
	defer func() {
		// Ensure organization is deleted at the end of the tests
		s.db.Organizations().Delete(context.TODO(), org.Id)
	}()

	// Ensure the registration is not ready to submit by removing mainnet and testnet
	org.Testnet = &records.DirectoryRecord{
		Id:                  uuid.NewString(),
		CommonName:          "test.trisa.example.com",
		RegisteredDirectory: "trisatest.net",
		Submitted:           "2022-02-21T15:32:31Z",
	}
	org.Mainnet = &records.DirectoryRecord{
		Id:                  uuid.NewString(),
		CommonName:          "trisa.example.com",
		RegisteredDirectory: "vaspdirectory.net",
		Submitted:           "2022-02-23T09:51:15Z",
	}

	// Save the registration form fixture on the organization
	require.NoError(s.db.Organizations().Update(context.TODO(), org), "could not update organization with registration form")

	// Create authenticated user context
	claims := &authtest.Claims{
		Email:       "leopold.wentzel@gmail.com",
		Permissions: []string{"update:vasp"},
		OrgID:       org.Id,
	}
	require.NoError(s.SetClientCredentials(claims), "could not create token with valid claims")
	require.NoError(s.SetClientCSRFProtection(), "could not set CSRF protection on client")

	// Expect 400 error for both mainnet and testnet
	for _, network := range []string{"testnet", "mainnet"} {
		_, err = s.client.SubmitRegistration(context.TODO(), network)
		s.requireError(err, http.StatusConflict, fmt.Sprintf("registration form has already been submitted to the %s", network), "expected error when registration form has already been submitted")
	}
}

func (s *bffTestSuite) TestVerifyEmail() {
	require := s.Require()
	params := &api.VerifyContactParams{}

	// Test Bad Request (no parameters)
	_, err := s.client.VerifyContact(context.TODO(), params)
	s.requireError(err, http.StatusBadRequest, "must provide vaspID, token, and registered_directory in query parameters", "expected a 400 error with no params")

	// Test Bad Request (only vaspID specified)
	params.ID = uuid.NewString()
	_, err = s.client.VerifyContact(context.TODO(), params)
	s.requireError(err, http.StatusBadRequest, "must provide vaspID, token, and registered_directory in query parameters", "expected a 400 error with no params")

	// Test Bad Request (only vaspID and token specified)
	params.Token = "abcdefghijklmnopqrstuvwxyz"
	_, err = s.client.VerifyContact(context.TODO(), params)
	s.requireError(err, http.StatusBadRequest, "must provide vaspID, token, and registered_directory in query parameters", "expected a 400 error with no params")

	// Test Bad Request (only unknown registered_directory specified)
	params.Directory = "equitylo.rd"
	_, err = s.client.VerifyContact(context.TODO(), params)
	s.requireError(err, http.StatusBadRequest, "unknown registered directory")

	// Assert that to this point no GDS method has been called
	require.Empty(s.testnet.gds.Calls[mock.VerifyContactRPC], "expected no testnet calls")
	require.Empty(s.mainnet.gds.Calls[mock.VerifyContactRPC], "expected no mainnet calls")

	// Test good requests to the registered directory
	for i, directory := range []string{"trisatest.net", "vaspdirectory.net"} {
		params.Directory = directory

		// Identify the mock being used in this loop
		var mgds *mock.GDS
		switch i {
		case 0:
			mgds = s.testnet.gds
		case 1:
			mgds = s.mainnet.gds
		}

		// Reset the calls on the mocks to ensure the correct mock GDS is being called
		expectedCalls := make(map[string]int)
		s.testnet.gds.Reset()
		s.mainnet.gds.Reset()

		// Test invalid argument error
		mgds.UseError(mock.VerifyContactRPC, codes.InvalidArgument, "incorrect vasp id")
		_, err = s.client.VerifyContact(context.TODO(), params)
		expectedCalls[directory]++
		s.requireError(err, http.StatusBadRequest, "incorrect vasp id")
		require.Equal(expectedCalls["trisatest.net"], s.testnet.gds.Calls[mock.VerifyContactRPC], "check testnet calls during %s testing", directory)
		require.Equal(expectedCalls["vaspdirectory.net"], s.mainnet.gds.Calls[mock.VerifyContactRPC], "check mainnet calls during %s testing", directory)

		// Test not found error
		mgds.UseError(mock.VerifyContactRPC, codes.NotFound, "could not lookup contact with token")
		_, err = s.client.VerifyContact(context.TODO(), params)
		expectedCalls[directory]++
		s.requireError(err, http.StatusNotFound, "could not lookup contact with token")
		require.Equal(expectedCalls["trisatest.net"], s.testnet.gds.Calls[mock.VerifyContactRPC], "check testnet calls during %s testing", directory)
		require.Equal(expectedCalls["vaspdirectory.net"], s.mainnet.gds.Calls[mock.VerifyContactRPC], "check mainnet calls during %s testing", directory)

		// Test aborted error
		mgds.UseError(mock.VerifyContactRPC, codes.Aborted, "could not update verification status")
		_, err = s.client.VerifyContact(context.TODO(), params)
		expectedCalls[directory]++
		s.requireError(err, http.StatusConflict, "could not update verification status")
		require.Equal(expectedCalls["trisatest.net"], s.testnet.gds.Calls[mock.VerifyContactRPC], "check testnet calls during %s testing", directory)
		require.Equal(expectedCalls["vaspdirectory.net"], s.mainnet.gds.Calls[mock.VerifyContactRPC], "check mainnet calls during %s testing", directory)

		// Test failed precondition error
		mgds.UseError(mock.VerifyContactRPC, codes.FailedPrecondition, "something went wrong")
		_, err = s.client.VerifyContact(context.TODO(), params)
		expectedCalls[directory]++
		s.requireError(err, http.StatusInternalServerError, "something went wrong")
		require.Equal(expectedCalls["trisatest.net"], s.testnet.gds.Calls[mock.VerifyContactRPC], "check testnet calls during %s testing", directory)
		require.Equal(expectedCalls["vaspdirectory.net"], s.mainnet.gds.Calls[mock.VerifyContactRPC], "check mainnet calls during %s testing", directory)

		// Test internal error
		mgds.UseError(mock.VerifyContactRPC, codes.FailedPrecondition, "boom hiss")
		_, err = s.client.VerifyContact(context.TODO(), params)
		expectedCalls[directory]++
		s.requireError(err, http.StatusInternalServerError, "boom hiss")
		require.Equal(expectedCalls["trisatest.net"], s.testnet.gds.Calls[mock.VerifyContactRPC], "check testnet calls during %s testing", directory)
		require.Equal(expectedCalls["vaspdirectory.net"], s.mainnet.gds.Calls[mock.VerifyContactRPC], "check mainnet calls during %s testing", directory)

		// Test a valid verify email response
		mgds.OnVerifyContact = func(ctx context.Context, in *gds.VerifyContactRequest) (out *gds.VerifyContactReply, err error) {
			return &gds.VerifyContactReply{
				Status:  models.VerificationState_PENDING_REVIEW,
				Message: "thank you for verifying your contact information",
			}, nil
		}

		rep, err := s.client.VerifyContact(context.TODO(), params)
		require.NoError(err, "unexpected error during good request")
		require.NotEmpty(rep, "empty response returned")
		require.Empty(rep.Error, "an error message was returned by the bff")
		require.Equal("PENDING_REVIEW", rep.Status)
		require.Equal("thank you for verifying your contact information", rep.Message)
	}
}<|MERGE_RESOLUTION|>--- conflicted
+++ resolved
@@ -151,49 +151,29 @@
 	require.NoError(err, "could not load registration form fixture")
 
 	// Endpoint requires CSRF protection
-<<<<<<< HEAD
-	err = s.client.SaveRegistrationForm(context.TODO(), form)
-=======
 	_, err = s.client.SaveRegistrationForm(context.TODO(), form)
->>>>>>> 5f951758
 	s.requireError(err, http.StatusForbidden, "csrf verification failed for request", "expected error when request is not CSRF protected")
 
 	// Endpoint must be authenticated
 	require.NoError(s.SetClientCSRFProtection(), "could not set csrf protection on client")
-<<<<<<< HEAD
-	err = s.client.SaveRegistrationForm(context.TODO(), form)
-=======
 	_, err = s.client.SaveRegistrationForm(context.TODO(), form)
->>>>>>> 5f951758
 	s.requireError(err, http.StatusUnauthorized, "this endpoint requires authentication", "expected error when user is not authenticated")
 
 	// Endpoint requires the update:vasp permission
 	require.NoError(s.SetClientCredentials(claims), "could not create token with incorrect permissions")
-<<<<<<< HEAD
-	err = s.client.SaveRegistrationForm(context.TODO(), form)
-=======
 	_, err = s.client.SaveRegistrationForm(context.TODO(), form)
->>>>>>> 5f951758
 	s.requireError(err, http.StatusUnauthorized, "user does not have permission to perform this operation", "expected error when user is not authorized")
 
 	// Claims must have an organization ID and the server must panic if it does not
 	claims.Permissions = []string{"update:vasp"}
 	require.NoError(s.SetClientCredentials(claims), "could not create token without organizationID from claims")
-<<<<<<< HEAD
-	err = s.client.SaveRegistrationForm(context.TODO(), form)
-=======
 	_, err = s.client.SaveRegistrationForm(context.TODO(), form)
->>>>>>> 5f951758
 	s.requireError(err, http.StatusUnauthorized, "missing claims info, try logging out and logging back in", "expected error when user claims does not have an orgid")
 
 	// Create valid claims but no record in the database - should not panic and should return an error
 	claims.OrgID = "2295c698-afdc-4aaf-9443-85a4515217e3"
 	require.NoError(s.SetClientCredentials(claims), "could not create token with valid claims")
-<<<<<<< HEAD
-	err = s.client.SaveRegistrationForm(context.TODO(), form)
-=======
 	_, err = s.client.SaveRegistrationForm(context.TODO(), form)
->>>>>>> 5f951758
 	s.requireError(err, http.StatusUnauthorized, "no organization found, try logging out and logging back in", "expected error when claims are valid but no organization is in the database")
 
 	// Create an organization in the database that does not contain a registration form
