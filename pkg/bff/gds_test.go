--- conflicted
+++ resolved
@@ -89,22 +89,14 @@
 	require.NoError(s.SetClientCredentials(claims), "could not create token without organizationID from claims")
 
 	_, err = s.client.LoadRegistrationForm(context.TODO())
-<<<<<<< HEAD
-	s.requireError(err, http.StatusBadRequest, "missing claims info, try logging out and logging back in", "expected error when user claims does not have an orgid")
-=======
-	require.EqualError(err, "[401] missing claims info, try logging out and logging back in", "expected error when user claims does not have an orgid")
->>>>>>> 6f8b1377
+	s.requireError(err, http.StatusUnauthorized, "missing claims info, try logging out and logging back in", "expected error when user claims does not have an orgid")
 
 	// Create valid claims but no record in the database - should not panic and should return an error
 	claims.OrgID = "2295c698-afdc-4aaf-9443-85a4515217e3"
 	require.NoError(s.SetClientCredentials(claims), "could not create token with valid claims")
 
 	_, err = s.client.LoadRegistrationForm(context.TODO())
-<<<<<<< HEAD
-	s.requireError(err, http.StatusNotFound, "no organization found, try logging out and logging back in", "expected error when claims are valid but no organization is in the database")
-=======
-	require.EqualError(err, "[401] no organization found, try logging out and logging back in", "expected error when claims are valid but no organization is in the database")
->>>>>>> 6f8b1377
+	s.requireError(err, http.StatusUnauthorized, "no organization found, try logging out and logging back in", "expected error when claims are valid but no organization is in the database")
 
 	// Create organization in the database, but without registration form.
 	// An empty registration form should be returned without panic.
@@ -175,21 +167,13 @@
 	claims.Permissions = []string{"update:vasp"}
 	require.NoError(s.SetClientCredentials(claims), "could not create token without organizationID from claims")
 	err = s.client.SaveRegistrationForm(context.TODO(), form)
-<<<<<<< HEAD
-	s.requireError(err, http.StatusBadRequest, "missing claims info, try logging out and logging back in", "expected error when user claims does not have an orgid")
-=======
-	require.EqualError(err, "[401] missing claims info, try logging out and logging back in", "expected error when user claims does not have an orgid")
->>>>>>> 6f8b1377
+	s.requireError(err, http.StatusUnauthorized, "missing claims info, try logging out and logging back in", "expected error when user claims does not have an orgid")
 
 	// Create valid claims but no record in the database - should not panic and should return an error
 	claims.OrgID = "2295c698-afdc-4aaf-9443-85a4515217e3"
 	require.NoError(s.SetClientCredentials(claims), "could not create token with valid claims")
 	err = s.client.SaveRegistrationForm(context.TODO(), form)
-<<<<<<< HEAD
-	s.requireError(err, http.StatusNotFound, "no organization found, try logging out and logging back in", "expected error when claims are valid but no organization is in the database")
-=======
-	require.EqualError(err, "[401] no organization found, try logging out and logging back in", "expected error when claims are valid but no organization is in the database")
->>>>>>> 6f8b1377
+	s.requireError(err, http.StatusUnauthorized, "no organization found, try logging out and logging back in", "expected error when claims are valid but no organization is in the database")
 
 	// Create an organization in the database that does not contain a registration form
 	org, err := s.db.Organizations().Create(context.TODO())
@@ -293,21 +277,13 @@
 		claims.Permissions = []string{"update:vasp"}
 		require.NoError(s.SetClientCredentials(claims), "could not create token without organizationID from claims")
 		_, err = s.client.SubmitRegistration(context.TODO(), network)
-<<<<<<< HEAD
-		s.requireError(err, http.StatusBadRequest, "missing claims info, try logging out and logging back in", "expected error when user claims does not have an orgid")
-=======
-		require.EqualError(err, "[401] missing claims info, try logging out and logging back in", "expected error when user claims does not have an orgid")
->>>>>>> 6f8b1377
+		s.requireError(err, http.StatusUnauthorized, "missing claims info, try logging out and logging back in", "expected error when user claims does not have an orgid")
 
 		// Create valid claims but no record in the database - should not panic and should return an error
 		claims.OrgID = "2295c698-afdc-4aaf-9443-85a4515217e3"
 		require.NoError(s.SetClientCredentials(claims), "could not create token with valid claims")
 		_, err = s.client.SubmitRegistration(context.TODO(), network)
-<<<<<<< HEAD
-		s.requireError(err, http.StatusNotFound, "no organization found, try logging out and logging back in", "expected error when claims are valid but no organization is in the database")
-=======
-		require.EqualError(err, "[401] no organization found, try logging out and logging back in", "expected error when claims are valid but no organization is in the database")
->>>>>>> 6f8b1377
+		s.requireError(err, http.StatusUnauthorized, "no organization found, try logging out and logging back in", "expected error when claims are valid but no organization is in the database")
 
 		// From this point on submit valid claims and test responses from GDS
 		// NOTE: for registration form validation see TestSubmitRegistrationNotReady
