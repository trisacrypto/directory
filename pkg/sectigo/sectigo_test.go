--- conflicted
+++ resolved
@@ -70,13 +70,13 @@
 		name string
 		f    func(t *testing.T)
 	}{
-<<<<<<< HEAD
 		{name: sectigo.AuthenticateEP, f: s.authenticate},
 		{name: sectigo.RefreshEP, f: s.refresh}, // must be called after authenticate
 		{name: sectigo.CreateSingleCertBatchEP, f: s.createSingleCertBatch},
 		{name: sectigo.UploadCSREP, f: s.uploadCSRBatch},
 		{name: sectigo.BatchDetailEP, f: s.batchDetail},
 		{name: sectigo.BatchProcessingInfoEP, f: s.processingInfo},
+		{name: sectigo.BatchStatusEP, f: s.batchStatus},
 		{name: sectigo.DownloadEP, f: s.download},
 		{name: sectigo.DevicesEP, f: s.licensesUsed},
 		{name: sectigo.UserAuthoritiesEP, f: s.userAuthorities},
@@ -87,25 +87,6 @@
 		{name: sectigo.ProfileDetailEP, f: s.profileDetail},
 		{name: sectigo.FindCertificateEP, f: s.findCertificate},
 		{name: sectigo.RevokeCertificateEP, f: s.revokeCertificate},
-=======
-		{name: AuthenticateEP, f: s.authenticate},
-		{name: RefreshEP, f: s.refresh}, // must be called after authenticate
-		{name: CreateSingleCertBatchEP, f: s.createSingleCertBatch},
-		{name: UploadCSREP, f: s.uploadCSRBatch},
-		{name: BatchDetailEP, f: s.batchDetail},
-		{name: BatchStatusEP, f: s.batchStatus},
-		{name: BatchProcessingInfoEP, f: s.processingInfo},
-		{name: DownloadEP, f: s.download},
-		{name: DevicesEP, f: s.licensesUsed},
-		{name: UserAuthoritiesEP, f: s.userAuthorities},
-		{name: AuthorityBalanceAvailableEP, f: s.authorityAvailableBalance},
-		{name: CurrentUserOrganizationEP, f: s.organization},
-		{name: ProfilesEP, f: s.profiles},
-		{name: ProfileParametersEP, f: s.profileParams},
-		{name: ProfileDetailEP, f: s.profileDetail},
-		{name: FindCertificateEP, f: s.findCertificate},
-		{name: RevokeCertificateEP, f: s.revokeCertificate},
->>>>>>> 17b02a17
 	}
 	for _, t := range tests {
 		s.T().Run(t.name, t.f)
