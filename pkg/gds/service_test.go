package gds_test

import (
	"encoding/json"
	"flag"
	"fmt"
	"io/ioutil"
	"os"
	"path/filepath"
	"strings"
	"testing"

	"github.com/gin-gonic/gin"
	"github.com/rs/zerolog/log"
	"github.com/stretchr/testify/suite"
	"github.com/syndtr/goleveldb/leveldb"
	"github.com/trisacrypto/directory/pkg/gds"
	"github.com/trisacrypto/directory/pkg/gds/config"
	"github.com/trisacrypto/directory/pkg/gds/models/v1"
	"github.com/trisacrypto/directory/pkg/gds/store"
	"github.com/trisacrypto/directory/pkg/utils"
	"github.com/trisacrypto/directory/pkg/utils/bufconn"
	pb "github.com/trisacrypto/trisa/pkg/trisa/gds/models/v1beta1"
	"google.golang.org/protobuf/encoding/protojson"
	"google.golang.org/protobuf/proto"
	"google.golang.org/protobuf/reflect/protoreflect"
)

const (
	vasps    = "vasps"
	certreqs = "certreqs"
	index    = "index"
	bufSize  = 1024 * 1024
)

var (
	update             = flag.Bool("update", false, "update the gzipped test databases")
	fakesFixturePath   = filepath.Join("testdata", "fakes.tgz")
	fullDBFixturePath  = filepath.Join("testdata", "db.tgz")
	smallDBFixturePath = filepath.Join("testdata", "smalldb.tgz")
	smallDBSubset      = map[string]map[string]struct{}{
		vasps: {
			"d9da630e-41aa-11ec-9d29-acde48001122": {},
			"d9efca14-41aa-11ec-9d29-acde48001122": {},
		},
	}
)

// The GDS Test Suite provides mock functionality and database fixtures for the services
// defined in the GDS package. Most tests in this package should be methods of the Test
// Suite. On startup, the reference fixtures are loaded from the `fakes.tgz` dataset and
// a mock service is created with an empty database. If tests require fixtures to be
// loaded they should call the loadFixtures() or loadSmallFixtures() methods to point
// the mock service at a database that has those fixtures or to loadEmptyFixtures() if
// they require an empty database. If the test modifies the database they should defer
// a call to resetFixtures, resetSmallFixtures, or resetEmptyFixtures as necessary.
//
// Tests should use accessor methods such as s.svc.GetAdmin() or s.svc.GetStore() to
// access the internals of the service and services for testing purposes.
type gdsTestSuite struct {
	suite.Suite
	ftype    fixtureType
	fixtures map[string]map[string]interface{}
	svc      *gds.Service
	dbPaths  map[fixtureType]string
	grpc     *bufconn.GRPCListener
	conf     *config.Config
}

// SetConfig allows a custom config to be specified by the tests.
// Note that loadFixtures() needs to be called in order for the config to be used.
func (s *gdsTestSuite) SetConfig(conf config.Config) {
	s.conf = &conf
}

// ResetConfig back to the default.
func (s *gdsTestSuite) ResetConfig() {
	s.conf = nil
}

func (s *gdsTestSuite) SetupSuite() {
	var err error
	require := s.Require()
	gin.SetMode(gin.TestMode)

	// Create a bufconn listener to use for gRPC requests
	s.grpc = bufconn.New(bufSize)

	// Create database paths to unpack fixtures to
	s.dbPaths = make(map[fixtureType]string)
	for _, ftype := range []fixtureType{empty, small, full} {
		s.dbPaths[ftype], err = ioutil.TempDir("testdata", "db-*")
		require.NoError(err)
	}

	// Load the reference fixtures into memory for use in testing
	s.loadReferenceFixtures()

	// Generate the databases if required (depends on the loaded reference fixtures)
	if *update || !pathExists(fullDBFixturePath) || !pathExists(smallDBFixturePath) {
		s.generateDB()
	}

	// Start with an empty fixtures service
	s.LoadEmptyFixtures()
}

func (s *gdsTestSuite) TearDownSuite() {
	if s.svc != nil && s.svc.GetStore() != nil {
		s.svc.GetStore().Close()
	}

	for _, path := range s.dbPaths {
		os.RemoveAll(path)
		log.Info().Str("path", path).Msg("cleaned up database fixture")
	}
	s.grpc.Release()
}

func TestGds(t *testing.T) {
	suite.Run(t, new(gdsTestSuite))
}

func (s *gdsTestSuite) TestFixtures() {
	// Ensure all fixtures are loaded and extracted
	s.LoadFullFixtures()
	s.LoadSmallFixtures()
	s.LoadEmptyFixtures()

	// Close the empty fixtures so we can open a leveldb connection to it
	s.svc.GetStore().Close()
	defer s.ResetEmptyFixtures()

	require := s.Require()
	expected := map[fixtureType]map[string]int{
		empty: {},
		small: {vasps: 2},
		full:  {vasps: 14, certreqs: 10},
	}

	// Test the reference fixtures
	require.Len(s.fixtures, 2)
	require.Contains(s.fixtures, vasps)
	require.Contains(s.fixtures, certreqs)
	require.Len(s.fixtures[vasps], expected[full][vasps])
	require.Len(s.fixtures[certreqs], expected[full][certreqs])

	// Test the loaded database paths
	require.Len(s.dbPaths, 3)
	for ftype := range expected {
		require.Contains(s.dbPaths, ftype)
	}

	// Test the fixtures databases
	for ftype, dbPath := range s.dbPaths {
		db, err := leveldb.OpenFile(dbPath, nil)
		require.NoError(err, "could not open ftype %d db at %s", ftype, dbPath)

		// Ensure database is closed if there is an error with the test
		defer db.Close()

		// Count the number of things in the database
		counts := make(map[string]int)
		iter := db.NewIterator(nil, nil)
		defer iter.Release()

		for iter.Next() {
			// Fetch the key and split the namespace from the ID
			key := strings.Split(string(iter.Key()), "::")
			require.Len(key, 2, "key does not have a namespace prefix")

			// Ensure we can unmarshal the fixture
			var obj interface{}
			switch prefix := key[0]; prefix {
			case vasps:
				vasp := &pb.VASP{}
				require.NoError(proto.Unmarshal(iter.Value(), vasp))
				obj = vasp
			case certreqs:
				certreq := &models.CertificateRequest{}
				require.NoError(proto.Unmarshal(iter.Value(), certreq))
				obj = certreq
			case index:
				continue
			default:
				require.Fail("unrecognized object for namespace %q", prefix)
			}

			// Ensure our reference fixtures contain the key and count it
			require.Contains(s.fixtures[key[0]], key[1], "reference fixtures do not contain ID in namespace %s", key[0])
			counts[key[0]]++

			// Test that the database fixture matches our reference
			s.CompareFixture(key[0], key[1], obj, false)
		}

		// Ensure we have the expected number of items in the database
		require.NoError(iter.Error())
		require.Equal(expected[ftype], counts)

		// Ensure the database is closed before next loop
		db.Close()
	}
}

//===========================================================================
// Custom Assertions
//===========================================================================

func (s *gdsTestSuite) CompareFixture(namespace, key string, obj interface{}, removeExtra bool) {
	var (
		ok      bool
		fixture interface{}
	)

	require := s.Require()

	_, ok = s.fixtures[namespace]
	require.True(ok, "unknown namespace %s", namespace)

	fixture, ok = s.fixtures[namespace][key]
	require.True(ok, "unknown %s fixture %s", namespace, key)

	// Reset any time fields for the comparison and compare directly
	switch namespace {
	case vasps:
		a, ok := fixture.(*pb.VASP)
		require.True(ok, "fixture is not a VASP object")

		b, ok := obj.(*pb.VASP)
		require.True(ok, "obj is not a VASP object")

		// Remove time fields for comparison
		a.LastUpdated, b.LastUpdated = "", ""

		if removeExtra {
			a.Extra, b.Extra = nil, nil
			a.Contacts.Administrative.Extra, b.Contacts.Administrative.Extra = nil, nil
			a.Contacts.Technical.Extra, b.Contacts.Technical.Extra = nil, nil
			a.Contacts.Legal.Extra, b.Contacts.Legal.Extra = nil, nil
			a.Contacts.Billing.Extra, b.Contacts.Billing.Extra = nil, nil
		}

		require.True(proto.Equal(a, b), "vasps are not the same")

	case certreqs:
		a, ok := fixture.(*models.CertificateRequest)
		require.True(ok, "fixture is not a CertificateRequest object")

		b, ok := obj.(*models.CertificateRequest)
		require.True(ok, "obj is not a CertificateRequest object")

		a.Modified, b.Modified = "", ""
		a.Created, b.Created = "", ""

		require.True(proto.Equal(a, b), "certreqs are not the same")

	default:
		require.Fail("unhandled namespace %s", namespace)
	}

}

//===========================================================================
// Test fixtures management
//===========================================================================

type fixtureType uint8

const (
	unknown fixtureType = iota
	empty
	small
	full
)

// Load reference fixtures into s.fixtures; the reference fixtures contain all possible
// fixtures that can be in any fixture database. The fixtures themselves are a mapping
// of namespace to a map of ID strings to the unmarshaled value. E.g. to get the
// expected value for VASP 1234 you would use s.fixtures[vasps]["1234"]
func (s *gdsTestSuite) loadReferenceFixtures() {
	require := s.Require()

	// Extract the gzip archive
	root, err := utils.ExtractGzip(fakesFixturePath, "testdata", true)
	require.NoError(err)
	defer os.RemoveAll(root)

	// Create the reference fixtures map
	s.fixtures = make(map[string]map[string]interface{})
	for _, namespace := range []string{vasps, certreqs} {
		s.fixtures[namespace] = make(map[string]interface{})
	}

	// Load the JSON fixtures into the fixtures map
	err = filepath.Walk(root, func(path string, info os.FileInfo, err error) error {
		require.NoError(err)
		if info.IsDir() {
			return nil
		}
		if filepath.Ext(path) != ".json" {
			return nil
		}

		// Unmarshal the JSON into the global fixtures map.
		data, err := os.ReadFile(path)
		require.NoError(err)
		parts := strings.Split(strings.TrimSuffix(info.Name(), ".json"), "::")
		require.Len(parts, 2)

		prefix := parts[0]
		key := parts[1]

		switch prefix {
		case vasps:
			vasp := &pb.VASP{}
			err = protojson.Unmarshal(data, vasp)
			require.NoError(err)
			s.fixtures[vasps][key] = vasp
		case certreqs:
			cert := &models.CertificateRequest{}
			err = protojson.Unmarshal(data, cert)
			require.NoError(err)
			s.fixtures[certreqs][key] = cert
		default:
			return fmt.Errorf("unrecognized prefix for file: %s", info.Name())
		}
		return nil
	})
	require.NoError(err)
}

func (s *gdsTestSuite) loadFixtures(ftype fixtureType, fpath string) {
<<<<<<< HEAD
	// If we're already at the specified fixture type, do nothing
=======
	// If we're already at the specified fixture type and no custom config is provided,
	// do nothing
>>>>>>> 29c7d775
	if s.ftype == ftype && s.conf == nil {
		log.Info().Uint8("ftype", uint8(ftype)).Str("path", fpath).Msg("CACHED FIXTURE")
		return
	}

	// Close the current service
	var err error
	require := s.Require()
	if s.svc != nil && s.svc.GetStore() != nil {
		if err := s.svc.GetStore().Close(); err != nil {
			log.Warn().Err(err).Msg("could not close service store to load new fixtures")
		}
	}

	// If we're given a fixture path to extract, check if dir is empty, otherwise extract it
	if fpath != "" {
		if !pathExists(filepath.Join(s.dbPaths[ftype], "CURRENT")) {
			if _, err := utils.ExtractGzip(fpath, s.dbPaths[ftype], false); err != nil {
				log.Warn().Err(err).Str("db", fpath).Msg("unable to extract test fixtures")
			}
			log.Info().Uint8("ftype", uint8(ftype)).Str("path", fpath).Str("dbpath", s.dbPaths[ftype]).Msg("FIXTURE EXTRACTED")
		}
	}

	// Shutdown old GDS server
	if s.svc != nil {
		if err := s.svc.GetGDS().Shutdown(); err != nil {
			log.Warn().Err(err).Msg("could not shutdown GDS server to start new one")
		}
	}
	if s.grpc != nil {
		s.grpc.Release()
	}

	// Use the custom config if specified
	var conf config.Config
	if s.conf != nil {
		conf = *s.conf
	} else {
		conf = gds.MockConfig()
	}

	// Create the new service with a database to the specified path
	conf.Database.URL = "leveldb:///" + s.dbPaths[ftype]
	s.svc, err = gds.NewMock(conf)
	require.NoError(err, "could not create mock GDS service")

	// Start the new GDS server using a bufconn listener to avoid network requests
	s.grpc = bufconn.New(bufSize)
	go s.svc.GetGDS().Run(s.grpc.Listener)

	s.ftype = ftype
	log.Info().Uint8("ftype", uint8(ftype)).Str("path", fpath).Msg("FIXTURE LOADED")
}

func (s *gdsTestSuite) LoadEmptyFixtures() {
	s.loadFixtures(empty, "")
}

// LoadFullFixtures loads the JSON test fixtures from disk and stores them in the dbFixtures map.
func (s *gdsTestSuite) LoadFullFixtures() {
	s.loadFixtures(full, fullDBFixturePath)
}

func (s *gdsTestSuite) LoadSmallFixtures() {
	s.loadFixtures(small, smallDBFixturePath)
}

func (s *gdsTestSuite) resetFixtures(ftype fixtureType) {
	var err error
	require := s.Require()

	// Delete the current fixture database
	os.RemoveAll(s.dbPaths[ftype])
	s.dbPaths[ftype], err = ioutil.TempDir("testdata", "db-*")
	require.NoError(err)

	// Set the ftype to unknown to ensure the loader loads the fixture
	s.ftype = unknown
}

func (s *gdsTestSuite) ResetEmptyFixtures() {
	s.resetFixtures(empty)
}

func (s *gdsTestSuite) ResetFullFixtures() {
	s.resetFixtures(full)
}

func (s *gdsTestSuite) ResetSmallFixtures() {
	s.resetFixtures(small)
}

// generateDB generates an updated database and compresses it to a gzip file.
// Note: This also generates a temporary directory which the suite teardown
// should clean up.
func (s *gdsTestSuite) generateDB() {
	// Data is required to generate the database
	require := s.Require()
	require.NotEmpty(s.fixtures, "there are no reference fixtures to generate the db with")
	require.NotEmpty(s.fixtures[vasps], "there are no reference vasps fixtures to generate the db with")
	require.NotEmpty(s.fixtures[certreqs], "there are no reference certreqs fixtures to generate the db with")

	// Loop through each database type and create the database
	for ftype, path := range s.dbPaths {
		// No need to do anything with the empty database
		if ftype == empty {
			continue
		}

		// Open a Store object to write fixtures to the database
		store, err := store.Open(config.DatabaseConfig{
			URL:           "leveldb:///" + path,
			ReindexOnBoot: false,
		})
		require.NoError(err)
		defer store.Close()

		// Loop through all the reference fixtures, adding them as necessary
		for namespace, items := range s.fixtures {
		itemLoop:
			for key, item := range items {

				// If we're in small database mode, check if we should add the data
				if ftype == small {
					if _, ok := smallDBSubset[namespace][key]; !ok {
						continue itemLoop
					}
				}

				// Add the fixture to the database, updating indices
				switch namespace {
				case vasps:
					id, err := store.CreateVASP(item.(*pb.VASP))
					require.NoError(err, "could not insert VASP into store")
					require.Equal(key, id)
				case certreqs:
					err = store.UpdateCertReq(item.(*models.CertificateRequest))
					require.NoError(err, "could not insert CertificateRequest into store")
				default:
					require.Fail("unrecognized object for namespace %q", namespace)
				}
			}
		}

		// Close the database to sync the indices
		require.NoError(store.Close(), "could not close store")

		// Write the database to the fixture path
		var fixturePath string
		switch ftype {
		case small:
			fixturePath = smallDBFixturePath
		case full:
			fixturePath = fullDBFixturePath
		default:
			require.Fail("unrecognized database path for ftype %d", ftype)
		}

		require.NoError(utils.WriteGzip(path, fixturePath))
		log.Info().Str("db", fixturePath).Msg("successfully regenerated test database")
	}
}

func pathExists(path string) bool {
	if _, err := os.Stat(path); os.IsNotExist(err) {
		return false
	}

	// Note this will return true if there is another error like a permissions error.
	// Those errors will be caught when the file is unzipped.
	return true
}

func remarshalProto(namespace string, obj map[string]interface{}) (_ protoreflect.ProtoMessage, err error) {
	var data []byte
	if data, err = json.Marshal(obj); err != nil {
		return nil, err
	}

	jsonpb := &protojson.UnmarshalOptions{
		AllowPartial:   true,
		DiscardUnknown: true,
	}

	switch namespace {
	case vasps:
		vasp := &pb.VASP{}
		if err = jsonpb.Unmarshal(data, vasp); err != nil {
			return nil, err
		}
		return vasp, nil
	case certreqs:
		certreq := &models.CertificateRequest{}
		if err = jsonpb.Unmarshal(data, certreq); err != nil {
			return nil, err
		}
		return certreq, nil
	default:
		return nil, fmt.Errorf("unknown namespace %q", namespace)
	}
}<|MERGE_RESOLUTION|>--- conflicted
+++ resolved
@@ -331,12 +331,8 @@
 }
 
 func (s *gdsTestSuite) loadFixtures(ftype fixtureType, fpath string) {
-<<<<<<< HEAD
-	// If we're already at the specified fixture type, do nothing
-=======
 	// If we're already at the specified fixture type and no custom config is provided,
 	// do nothing
->>>>>>> 29c7d775
 	if s.ftype == ftype && s.conf == nil {
 		log.Info().Uint8("ftype", uint8(ftype)).Str("path", fpath).Msg("CACHED FIXTURE")
 		return
