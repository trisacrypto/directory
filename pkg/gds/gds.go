--- conflicted
+++ resolved
@@ -218,7 +218,6 @@
 
 		// If there does not exist a model contact associated with the vasp contact's email then create one.
 		var contact *models.Contact
-<<<<<<< HEAD
 		contact, err = s.db.RetrieveContact(ctx, vaspContact.Email)
 		if err != nil {
 			if errors.Is(err, storeerrors.ErrEntityNotFound) {
@@ -235,18 +234,6 @@
 			} else {
 				log.Warn().Err(err).Msg("could not register contact in database")
 				return nil, status.Error(codes.AlreadyExists, "could not complete registration")
-=======
-		if contact, err = s.db.RetrieveContact(ctx, vaspContact.Email); err != nil {
-			contact = &models.Contact{
-				Email: vaspContact.Email,
-				Name:  vaspContact.Name,
-				Vasps: []string{vasp.CommonName},
-				Token: token,
-			}
-			if _, err = s.db.CreateContact(ctx, contact); err != nil {
-				log.Error().Err(err).Str("contact", vaspContact.Email).Str("vasp", vasp.Id).Msg("could not create contact")
-				return nil, status.Error(codes.Aborted, "could not send verify contacts emails")
->>>>>>> 8fdf1654
 			}
 		}
 
@@ -580,15 +567,6 @@
 			found = true
 			prevVerified++
 		}
-<<<<<<< HEAD
-=======
-
-		// update the contact record
-		if err = s.db.UpdateContact(ctx, contact); err != nil {
-			log.Error().Err(err).Str("contact", contact.Email).Msg("could not update email logs on contact")
-			return nil, status.Error(codes.Aborted, "could not verify contact")
-		}
->>>>>>> 8fdf1654
 	}
 
 	// Check if we haven't managed to verify the contact
