package models

import (
	"errors"
	"fmt"
	"strings"
	"time"

	"github.com/google/uuid"
	"github.com/rs/zerolog/log"
	pb "github.com/trisacrypto/trisa/pkg/trisa/gds/models/v1beta1"
	"google.golang.org/protobuf/types/known/anypb"
)

var (
	ErrorAlreadyExists = errors.New("already exists")
	ErrorNotFound      = errors.New("not found")
)

// GetAdminVerificationToken from the extra data on the VASP record.
func GetAdminVerificationToken(vasp *pb.VASP) (_ string, err error) {
	// If the extra data is nil, return empty string with no error
	if vasp.Extra == nil {
		return "", nil
	}

	// Unmarshal the extra data field on the VASP
	extra := &GDSExtraData{}
	if err = vasp.Extra.UnmarshalTo(extra); err != nil {
		return "", err
	}
	return extra.GetAdminVerificationToken(), nil
}

// SetAdminVerificationToken on the extra data on the VASP record.
func SetAdminVerificationToken(vasp *pb.VASP, token string) (err error) {
	// Must unmarshal previous extra to ensure that data besides the admin verification
	// token is not overwritten.
	extra := &GDSExtraData{}
	if vasp.Extra != nil {
		if err = vasp.Extra.UnmarshalTo(extra); err != nil {
			return fmt.Errorf("could not deserialize previous extra: %s", err)
		}
	}

	// Update the admin verification token
	extra.AdminVerificationToken = token

	// Serialize the extra back to the VASP.
	if vasp.Extra, err = anypb.New(extra); err != nil {
		return err
	}
	return nil
}

// UpdateVerificationStatus changes the verification state of a VASP and appends a new
// entry to the audit log on the extra.
func UpdateVerificationStatus(vasp *pb.VASP, state pb.VerificationState, description string, source string) error {
	// Append a new entry to the audit log.
	entry := &AuditLogEntry{
		Timestamp:     time.Now().Format(time.RFC3339),
		PreviousState: vasp.VerificationStatus,
		CurrentState:  state,
		Description:   description,
		Source:        source,
	}
	if err := AppendAuditLog(vasp, entry); err != nil {
		return err
	}

	// Set the new state on the VASP.
	vasp.VerificationStatus = state
	return nil
}

// GetAuditLog from the extra data on the VASP record.
func GetAuditLog(vasp *pb.VASP) (_ []*AuditLogEntry, err error) {
	// If the extra data is nil, return nil (no audit log).
	if vasp.Extra == nil {
		return nil, nil
	}

	// Unmarshal the extra data field on the VASP.
	extra := &GDSExtraData{}
	if err = vasp.Extra.UnmarshalTo(extra); err != nil {
		return nil, err
	}
	return extra.GetAuditLog(), nil
}

// Append an AuditLogEntry to the extra data on the VASP record.
func AppendAuditLog(vasp *pb.VASP, entry *AuditLogEntry) (err error) {
	// Entry must be non-nil.
	if entry == nil {
		return errors.New("cannot append nil entry to AuditLog")
	}

	// Validate current state.
	if entry.CurrentState < 0 || entry.CurrentState > pb.VerificationState_ERRORED {
		return fmt.Errorf("cannot set verification state to unsupported value %d", entry.CurrentState)
	}

	// Unmarshal previous extra data.
	extra := &GDSExtraData{}
	if vasp.Extra != nil {
		if err = vasp.Extra.UnmarshalTo(extra); err != nil {
			return fmt.Errorf("could not deserialize previous extra: %s", err)
		}
	} else {
		extra.AuditLog = make([]*AuditLogEntry, 0, 1)
	}

	// Set the previous state for the new entry.
	if entry.PreviousState == 0 && len(extra.AuditLog) > 0 {
		entry.PreviousState = extra.AuditLog[len(extra.AuditLog)-1].CurrentState
	}

	// Append entry to the previous log.
	extra.AuditLog = append(extra.AuditLog, entry)

	// Serialize the extra data back to the VASP.
	if vasp.Extra, err = anypb.New(extra); err != nil {
		return err
	}
	return nil
}

// GetCertReqIDs returns the list of associated CertificateRequest IDs for the VASP record.
func GetCertReqIDs(vasp *pb.VASP) (_ []string, err error) {
	// If the extra data is nil, return nil (no certificate requests).
	if vasp.Extra == nil {
		return nil, nil
	}

	// Unmarshal the extra data field on the VASP.
	extra := &GDSExtraData{}
	if err = vasp.Extra.UnmarshalTo(extra); err != nil {
		return nil, err
	}
	return extra.GetCertificateRequests(), nil
}

// AppendCertReqID adds the certificate request ID to the VASP if its not already added.
func AppendCertReqID(vasp *pb.VASP, certreqID string) (err error) {
	// Entry must be non-nil.
	if certreqID == "" {
		return errors.New("cannot append empty certificate request ID to extra")
	}

	// Unmarshal previous extra data.
	extra := &GDSExtraData{}
	if vasp.Extra != nil {
		if err = vasp.Extra.UnmarshalTo(extra); err != nil {
			return fmt.Errorf("could not deserialize previous extra: %s", err)
		}
	} else {
		extra.CertificateRequests = make([]string, 0, 1)
	}

	// Do not allow duplicate certificate requests to be appended
	for _, containsID := range extra.CertificateRequests {
		if certreqID == containsID {
			// Do not return an error
			return nil
		}
	}

	// Append certificate request ID to the array.
	extra.CertificateRequests = append(extra.CertificateRequests, certreqID)

	// Serialize the extra data back to the VASP.
	if vasp.Extra, err = anypb.New(extra); err != nil {
		return err
	}
	return nil
}

<<<<<<< HEAD
func DeleteCertReqID(vasp *pb.VASP, certreqID string) (err error) {
	// Entry must be non-nil
=======
// DeleteCertReqID removes the certificate request ID from the VASP if it exists.
func DeleteCertReqID(vasp *pb.VASP, certreqID string) (err error) {
	// ID is required
>>>>>>> b60e99b1
	if certreqID == "" {
		return errors.New("cannot delete empty certificate request ID from extra")
	}

	// Unmarshal previous extra data.
	extra := &GDSExtraData{}
	if vasp.Extra != nil {
		if err = vasp.Extra.UnmarshalTo(extra); err != nil {
			return fmt.Errorf("could not deserialize previous extra: %s", err)
		}
	} else {
<<<<<<< HEAD
		extra.CertificateRequests = make([]string, 0, 1)
	}

	// Search the array for the certificate request ID
=======
		extra.CertificateRequests = make([]string, 0)
	}

	// Search the slice for the certificate request ID
>>>>>>> b60e99b1
	for i, containsID := range extra.CertificateRequests {
		if certreqID == containsID {
			// Remove the certificate request ID from the array
			extra.CertificateRequests = append(extra.CertificateRequests[:i], extra.CertificateRequests[i+1:]...)
			break
		}
	}

	// Serialize the extra data back to the VASP.
	if vasp.Extra, err = anypb.New(extra); err != nil {
		return err
	}
	return nil
}

// GetCertIDs returns the list of associated Certificate IDs for the VASP record.
func GetCertIDs(vasp *pb.VASP) (_ []string, err error) {
	// If the extra data is nil, return nil (no certificates).
	if vasp.Extra == nil {
		return nil, nil
	}

	// Unmarshal the extra data field on the VASP.
	extra := &GDSExtraData{}
	if err = vasp.Extra.UnmarshalTo(extra); err != nil {
		return nil, err
	}
	return extra.GetCertificates(), nil
}

// AppendCertID adds the certificate ID to the VASP if it's not already added.
func AppendCertID(vasp *pb.VASP, certID string) (err error) {
	// Entry must be non-nil.
	if certID == "" {
		return errors.New("cannot append empty certificate ID to extra")
	}

	// Unmarshal previous extra data.
	extra := &GDSExtraData{}
	if vasp.Extra != nil {
		if err = vasp.Extra.UnmarshalTo(extra); err != nil {
			return fmt.Errorf("could not deserialize previous extra: %s", err)
		}
	} else {
		extra.Certificates = make([]string, 0, 1)
	}

	// Do not allow duplicate certificates to be appended.
	for _, containsID := range extra.Certificates {
		if certID == containsID {
			// Do not return an error.
			return nil
		}
	}

	// Append certificate ID to the slice.
	extra.Certificates = append(extra.Certificates, certID)

	// Serialize the extra data back to the VASP.
	if vasp.Extra, err = anypb.New(extra); err != nil {
		return err
	}
	return nil
}

// NewCertificate creates and returns a certificate associated with a VASP.
func NewCertificate(vasp *pb.VASP, certRequest *CertificateRequest, data *pb.Certificate) (cert *Certificate, err error) {
	// VASP must be not nil.
	if vasp == nil {
		return nil, errors.New("must supply a VASP object for certificate creation")
	}

	// Certificate request must be not nil.
	if certRequest == nil {
		return nil, errors.New("must supply a certificate request for certificate creation")
	}

	// Certificate data must be not nil.
	if data == nil {
		return nil, errors.New("must supply certificate data for certificate creation")
	}

	cert = &Certificate{
		Id:      fmt.Sprintf("%X", data.SerialNumber), // capital hex encoded serial number to match sectigo
		Request: certRequest.Id,
		Vasp:    vasp.Id,
		Status:  CertificateState_ISSUED,
		Details: data,
	}

	return cert, nil
}

// Defaults to use for the certificate request parameters if they can't be inferred.
const (
	crDefaultOrganization        = "TRISA Member VASP"
	crDefaultLocality            = "Menlo Park"
	crDefaultStateOrProvinceName = "California"
	crDefaultCountry             = "US"
)

// NewCertificateRequest creates and returns a new certificate request to be associated with a VASP.
func NewCertificateRequest(vasp *pb.VASP) (certRequest *CertificateRequest, err error) {
	var (
		organizationName    string
		localityName        string
		stateOrProvinceName string
		countryName         string
	)

	if vasp == nil {
		return nil, errors.New("must supply a VASP object for certificate request creation")
	}

	certRequest = &CertificateRequest{
		Id:         uuid.New().String(),
		Vasp:       vasp.Id,
		CommonName: vasp.CommonName,
		Params:     make(map[string]string),
	}

	// Populate the organization name, if available.
	if organizationName, err = vasp.Name(); err == nil {
		certRequest.Params["organizationName"] = organizationName
	} else {
		log.Warn().
			Err(err).
			Str("vasp_id", vasp.Id).
			Str("certreq_id", certRequest.Id).
			Msg("organization name not found, populating new certificate request with default value")
		certRequest.Params["organizationName"] = crDefaultOrganization
	}

	// Populate the location information, if available.
	if len(vasp.Entity.GeographicAddresses) > 0 {
		address := vasp.Entity.GeographicAddresses[0]
		localityName = address.TownLocationName
		stateOrProvinceName = address.CountrySubDivision
		countryName = address.Country
	}
	if localityName != "" && stateOrProvinceName != "" && countryName != "" {
		certRequest.Params["localityName"] = localityName
		certRequest.Params["stateOrProvinceName"] = stateOrProvinceName
		certRequest.Params["countryName"] = countryName
	} else {
		log.Debug().
			Str("vasp_id", vasp.Id).
			Str("certreq_id", certRequest.Id).
			Msg("location information not found or incomplete, populating new certificate request with default values")
		certRequest.Params["localityName"] = crDefaultLocality
		certRequest.Params["stateOrProvinceName"] = crDefaultStateOrProvinceName
		certRequest.Params["countryName"] = crDefaultCountry
	}

	return certRequest, nil
}

// UpdateCertificateRequestStatus changes the status of a CertificateRequest and appends
// an entry to the audit log.
func UpdateCertificateRequestStatus(request *CertificateRequest, state CertificateRequestState, description string, source string) (err error) {
	// CertificateRequest must be non-nil
	if request == nil {
		return fmt.Errorf("cannot set certificate request status on a nil CertificateRequest")
	}

	// Validate the new state.
	if state < 0 || state > CertificateRequestState_CR_ERRORED {
		return fmt.Errorf("cannot set certificate request status to unsupported value %d", state)
	}

	// Append a new entry to the audit log.
	entry := &CertificateRequestLogEntry{
		Timestamp:     time.Now().Format(time.RFC3339),
		PreviousState: request.Status,
		CurrentState:  state,
		Description:   description,
		Source:        source,
	}
	request.AuditLog = append(request.AuditLog, entry)

	// Set the new state on the CertificateRequest.
	request.Status = state
	return nil
}

// GetReviewNotes returns all of the review notes for a VASP as a map.
func GetReviewNotes(vasp *pb.VASP) (_ map[string]*ReviewNote, err error) {
	// If the extra data is nil, return an empty map (no review notes).
	if vasp.Extra == nil {
		return map[string]*ReviewNote{}, nil
	}

	// Unmarshal the extra data field on the VASP.
	extra := &GDSExtraData{}
	if err = vasp.Extra.UnmarshalTo(extra); err != nil {
		return nil, err
	}
	return extra.ReviewNotes, nil
}

// CreateReviewNote creates a note on the VASP given the specified note id.
func CreateReviewNote(vasp *pb.VASP, id string, author string, text string) (note *ReviewNote, err error) {
	// Validate note id.
	if id == "" {
		return nil, errors.New("must specify a valid note id")
	}

	// Unmarshal previous extra data.
	extra := &GDSExtraData{}
	if vasp.Extra != nil {
		if err = vasp.Extra.UnmarshalTo(extra); err != nil {
			return nil, fmt.Errorf("could not deserialize previous extra: %s", err)
		}
	}

	if extra.ReviewNotes == nil {
		extra.ReviewNotes = make(map[string]*ReviewNote)
	}

	if _, exists := extra.ReviewNotes[id]; exists {
		return nil, ErrorAlreadyExists
	}

	// Create the new note.
	note = &ReviewNote{
		Id:      id,
		Created: time.Now().Format(time.RFC3339),
		Author:  author,
		Text:    text,
	}
	extra.ReviewNotes[id] = note

	// Serialize the extra data back to the VASP.
	if vasp.Extra, err = anypb.New(extra); err != nil {
		return nil, err
	}

	return note, nil
}

// UpdateReviewNote updates a specified note on the VASP.
func UpdateReviewNote(vasp *pb.VASP, id string, editor string, text string) (note *ReviewNote, err error) {
	// Validate note id.
	if id == "" {
		return nil, errors.New("must specify a valid note id")
	}

	// Update is invalid if the extra data doesn't exist.
	if vasp.Extra == nil {
		return nil, errors.New("extra does not exist")
	}

	// Unmarshal previous extra data.
	extra := &GDSExtraData{}
	if err = vasp.Extra.UnmarshalTo(extra); err != nil {
		return nil, fmt.Errorf("could not deserialize previous extra: %s", err)
	}

	// Get the specified note.
	var exists bool
	if note, exists = extra.ReviewNotes[id]; !exists {
		return nil, ErrorNotFound
	}

	// Update the note.
	note.Modified = time.Now().Format(time.RFC3339)
	note.Editor = editor
	note.Text = text

	// Serialize the extra data back to the VASP.
	if vasp.Extra, err = anypb.New(extra); err != nil {
		return nil, err
	}

	return note, nil
}

// DeleteReviewNote deletes a specified note on the VASP.
func DeleteReviewNote(vasp *pb.VASP, id string) (err error) {
	// Validate note id.
	if id == "" {
		return errors.New("must specify a valid note id")
	}

	// Delete is invalid if the extra data doesn't exist.
	if vasp.Extra == nil {
		return errors.New("extra does not exist")
	}

	// Unmarshal previous extra data.
	extra := &GDSExtraData{}
	if err = vasp.Extra.UnmarshalTo(extra); err != nil {
		return fmt.Errorf("could not deserialize previous extra: %s", err)
	}

	if _, exists := extra.ReviewNotes[id]; !exists {
		return ErrorNotFound
	}

	// Delete the note
	delete(extra.ReviewNotes, id)

	// Serialize the extra data back to the VASP.
	if vasp.Extra, err = anypb.New(extra); err != nil {
		return err
	}

	return nil
}

// IsTraveler returns true if the VASP common name ends in traveler.ciphertrace.com
func IsTraveler(vasp *pb.VASP) bool {
	return strings.HasSuffix(vasp.CommonName, "traveler.ciphertrace.com")
}<|MERGE_RESOLUTION|>--- conflicted
+++ resolved
@@ -175,14 +175,9 @@
 	return nil
 }
 
-<<<<<<< HEAD
-func DeleteCertReqID(vasp *pb.VASP, certreqID string) (err error) {
-	// Entry must be non-nil
-=======
 // DeleteCertReqID removes the certificate request ID from the VASP if it exists.
 func DeleteCertReqID(vasp *pb.VASP, certreqID string) (err error) {
 	// ID is required
->>>>>>> b60e99b1
 	if certreqID == "" {
 		return errors.New("cannot delete empty certificate request ID from extra")
 	}
@@ -194,17 +189,10 @@
 			return fmt.Errorf("could not deserialize previous extra: %s", err)
 		}
 	} else {
-<<<<<<< HEAD
-		extra.CertificateRequests = make([]string, 0, 1)
-	}
-
-	// Search the array for the certificate request ID
-=======
 		extra.CertificateRequests = make([]string, 0)
 	}
 
 	// Search the slice for the certificate request ID
->>>>>>> b60e99b1
 	for i, containsID := range extra.CertificateRequests {
 		if certreqID == containsID {
 			// Remove the certificate request ID from the array
