package admin

import (
	"context"
	"time"
)

//===========================================================================
// Service Interface
//===========================================================================

// DirectoryAdministrationClient defines client-side interactions with the API.
type DirectoryAdministrationClient interface {
	Login(ctx context.Context) (err error)
	Status(ctx context.Context) (out *StatusReply, err error)
	Authenticate(ctx context.Context, in *AuthRequest) (out *AuthReply, err error)
	Reauthenticate(ctx context.Context, in *AuthRequest) (out *AuthReply, err error)
	Summary(ctx context.Context) (out *SummaryReply, err error)
	Autocomplete(ctx context.Context) (out *AutocompleteReply, err error)
	ListVASPs(ctx context.Context, params *ListVASPsParams) (out *ListVASPsReply, err error)
	RetrieveVASP(ctx context.Context, id string) (out *RetrieveVASPReply, err error)
	CreateReviewNote(ctx context.Context, in *ModifyReviewNoteRequest) (out *CreateReviewNoteReply, err error)
	ListReviewNotes(ctx context.Context, id string) (out *ListReviewNotesReply, err error)
	UpdateReviewNote(ctx context.Context, in *ModifyReviewNoteRequest) (out *Reply, err error)
	DeleteReviewNote(ctx context.Context, vaspID string, noteID string) (out *Reply, err error)
	Review(ctx context.Context, in *ReviewRequest) (out *ReviewReply, err error)
	Resend(ctx context.Context, in *ResendRequest) (out *ResendReply, err error)
	ReviewTimeline(ctx context.Context, params *ReviewTimelineParams) (out *ReviewTimelineReply, err error)
}

//===========================================================================
// Top Level Requests and Responses
//===========================================================================

// Reply contains standard fields that are used for generic API responses and errors
type Reply struct {
	Success bool   `json:"success"`
	Error   string `json:"error,omitempty" yaml:"error,omitempty"`
}

// StatusReply is returned on status requests. Note that no request is needed.
type StatusReply struct {
	Status    string    `json:"status"`
	Timestamp time.Time `json:"timestamp,omitempty"`
	Version   string    `json:"version,omitempty"`
}

//===========================================================================
// Admin v2 API Requests and Responses
//===========================================================================

// AuthRequest is used by both the Authenticate and Reauthenticate API calls. In
// Authenticate, the credential should be the OAuth2 JWT token supplied by the Identity
// Service Provider. In Reauthenticate the credential should be the refresh token
// returned by the Authenticate request.
type AuthRequest struct {
	Credential string `json:"credential"`
}

// AuthReply returns access and refresh tokens. The access token should be used as a
// a Bearer token in the Authorization header for all authenticated requests including
// Reauthentication. The refresh token is used in the Reauthenticate method to retrieve
// new access tokens without requiring a new login.
type AuthReply struct {
	AccessToken  string `json:"access_token"`
	RefreshToken string `json:"refresh_token"`
}

// SummaryReply provides aggregate statistics that describe the state of the GDS.
type SummaryReply struct {
	VASPsCount           int            `json:"vasps_count"`           // the total number of VASPs in any state in GDS
	PendingRegistrations int            `json:"pending_registrations"` // the number of registrations pending (in any pre-review status)
	ContactsCount        int            `json:"contacts_count"`        // the number of contacts in the system
	VerifiedContacts     int            `json:"verified_contacts"`     // the number of verified contacts in the system
	CertificatesIssued   int            `json:"certificates_issued"`   // the number of certificates issued by the GDS
	Statuses             map[string]int `json:"statuses"`              // the counts of all statuses in the system
	CertReqs             map[string]int `json:"certreqs"`              // The counts of all certificate request statuses
}

// AutocompleteReply contains a mapping of name to VASP UUID for the search bar.
type AutocompleteReply struct {
	Names map[string]string `json:"names"`
}

// ListVASPsParams is a request-like struct that passes query params to the ListVASPs
// GET request. All query params are optional and modify how and what data is retrieved.
type ListVASPsParams struct {
	Status   string `url:"status,omitempty" form:"status"`
	Page     int    `url:"page,omitempty" form:"page" default:"1"`             // defaults to page 1 if not included
	PageSize int    `url:"page_size,omitempty" form:"page_size" default:"100"` // defaults to 100 if not included
}

// ListVASPsReply contains a summary data structure of all VASPs managed by the directory.
// The list reply contains standard pagination information, including the count of all
// VASPs and the links to previous and next.
type ListVASPsReply struct {
	VASPs    []VASPSnippet `json:"vasps"`
	Count    int           `json:"count"`
	Page     int           `json:"page"`
	PageSize int           `json:"page_size"`
}

// VASPSnippet provides summary information about a VASP.
type VASPSnippet struct {
	ID                  string          `json:"id"`
	Name                string          `json:"name"`
	CommonName          string          `json:"common_name"`
	RegisteredDirectory string          `json:"registered_directory,omitempty"`
	VerificationStatus  string          `json:"verification_status,omitempty"`
	LastUpdated         string          `json:"last_updated,omitempty"`
	VerifiedOn          string          `json:"verified_on,omitempty"`
	Traveler            bool            `json:"traveler"`
	CertificateSerial   string          `json:"certificate_serial_number,omitempty"`
	VerifiedContacts    map[string]bool `json:"verified_contacts"`
}

// RetrieveVASPReply returns a pb.VASP record that has been marshaled by protojson and
// includes extra information such as verified contacts, whether or not the VASP is a
// Traveler node, and other pre-computed data to facilitate administrative actions. The
// serialized pb.VASP record is returned to make sure that the Admin API keeps up with
// changes in the TRISA library. Admin API developers should reference the
// trisacrypto/trisa library to ensure they have all of the requried data that is
// returned. Go developers should unmarshal the data into a *pb.VASP struct.
type RetrieveVASPReply struct {
	Name             string                 `json:"name"`
	VASP             map[string]interface{} `json:"vasp"`
	VerifiedContacts map[string]string      `json:"verified_contacts"`
	Traveler         bool                   `json:"traveler"`
}

<<<<<<< HEAD
// ModifyReviewNoteRequest is a request-like struct for creating or updating notes.
type ModifyReviewNoteRequest struct {
	// The ID of the VASP (optional - is part of the URL).
	VASP string `json:"vasp,omitempty"`

	// The ID of the note.
	// For CreateReviewNote, this is optional since it can be generated.
	// For UpdateReviewNote, this is optional since it is part of the URL.
	NoteID string `json:"note_id,omitempty"`

	// Actual text of the note.
	Text string `json:"text"`
}

// CreateReviewNoteReply contains information about the newly created note.
type CreateReviewNoteReply struct {
	// The ID of the new note.
	ID string `json:"id"`
}

// ListReviewNotesReply contains information about a group of notes.
type ListReviewNotesReply struct {
	Notes []ReviewNote `json:"notes"`
}

type ReviewNote struct {
	// The ID of the note.
	ID string `json:"id"`

	// Created, modified timestamps.
	Created  string `json:"created"`
	Modified string `json:"modified"`

	// Author, last editor of the note.
	Author string `json:"author"`
	Editor string `json:"editor"`

	// Actual text of the note.
	Text string `json:"text"`
=======
// ReviewTimelineParams contains the start and end date for the requested timeline.
type ReviewTimelineParams struct {
	Start string `url:"start,omitempty" form:"start"`
	End   string `url:"end,omitempty" form:"end"`
}

// ReviewTimelineRecord contains counts of VASP registration states over a single week.
type ReviewTimelineRecord struct {
	Week          string         `json:"week"`
	VASPsUpdated  int            `json:"vasps_updated"`
	Registrations map[string]int `json:"registrations"`
}

// ReviewTimelineReply returns a list of time series records containing registration counts.
type ReviewTimelineReply struct {
	Weeks []ReviewTimelineRecord `json:"weeks"`
>>>>>>> cff92f81
}

//===========================================================================
// VASP Action RPCs
//===========================================================================

// Registration review requests are sent via email to the TRISA admin email address with
// a lightweight token for review. This endpoint allows administrators to submit a review
// determination back to the directory server.
//
// TODO: adapt this so there is no admin verification token and authentication is used.
type ReviewRequest struct {
	// The ID of the VASP to perform the review for (optional - is part of the URL)
	ID string `json:"vasp_id,omitempty"`

	// The verification token sent in the review email.
	// Lightweight authentication should be replaced by authentication and audit logs.
	AdminVerificationToken string `json:"admin_verification_token"`

	// If accept is false the request will be rejected and a reject reason must be
	// specfied. If it is true, then the certificate issuance process will begin.
	Accept       bool   `json:"accept"`
	RejectReason string `json:"reject_reason,omitempty"`
}

// ReviewReply returns verification status of the VASP Registration.
type ReviewReply struct {
	// Status must be a valid trisa.gds.models.v1beta1.VerificationState
	Status  string `json:"status"`
	Message string `json:"message"`
}

// ResendActions to use in ResendRequests
type ResendAction string

const (
	ResendVerifyContact ResendAction = "verify_contact"
	ResendReview        ResendAction = "review"
	ResendDeliverCerts  ResendAction = "deliver_certs"
	ResendRejection     ResendAction = "rejection"
)

// ResendRequest allows extra attempts to resend emails to be made if they were not
// delivered or recieved the first time. This is a routine action that may need to be
// carried out from time to time.
type ResendRequest struct {
	// The ID of the VASP to resend emails for (optional - is part of the URL)
	ID string `json:"vasp_id,omitempty"`

	// The resend action type, must parse to a ResendAction enumeration. If the action
	// is "rejection" then a reason must be supplied for the rejection as well.
	Action ResendAction `json:"action"`
	Reason string       `json:"reason,omitempty"`
}

// ResendReply returns the number of emails sent and a status message from the server.
type ResendReply struct {
	Sent    int    `json:"sent"`
	Message string `json:"message"`
}<|MERGE_RESOLUTION|>--- conflicted
+++ resolved
@@ -128,7 +128,6 @@
 	Traveler         bool                   `json:"traveler"`
 }
 
-<<<<<<< HEAD
 // ModifyReviewNoteRequest is a request-like struct for creating or updating notes.
 type ModifyReviewNoteRequest struct {
 	// The ID of the VASP (optional - is part of the URL).
@@ -168,7 +167,8 @@
 
 	// Actual text of the note.
 	Text string `json:"text"`
-=======
+}
+
 // ReviewTimelineParams contains the start and end date for the requested timeline.
 type ReviewTimelineParams struct {
 	Start string `url:"start,omitempty" form:"start"`
@@ -185,7 +185,6 @@
 // ReviewTimelineReply returns a list of time series records containing registration counts.
 type ReviewTimelineReply struct {
 	Weeks []ReviewTimelineRecord `json:"weeks"`
->>>>>>> cff92f81
 }
 
 //===========================================================================
