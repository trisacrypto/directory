package emails_test

import (
	"net/mail"
	"os"
	"testing"
	"time"

	"github.com/google/uuid"
	"github.com/joho/godotenv"
	"github.com/kelseyhightower/envconfig"
	"github.com/stretchr/testify/require"
	"github.com/trisacrypto/directory/pkg/gds/admin/v2"
	"github.com/trisacrypto/directory/pkg/gds/config"
	"github.com/trisacrypto/directory/pkg/gds/emails"
	"github.com/trisacrypto/directory/pkg/models/v1"
	pb "github.com/trisacrypto/trisa/pkg/trisa/gds/models/v1beta1"
)

func TestClientSendEmails(t *testing.T) {
	// NOTE: if you place a .env file in this directory alongside the test file, it
	// will be read, making it simpler to run tests and set environment variables.
	godotenv.Load()

	if os.Getenv("GDS_TEST_SENDING_CLIENT_EMAILS") == "" {
		t.Skip("skip client send emails test")
	}

	// This test uses the environment to send rendered emails with context specific
	// emails - this is to test the rendering of the emails with data only; it does not
	// go through any of the server workflow for generating tokens, etc.
	var conf config.EmailConfig
	err := envconfig.Process("gds", &conf)
	require.NoError(t, err)

	// This test sends emails from the serviceEmail using SendGrid to the adminsEmail
	email, err := emails.New(conf)
	require.NoError(t, err)

	receipient, err := mail.ParseAddress(conf.AdminEmail)
	require.NoError(t, err)

	vasp := &pb.VASP{
		Id:            uuid.NewString(),
		CommonName:    "test.example.com",
		TrisaEndpoint: "test.example.com:443",
		Contacts: &pb.Contacts{
			Technical: &pb.Contact{
				Name:  receipient.Name,
				Email: receipient.Address,
			},
			Administrative: &pb.Contact{
				Name:  receipient.Name,
				Email: receipient.Address,
			},
			Legal: &pb.Contact{
				Name:  receipient.Name,
				Email: receipient.Address,
			},
		},
		IdentityCertificate: &pb.Certificate{
			SerialNumber: []byte("notarealcertificate"),
			NotAfter:     "2022-07-18T17:18:55Z",
		},
	}

	err = models.SetAdminVerificationToken(vasp, "12345token1234")
	require.NoError(t, err)
	err = models.SetContactVerification(vasp.Contacts.Technical, "", true)
	require.NoError(t, err)
	err = models.SetContactVerification(vasp.Contacts.Administrative, "", true)
	require.NoError(t, err)
	err = models.SetContactVerification(vasp.Contacts.Legal, "12345token1234", false)
	require.NoError(t, err)

	sent, err := email.SendVerifyContacts(vasp)
	require.NoError(t, err)
	require.Equal(t, 1, sent)

	sent, err = email.SendReviewRequest(vasp)
	require.NoError(t, err)
	require.Equal(t, 1, sent)

	// Make sure that the VASP pointer was not modified
	token, err := models.GetAdminVerificationToken(vasp)
	require.NoError(t, err)
	require.Equal(t, "12345token1234", token)

	token, verified, err := models.GetContactVerification(vasp.Contacts.Technical)
	require.NoError(t, err)
	require.True(t, verified)
	require.Equal(t, "", token)

	token, verified, err = models.GetContactVerification(vasp.Contacts.Administrative)
	require.NoError(t, err)
	require.True(t, verified)
	require.Equal(t, "", token)

	token, verified, err = models.GetContactVerification(vasp.Contacts.Legal)
	require.NoError(t, err)
	require.False(t, verified)
	require.Equal(t, "12345token1234", token)

	token, verified, err = models.GetContactVerification(vasp.Contacts.Billing)
	require.NoError(t, err)
	require.False(t, verified)
	require.Equal(t, "", token)

	sent, err = email.SendRejectRegistration(vasp, "this is a test rejection from the test runner")
	require.NoError(t, err)
	require.Equal(t, 2, sent)

	sent, err = email.SendDeliverCertificates(vasp, "testdata/foo.zip")
	require.NoError(t, err)
	require.Equal(t, 1, sent)

	// TODO: For reissuance related emails, test that emails are not sent twice
	reissueDate := time.Date(2022, time.July, 25, 12, 0, 0, 0, time.Local)
	sent, err = email.SendExpiresAdminNotification(vasp, 0, reissueDate)
	require.NoError(t, err)
	require.Equal(t, 1, sent)
	sent, err = email.SendExpiresAdminNotification(vasp, 1, reissueDate)
	require.NoError(t, err)
	require.Equal(t, 0, sent, "should not have sent duplicate expiration email to the admin")

	sent, err = email.SendReissuanceReminder(vasp, reissueDate)
	require.NoError(t, err)
	require.Equal(t, 2, sent)

	sent, err = email.SendReissuanceStarted(vasp, "https://whisper.dev/supersecret")
	require.NoError(t, err)
	require.Equal(t, 1, sent)

	reissuedDate := time.Date(2022, time.July, 25, 12, 0, 0, 0, time.Local)
	sent, err = email.SendReissuanceAdminNotification(vasp, 0, reissuedDate)
	require.NoError(t, err)
	require.Equal(t, 1, sent)
<<<<<<< HEAD
=======
	sent, err = email.SendReissuanceAdminNotification(vasp, 1, reissuedDate)
	require.NoError(t, err)
	require.Equal(t, 0, sent, "should not have sent duplicate reissuance email to the admin")

	// TRISA Admin should get an expiration notification email and a reissuance started email
	log, err := models.GetAdminEmailLog(vasp)
	require.NoError(t, err)
	require.Len(t, log, 2)
	require.Equal(t, string(admin.ReissuanceReminder), log[0].Reason)
	require.Equal(t, emails.ExpiresAdminNotificationRE, log[0].Subject)
	require.Equal(t, string(admin.ReissuanceStarted), log[1].Reason)
	require.Equal(t, emails.ReissuanceAdminNotificationRE, log[1].Subject)
>>>>>>> 5f951758

	// Technical is verified and first so should get Rejection and DeliverCerts emails
	// It should also receive the reissuance started email after the reminder.
	emailLog, err := models.GetEmailLog(vasp.Contacts.Technical)
	require.NoError(t, err)
	require.Len(t, emailLog, 4)
	require.Equal(t, string(admin.ResendRejection), emailLog[0].Reason)
	require.Equal(t, emails.RejectRegistrationRE, emailLog[0].Subject)
	require.Equal(t, string(admin.ResendDeliverCerts), emailLog[1].Reason)
	require.Equal(t, emails.DeliverCertsRE, emailLog[1].Subject)
	require.Equal(t, string(admin.ReissuanceReminder), emailLog[2].Reason)
	require.Equal(t, emails.ReissuanceReminderRE, emailLog[2].Subject)
	require.Equal(t, string(admin.ReissuanceStarted), emailLog[3].Reason)
	require.Equal(t, emails.ReissuanceStartedRE, emailLog[3].Subject)

	// Administrative is verified so should get Rejection and Reissue Reminder emails
	emailLog, err = models.GetEmailLog(vasp.Contacts.Administrative)
	require.NoError(t, err)
	require.Len(t, emailLog, 2)
	require.Equal(t, string(admin.ResendRejection), emailLog[0].Reason)
	require.Equal(t, emails.RejectRegistrationRE, emailLog[0].Subject)
	require.Equal(t, string(admin.ReissuanceReminder), emailLog[1].Reason)
	require.Equal(t, emails.ReissuanceReminderRE, emailLog[1].Subject)

	// Legal is not verified so should get VerifyContact email
	emailLog, err = models.GetEmailLog(vasp.Contacts.Legal)
	require.NoError(t, err)
	require.Len(t, emailLog, 1)
	require.Equal(t, string(admin.ResendVerifyContact), emailLog[0].Reason)
	require.Equal(t, emails.VerifyContactRE, emailLog[0].Subject)

	// Billing doesn't have an associated email so shouldn't get anything
	emailLog, err = models.GetEmailLog(vasp.Contacts.Billing)
	require.NoError(t, err)
	require.Len(t, emailLog, 0)
}<|MERGE_RESOLUTION|>--- conflicted
+++ resolved
@@ -135,8 +135,6 @@
 	sent, err = email.SendReissuanceAdminNotification(vasp, 0, reissuedDate)
 	require.NoError(t, err)
 	require.Equal(t, 1, sent)
-<<<<<<< HEAD
-=======
 	sent, err = email.SendReissuanceAdminNotification(vasp, 1, reissuedDate)
 	require.NoError(t, err)
 	require.Equal(t, 0, sent, "should not have sent duplicate reissuance email to the admin")
@@ -149,7 +147,6 @@
 	require.Equal(t, emails.ExpiresAdminNotificationRE, log[0].Subject)
 	require.Equal(t, string(admin.ReissuanceStarted), log[1].Reason)
 	require.Equal(t, emails.ReissuanceAdminNotificationRE, log[1].Subject)
->>>>>>> 5f951758
 
 	// Technical is verified and first so should get Rejection and DeliverCerts emails
 	// It should also receive the reissuance started email after the reminder.
