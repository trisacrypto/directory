package gds_test

import (
	"bytes"
	"encoding/json"
	"fmt"
	"io"
	"io/ioutil"
	"net/http"
	"net/http/httptest"
	"sort"
	"testing"
	"time"

	"github.com/gin-gonic/gin"
	jwt "github.com/golang-jwt/jwt/v4"
	"github.com/google/uuid"
	"github.com/stretchr/testify/require"
	admin "github.com/trisacrypto/directory/pkg/gds/admin/v2"
	"github.com/trisacrypto/directory/pkg/gds/emails"
	"github.com/trisacrypto/directory/pkg/gds/models/v1"
	"github.com/trisacrypto/directory/pkg/gds/tokens"
	pb "github.com/trisacrypto/trisa/pkg/trisa/gds/models/v1beta1"
)

// httpRequest is a helper struct to make it easier to organize all the different
// parameters required for making an in-code API request.
type httpRequest struct {
	method  string
	path    string
	headers map[string]string
	params  map[string]string
	in      interface{}
	claims  *tokens.Claims
}

// makeRequest creates a new HTTP request and returns the gin context along with the
// http.ResponseRecorder.
func (s *gdsTestSuite) makeRequest(request *httpRequest) (*gin.Context, *httptest.ResponseRecorder) {
	var body io.ReadWriter
	var err error
	require := s.Require()

	// Encode the JSON request
	if request.in != nil {
		body = &bytes.Buffer{}
		err = json.NewEncoder(body).Encode(request.in)
		require.NoError(err)
	} else {
		body = nil
	}

	// Construct the HTTP request
	w := httptest.NewRecorder()
	c, _ := gin.CreateTestContext(w)
	if request.claims != nil {
		c.Set(admin.UserClaims, request.claims)
	}
	c.Request = httptest.NewRequest(request.method, request.path, body)
	c.Request.Header.Add("Content-Type", "application/json")
	if request.headers != nil {
		for k, v := range request.headers {
			c.Request.Header.Add(k, v)
		}
	}

	for k, v := range request.params {
		c.Params = append(c.Params, gin.Param{
			Key:   k,
			Value: v,
		})
	}
	return c, w
}

// doRequest is a helper function for making an admin API request and retrieving
// the response.
func (s *gdsTestSuite) doRequest(handle gin.HandlerFunc, c *gin.Context, w *httptest.ResponseRecorder, reply interface{}) (res *http.Response) {
	require := s.Require()
	// Call the admin function and return the HTTP response
	handle(c)
	res = w.Result()
	defer res.Body.Close()
	if reply != nil {
		bytes, err := ioutil.ReadAll(res.Body)
		require.NoError(err)
		err = json.Unmarshal(bytes, reply)
		require.NoError(err)
	}
	return res
}

// createAccessCredential is a helper function for generating JWT credential strings
// using the mocked token manager for authentication tests.
func (s *gdsTestSuite) createAccessString(creds map[string]interface{}) string {
	require := s.Require()
	tm := s.svc.GetAdmin().GetTokenManager()
	accessToken, err := tm.CreateAccessToken(creds)
	require.NoError(err)
	access, err := tm.Sign(accessToken)
	require.NoError(err)
	return access
}

// APIError is a helper function for asserting that an expected API error is returned.
func (s *gdsTestSuite) APIError(expectedCode int, expectedMessage string, rep *http.Response) {
	require := s.Require()
	require.NotNil(rep, "no HTTP response returned")
	require.Equal(expectedCode, rep.StatusCode, "expected status code does not match response")

	defer rep.Body.Close()
	data := &admin.Reply{}
	require.NoError(json.NewDecoder(rep.Body).Decode(data), "could not decode admin.Reply JSON")
	require.NotNil(data, "no data was returned")
	require.False(data.Success, "API returned a success response")
	require.Equal(expectedMessage, data.Error, "error message mismatch")
}

// Test that the middleware returns the corect error when making unauthenticated
// requests to protected endpoints.
func (s *gdsTestSuite) TestMiddleware() {
	endpoints := []struct {
		name      string
		method    string
		path      string
		authorize bool
		csrf      bool
	}{
		// CSRF protected endpoints
		{"authenticate", http.MethodPost, "/v2/authenticate", false, true},
		{"reauthenticate", http.MethodPost, "/v2/reauthenticate", false, true},
		// Authenticated endpoints
		{"summary", http.MethodGet, "/v2/summary", true, false},
		{"autocomplete", http.MethodGet, "/v2/autocomplete", true, false},
		{"reviews", http.MethodGet, "/v2/reviews", true, false},
		{"listVASPs", http.MethodGet, "/v2/vasps", true, false},
		{"retrieveVASP", http.MethodGet, "/v2/vasps/42", true, false},
		{"listReviewNotes", http.MethodGet, "/v2/vasps/42/notes", true, false},
		// Authenticated and CSRF protected endpoints
		{"review", http.MethodPost, "/v2/vasps/42/review", true, true},
		{"resend", http.MethodPost, "/v2/vasps/42/resend", true, true},
		{"createReviewNote", http.MethodPost, "/v2/vasps/42/notes", true, true},
		{"updateReviewNote", http.MethodPut, "/v2/vasps/42/notes/1", true, true},
		{"deleteReviewNote", http.MethodDelete, "/v2/vasps/42/notes/1", true, true},
	}
	serv := httptest.NewServer(s.svc.GetAdmin().GetRouter())
	defer serv.Close()

	// Endpoints should return unavailable when in maintenance mode/unhealthy
	s.svc.GetAdmin().SetHealth(false)
	for _, endpoint := range endpoints {
		s.T().Run(endpoint.name, func(t *testing.T) {
			r, err := http.NewRequest(endpoint.method, serv.URL+endpoint.path, nil)
			require.NoError(t, err)
			res, err := http.DefaultClient.Do(r)
			require.NoError(t, err)
			require.Equal(t, http.StatusServiceUnavailable, res.StatusCode)
		})
	}

	// Endpoints that are authenticated or CSRF protected
	s.svc.GetAdmin().SetHealth(true)
	for _, endpoint := range endpoints {
		switch {
		case endpoint.authorize && endpoint.csrf:
			s.T().Run(endpoint.name, func(t *testing.T) {
				// Request is not authenticated
				r, err := http.NewRequest(endpoint.method, serv.URL+endpoint.path, nil)
				require.NoError(t, err)
				res, err := http.DefaultClient.Do(r)
				require.NoError(t, err)
				require.Equal(t, http.StatusUnauthorized, res.StatusCode)
				// Request is authenticated but CSRF token is missing
				r, err = http.NewRequest(endpoint.method, serv.URL+endpoint.path, nil)
				require.NoError(t, err)
				creds := map[string]interface{}{
					"sub":     "102374163855881761273",
					"hd":      "example.com",
					"email":   "jon@example.com",
					"name":    "Jon Doe",
					"picture": "https://foo.googleusercontent.com/test!/Aoh14gJceTrUA",
				}
				access := s.createAccessString(creds)
				r.Header.Add("Authorization", "Bearer "+access)
				res, err = http.DefaultClient.Do(r)
				require.NoError(t, err)
				require.Equal(t, http.StatusForbidden, res.StatusCode)
			})
		case endpoint.authorize || endpoint.csrf:
			var status int
			if endpoint.authorize {
				status = http.StatusUnauthorized
			} else {
				status = http.StatusForbidden
			}
			s.T().Run(endpoint.name, func(t *testing.T) {
				r, err := http.NewRequest(endpoint.method, serv.URL+endpoint.path, nil)
				require.NoError(t, err)
				res, err := http.DefaultClient.Do(r)
				require.NoError(t, err)
				require.Equal(t, status, res.StatusCode)
			})
		default:
			s.Require().Fail(fmt.Sprintf("misconfigured test: %s, authorize or csrf must be true", endpoint.name))
		}
	}
}

// Test that we get a good response from ProtectAuthenticate.
func (s *gdsTestSuite) TestProtectAuthenticate() {
	a := s.svc.GetAdmin()
	require := s.Require()
	request := &httpRequest{
		method: http.MethodGet,
		path:   "/v2/authenticate",
	}

	actual := &admin.Reply{}
	c, w := s.makeRequest(request)
	res := s.doRequest(a.ProtectAuthenticate, c, w, actual)
	require.Equal(http.StatusOK, res.StatusCode)
	expected := &admin.Reply{Success: true}
	require.Equal(expected, actual)

	// Double cookie tokens should be set
	cookies := res.Cookies()
	require.Len(cookies, 2)
	for _, cookie := range cookies {
		require.Equal(s.svc.GetConf().Admin.CookieDomain, cookie.Domain)
	}
}

// Test the Authenticate endpoint.
func (s *gdsTestSuite) TestAuthenticate() {
	require := s.Require()
	s.LoadFullFixtures()
	a := s.svc.GetAdmin()

	// Missing credential
	request := &httpRequest{
		method: http.MethodPost,
		path:   "/v2/authenticate",
		in:     &admin.AuthRequest{},
	}
	c, w := s.makeRequest(request)
	res := s.doRequest(a.Authenticate, c, w, nil)
	require.Equal(http.StatusUnauthorized, res.StatusCode)

	// Invalid credential
	request.in = &admin.AuthRequest{
		Credential: "invalid",
	}
	c, w = s.makeRequest(request)
	res = s.doRequest(a.Authenticate, c, w, nil)
	require.Equal(http.StatusUnauthorized, res.StatusCode)

	// Unauthorized domain
	creds := map[string]interface{}{
		"sub":     "102374163855881761273",
		"hd":      "unauthorized.dev",
		"email":   "jon@gds.dev",
		"name":    "Jon Doe",
		"picture": "https://foo.googleusercontent.com/test!/Aoh14gJceTrUA",
	}
	access := s.createAccessString(creds)
	request.in = &admin.AuthRequest{
		Credential: access,
	}
	c, w = s.makeRequest(request)
	res = s.doRequest(a.Authenticate, c, w, nil)
	require.Equal(http.StatusUnauthorized, res.StatusCode)

	// Successful authentication
	creds["hd"] = "gds.dev"
	access = s.createAccessString(creds)
	request.in = &admin.AuthRequest{
		Credential: access,
	}
	c, w = s.makeRequest(request)
	res = s.doRequest(a.Authenticate, c, w, nil)
	require.Equal(http.StatusOK, res.StatusCode)
	// Double cookie tokens should be set
	cookies := res.Cookies()
	require.Len(cookies, 2)
	for _, cookie := range cookies {
		require.Equal(s.svc.GetConf().Admin.CookieDomain, cookie.Domain)
	}
}

// Test the Reauthenticate endpoint.
func (s *gdsTestSuite) TestReauthenticate() {
	s.LoadFullFixtures()
	require := s.Require()
	a := s.svc.GetAdmin()
	tm := a.GetTokenManager()

	claims := &tokens.Claims{
		StandardClaims: jwt.StandardClaims{
			Id:        uuid.NewString(),
			Audience:  "http://localhost",
			IssuedAt:  time.Now().Unix(),
			NotBefore: time.Now().Unix(),
			ExpiresAt: time.Now().Unix(),
		},
	}
	accessToken := jwt.NewWithClaims(jwt.SigningMethodRS256, claims)
	refreshToken, err := tm.CreateRefreshToken(accessToken)
	require.NoError(err)
	access, err := tm.Sign(accessToken)
	require.NoError(err)
	refresh, err := tm.Sign(refreshToken)
	require.NoError(err)

	// Missing access token
	request := &httpRequest{
		method: http.MethodPost,
		path:   "/v2/reauthenticate",
		in: &admin.AuthRequest{
			Credential: refresh,
		},
	}
	c, w := s.makeRequest(request)
	res := s.doRequest(a.Reauthenticate, c, w, nil)
	require.Equal(http.StatusUnauthorized, res.StatusCode)

	// Invalid access token
	request.headers = map[string]string{
		"Authorization": "Bearer invalid",
	}
	c, w = s.makeRequest(request)
	res = s.doRequest(a.Reauthenticate, c, w, nil)
	require.Equal(http.StatusUnauthorized, res.StatusCode)

	// Missing refresh token
	request.in = &admin.AuthRequest{}
	request.headers = map[string]string{
		"Authorization": "Bearer " + access,
	}
	c, w = s.makeRequest(request)
	res = s.doRequest(a.Reauthenticate, c, w, nil)
	require.Equal(http.StatusUnauthorized, res.StatusCode)

	// Invalid refresh token
	request.in = &admin.AuthRequest{
		Credential: "invalid",
	}
	c, w = s.makeRequest(request)
	res = s.doRequest(a.Reauthenticate, c, w, nil)
	require.Equal(http.StatusUnauthorized, res.StatusCode)

	// Mismatched access and refresh tokens
	claims.Id = uuid.NewString()
	otherToken := jwt.NewWithClaims(jwt.SigningMethodRS256, claims)
	other, err := tm.Sign(otherToken)
	require.NoError(err)
	request.in = &admin.AuthRequest{
		Credential: refresh,
	}
	request.headers = map[string]string{
		"Authorization": "Bearer " + other,
	}
	c, w = s.makeRequest(request)
	res = s.doRequest(a.Reauthenticate, c, w, nil)
	require.Equal(http.StatusUnauthorized, res.StatusCode)

	// Successful reauthentication
	request.in = &admin.AuthRequest{
		Credential: refresh,
	}
	request.headers = map[string]string{
		"Authorization": "Bearer " + access,
	}
	c, w = s.makeRequest(request)
	res = s.doRequest(a.Reauthenticate, c, w, nil)
	require.Equal(http.StatusOK, res.StatusCode)
	// Double cookie tokens should be set
	cookies := res.Cookies()
	require.Len(cookies, 2)
	for _, cookie := range cookies {
		require.Equal(s.svc.GetConf().Admin.CookieDomain, cookie.Domain)
	}
}

// Test that the Summary endpoint returns the correct response.
func (s *gdsTestSuite) TestSummary() {
	s.LoadFullFixtures()
	require := s.Require()
	a := s.svc.GetAdmin()

	request := &httpRequest{
		method: http.MethodGet,
		path:   "/v2/summary",
	}
	actual := &admin.SummaryReply{}
	c, w := s.makeRequest(request)
	rep := s.doRequest(a.Summary, c, w, actual)
	require.Equal(http.StatusOK, rep.StatusCode)

	// Test against the expected response
	expected := &admin.SummaryReply{
		VASPsCount:           14,
		PendingRegistrations: 5,
		ContactsCount:        39,
		VerifiedContacts:     28,
		CertificatesIssued:   4,
		Statuses: map[string]int{
			pb.VerificationState_APPEALED.String():       1,
			pb.VerificationState_ERRORED.String():        1,
			pb.VerificationState_PENDING_REVIEW.String(): 2,
			pb.VerificationState_REJECTED.String():       2,
			pb.VerificationState_SUBMITTED.String():      2,
			pb.VerificationState_VERIFIED.String():       6,
		},
		CertReqs: map[string]int{
			models.CertificateRequestState_COMPLETED.String():   4,
			models.CertificateRequestState_CR_ERRORED.String():  1,
			models.CertificateRequestState_CR_REJECTED.String(): 2,
			models.CertificateRequestState_INITIALIZED.String(): 3,
		},
	}
	require.Equal(expected, actual)
}

// Test that the Autocomplete endpoint returns the correct response.
func (s *gdsTestSuite) TestAutocomplete() {
	s.LoadSmallFixtures()
	require := s.Require()
	a := s.svc.GetAdmin()

	request := &httpRequest{
		method: http.MethodGet,
		path:   "/v2/autocomplete",
	}
	actual := &admin.AutocompleteReply{}
	c, w := s.makeRequest(request)
	rep := s.doRequest(a.Autocomplete, c, w, actual)
	require.Equal(http.StatusOK, rep.StatusCode)

	// Construct the expected response
	charlieID := s.fixtures[vasps]["charliebank"].(*pb.VASP).Id
	deltaID := s.fixtures[vasps]["delta"].(*pb.VASP).Id
	expected := &admin.AutocompleteReply{
		Names: map[string]string{
			"trisa.charliebank.io":         charlieID,
			"https://trisa.charliebank.io": "https://trisa.charliebank.io",
			"CharlieBank":                  charlieID,
			"trisa.delta.io":               deltaID,
			"https://trisa.delta.io":       "https://trisa.delta.io",
			"Delta Assets":                 deltaID,
		},
	}
	require.Equal(expected, actual)
}

// Test the ReviewTimeline endpoint.
func (s *gdsTestSuite) TestReviewTimeline() {
	s.LoadSmallFixtures()
	require := s.Require()
	a := s.svc.GetAdmin()

	// Invalid start date
	request := &httpRequest{
		method: http.MethodGet,
		path:   "/v2/reviews?start=09-01-2021",
	}
	c, w := s.makeRequest(request)
	rep := s.doRequest(a.ReviewTimeline, c, w, nil)
	require.Equal(http.StatusBadRequest, rep.StatusCode)

	// Start date is before epoch
	request.path = "/v2/reviews?start=1968-01-01"
	c, w = s.makeRequest(request)
	rep = s.doRequest(a.ReviewTimeline, c, w, nil)
	require.Equal(http.StatusBadRequest, rep.StatusCode)

	// Invalid end date
	request.path = "/v2/reviews?end=09-01-2021"
	c, w = s.makeRequest(request)
	rep = s.doRequest(a.ReviewTimeline, c, w, nil)
	require.Equal(http.StatusBadRequest, rep.StatusCode)

	// Start date is after end date
	request.path = "/v2/reviews?start=2021-01-01&end=2020-01-01"
	c, w = s.makeRequest(request)
	rep = s.doRequest(a.ReviewTimeline, c, w, nil)
	require.Equal(http.StatusBadRequest, rep.StatusCode)

	// Successful retrieval of review timeline
	request.path = "/v2/reviews?start=2021-09-20&end=2021-09-30"
	actual := &admin.ReviewTimelineReply{}
	c, w = s.makeRequest(request)
	rep = s.doRequest(a.ReviewTimeline, c, w, actual)
	require.Equal(http.StatusOK, rep.StatusCode)
	expected := &admin.ReviewTimelineReply{
		Weeks: []admin.ReviewTimelineRecord{
			{
				Week:         "2021-09-20",
				VASPsUpdated: 0,
				Registrations: map[string]int{
					pb.VerificationState_NO_VERIFICATION.String():     0,
					pb.VerificationState_SUBMITTED.String():           0,
					pb.VerificationState_EMAIL_VERIFIED.String():      0,
					pb.VerificationState_PENDING_REVIEW.String():      0,
					pb.VerificationState_REVIEWED.String():            0,
					pb.VerificationState_ISSUING_CERTIFICATE.String(): 0,
					pb.VerificationState_VERIFIED.String():            0,
					pb.VerificationState_REJECTED.String():            0,
					pb.VerificationState_APPEALED.String():            0,
					pb.VerificationState_ERRORED.String():             0,
				},
			},
			{
				Week:         "2021-09-27",
				VASPsUpdated: 1,
				Registrations: map[string]int{
					pb.VerificationState_NO_VERIFICATION.String():     0,
					pb.VerificationState_SUBMITTED.String():           1,
					pb.VerificationState_EMAIL_VERIFIED.String():      0,
					pb.VerificationState_PENDING_REVIEW.String():      0,
					pb.VerificationState_REVIEWED.String():            0,
					pb.VerificationState_ISSUING_CERTIFICATE.String(): 0,
					pb.VerificationState_VERIFIED.String():            0,
					pb.VerificationState_REJECTED.String():            0,
					pb.VerificationState_APPEALED.String():            0,
					pb.VerificationState_ERRORED.String():             0,
				},
			},
		},
	}
	require.Equal(expected, actual)
}

// Test the ListVASPs endpoint.
func (s *gdsTestSuite) TestListVASPs() {
	s.LoadSmallFixtures()
	require := s.Require()
	a := s.svc.GetAdmin()

	// Impose an ordering so we can verify the results.
	sortByName := func(s []admin.VASPSnippet) {
		sort.Slice(s, func(i, j int) bool {
			return s[i].Name < s[j].Name
		})
	}

	snippets := []admin.VASPSnippet{
		{
			ID:                  s.fixtures[vasps]["charliebank"].(*pb.VASP).Id,
			Name:                "CharlieBank",
			CommonName:          "trisa.charliebank.io",
			RegisteredDirectory: "trisatest.net",
			VerificationStatus:  pb.VerificationState_SUBMITTED.String(),
			VerifiedContacts: map[string]bool{
				"administrative": true,
				"billing":        false,
				"legal":          true,
				"technical":      false,
			},
		},
		{
			ID:                  s.fixtures[vasps]["delta"].(*pb.VASP).Id,
			Name:                "Delta Assets",
			CommonName:          "trisa.delta.io",
			RegisteredDirectory: "trisatest.net",
			VerificationStatus:  pb.VerificationState_APPEALED.String(),
			VerifiedContacts: map[string]bool{
				"administrative": false,
				"billing":        true,
				"legal":          true,
				"technical":      false,
			},
		},
	}

	// List all VASPs on the same page
	request := &httpRequest{
		method: http.MethodGet,
		path:   "/v2/vasps",
	}
	actual := &admin.ListVASPsReply{}
	c, w := s.makeRequest(request)
	rep := s.doRequest(a.ListVASPs, c, w, actual)
	require.Equal(http.StatusOK, rep.StatusCode)
	require.Equal(len(snippets), actual.Count)
	require.Equal(1, actual.Page)
	require.Equal(100, actual.PageSize)
	require.Len(actual.VASPs, len(snippets))
	sortByName(actual.VASPs)

	// Make sure the last modified timestamps are the same since the fixture will be
	// updated when it is inserted into the database.
	for i, vasp := range actual.VASPs {
		snippets[i].LastUpdated = vasp.LastUpdated
	}

	require.Equal(snippets, actual.VASPs)

	// List VASPs with an invalid status
	request.path = "/v2/vasps?status=invalid"
	c, w = s.makeRequest(request)
	rep = s.doRequest(a.ListVASPs, c, w, nil)
	require.Equal(http.StatusBadRequest, rep.StatusCode)

	// List VASPs with the specified status
	request.path = "/v2/vasps?status=" + snippets[0].VerificationStatus
	c, w = s.makeRequest(request)
	rep = s.doRequest(a.ListVASPs, c, w, actual)
	require.Equal(http.StatusOK, rep.StatusCode)
	require.Equal(1, actual.Count)
	require.Equal(1, actual.Page)
	require.Equal(100, actual.PageSize)
	require.Len(actual.VASPs, 1)
	require.Equal(snippets[0], actual.VASPs[0])

	// List VASPs with multiple status filters
	request.path = "/v2/vasps?status=" + snippets[0].VerificationStatus + "&status=" + snippets[1].VerificationStatus
	c, w = s.makeRequest(request)
	rep = s.doRequest(a.ListVASPs, c, w, actual)
	require.Equal(http.StatusOK, rep.StatusCode)
	require.Equal(2, actual.Count)
	require.Equal(1, actual.Page)
	require.Equal(100, actual.PageSize)
	require.Len(actual.VASPs, 2)
	sortByName(actual.VASPs)
	require.Equal(snippets, actual.VASPs)

	// List VASPs on multiple pages
	request.path = "/v2/vasps?page=1&page_size=1"
	c, w = s.makeRequest(request)
	rep = s.doRequest(a.ListVASPs, c, w, actual)
	require.Equal(http.StatusOK, rep.StatusCode)
	require.Equal(len(snippets), actual.Count)
	require.Equal(1, actual.Page)
	require.Equal(1, actual.PageSize)
	require.Len(actual.VASPs, 1)
	pageResults := []admin.VASPSnippet{snippets[0]}

	request.path = "/v2/vasps?page=2&page_size=1"
	c, w = s.makeRequest(request)
	rep = s.doRequest(a.ListVASPs, c, w, actual)
	require.Equal(http.StatusOK, rep.StatusCode)
	require.Equal(len(snippets), actual.Count)
	require.Equal(2, actual.Page)
	require.Equal(1, actual.PageSize)
	require.Len(actual.VASPs, 1)
	pageResults = append(pageResults, snippets[1])
	sortByName(pageResults)
	require.Equal(snippets, pageResults)

	request.path = "/v2/vasps?page=3&page_size=1"
	c, w = s.makeRequest(request)
	rep = s.doRequest(a.ListVASPs, c, w, actual)
	require.Equal(http.StatusOK, rep.StatusCode)
	require.Equal(len(snippets), actual.Count)
	require.Equal(3, actual.Page)
	require.Equal(1, actual.PageSize)
	require.Len(actual.VASPs, 0)
}

// Test the RetrieveVASP endpoint.
func (s *gdsTestSuite) TestRetrieveVASP() {
	s.LoadSmallFixtures()
	require := s.Require()
	a := s.svc.GetAdmin()

	// Retrieve a VASP that doesn't exist
	request := &httpRequest{
		method: http.MethodGet,
		path:   "/v2/vasps/invalid",
	}
	c, w := s.makeRequest(request)
	rep := s.doRequest(a.RetrieveVASP, c, w, nil)
	require.Equal(http.StatusNotFound, rep.StatusCode)

	charlieID := s.fixtures[vasps]["charliebank"].(*pb.VASP).Id

	// Retrieve a VASP that exists
	request.path = "/v2/vasps/" + charlieID
	request.params = map[string]string{
		"vaspID": charlieID,
	}
	actual := &admin.RetrieveVASPReply{}
	c, w = s.makeRequest(request)
	rep = s.doRequest(a.RetrieveVASP, c, w, actual)
	require.Equal(http.StatusOK, rep.StatusCode)
	expected := &admin.RetrieveVASPReply{
		Name:     "CharlieBank",
		Traveler: false,
		AuditLog: []map[string]interface{}{
			{
				"current_state":  pb.VerificationState_SUBMITTED.String(),
				"description":    "register request received",
				"previous_state": pb.VerificationState_NO_VERIFICATION.String(),
				"source":         "automated",
				"timestamp":      "2021-08-31T12:36:27Z",
			},
		},
	}

	actualVASP, err := remarshalProto(vasps, actual.VASP)
	require.NoError(err, "could not remarshall actual VASP")

	// RetrieveVASP removes the extra data from the VASP before returning it
	s.CompareFixture(vasps, charlieID, actualVASP, true)

	// Check the verified contacts
	require.NotNil(actual.VerifiedContacts)
	require.Contains(actual.VerifiedContacts, "administrative")
	require.NotEmpty(actual.VerifiedContacts["administrative"])
	require.Contains(actual.VerifiedContacts, "legal")
	require.NotEmpty(actual.VerifiedContacts["legal"])

	// Compare the rest of the non-vasp results
	actual.VASP = nil
	actual.VerifiedContacts = nil
	require.Equal(expected, actual)
}

func (s *gdsTestSuite) TestUpdateVASP() {
	s.LoadSmallFixtures()
	defer s.ResetSmallFixtures()

	require := s.Require()
	a := s.svc.GetAdmin()

	// Attempt to update a VASP that doesn't exist
	request := &httpRequest{
		method: http.MethodPatch,
		path:   "/v2/vasps/invalid",
		params: map[string]string{
			"vaspID": "invalid",
		},
		in: &admin.UpdateVASPRequest{},
		claims: &tokens.Claims{
			Email: "admin@example.com",
		},
	}
	c, w := s.makeRequest(request)
	rep := s.doRequest(a.UpdateVASP, c, w, nil)
	s.APIError(http.StatusNotFound, "could not retrieve VASP record by ID", rep)

	// Update a VASP that exists
	request.path = "/v2/vasps/" + "d9da630e-41aa-11ec-9d29-acde48001122"
	request.params["vaspID"] = "d9da630e-41aa-11ec-9d29-acde48001122"

	// Test request VASP and URL do not match returns a 400 error
	request.in = &admin.UpdateVASPRequest{VASP: "bce77e90-82e0-4685-8139-6ec5d4b83615"}
	c, w = s.makeRequest(request)
	rep = s.doRequest(a.UpdateVASP, c, w, nil)
	require.Equal(http.StatusBadRequest, rep.StatusCode)
	s.APIError(http.StatusBadRequest, "the request ID does not match the URL endpoint", rep)

	// Test an update with no changes returns a 400 error
	request.in = &admin.UpdateVASPRequest{}
	c, w = s.makeRequest(request)
	rep = s.doRequest(a.UpdateVASP, c, w, nil)
	s.APIError(http.StatusBadRequest, "no updates made to VASP record", rep)

	// TODO: Test bad business category (not parseable) returns 400 error
	// TODO: Test updating website, business category, vasp categories, and established on
	// TODO: Test invalid IVMS 101 returns 400 error
	// TODO: Test update VASP entity
	// TODO: Test update TRIXO form
	// TODO: Test compute common name from endpoint retuns an error if endpoint is "foo"
	// TODO: Test endpoint-only change with no change to common name is successful
	// TODO: Test an update to common name for reviewed VASP returns a 400 error
	// TODO: Test no certificate requests updated returns an error
	// TODO: Test common name change with incorrect endpoint returns an error
	// TODO: Test common name-only change with correct endpoint is successful
	// TODO: Test endpoint-only change with change to common name is successful
	// TODO: Test common name and endpoint change is successful
}

// Test the CreateReviewNote endpoint.
func (s *gdsTestSuite) TestCreateReviewNote() {
	s.LoadFullFixtures()
	defer s.ResetFullFixtures()

	require := s.Require()
	a := s.svc.GetAdmin()

	charlieID := s.fixtures[vasps]["charliebank"].(*pb.VASP).Id

	// Supplying an invalid note ID
	request := &httpRequest{
		method: http.MethodPost,
		path:   "/v2/vasps/" + charlieID + "/notes",
		in: &admin.ModifyReviewNoteRequest{
			NoteID: "invalid slug",
		},
		claims: &tokens.Claims{
			Email: "admin@example.com",
		},
	}
	c, w := s.makeRequest(request)
	rep := s.doRequest(a.CreateReviewNote, c, w, nil)
	require.Equal(http.StatusBadRequest, rep.StatusCode)

	// Supplying an invalid VASP ID
	request.in = &admin.ModifyReviewNoteRequest{
		VASP: "invalid",
	}
	request.params = map[string]string{
		"vaspID": "invalid",
	}
	c, w = s.makeRequest(request)
	rep = s.doRequest(a.CreateReviewNote, c, w, nil)
	require.Equal(http.StatusNotFound, rep.StatusCode)

	// Successfully creating a review note
	request.in = &admin.ModifyReviewNoteRequest{
		VASP:   charlieID,
		NoteID: "89bceb0e-41aa-11ec-9d29-acde48001122",
		Text:   "foo",
	}
	request.params = map[string]string{
		"vaspID": charlieID,
	}
	actual := &admin.ReviewNote{}
	created := time.Now()
	c, w = s.makeRequest(request)
	rep = s.doRequest(a.CreateReviewNote, c, w, actual)
	require.Equal(http.StatusCreated, rep.StatusCode)
	// Validate returned note
	require.Equal("89bceb0e-41aa-11ec-9d29-acde48001122", actual.ID)
	ts, err := time.Parse(time.RFC3339, actual.Created)
	require.NoError(err)
	require.True(ts.Sub(created) < time.Minute)
	require.Empty(actual.Modified)
	require.Equal(request.claims.Email, actual.Author)
	require.Empty(actual.Editor)
	require.Equal("foo", actual.Text)
	// Record on the database should be updated
	v, err := s.svc.GetStore().RetrieveVASP(charlieID)
	require.NoError(err)
	notes, err := models.GetReviewNotes(v)
	require.NoError(err)
	require.Len(notes, 2)
	require.Contains(notes, actual.ID)
	require.Equal(actual.ID, notes[actual.ID].Id)
	require.Equal(actual.Text, notes[actual.ID].Text)
	require.Equal(actual.Author, notes[actual.ID].Author)
	require.Equal(actual.Created, notes[actual.ID].Created)
	require.Empty(notes[actual.ID].Modified)
	require.Empty(notes[actual.ID].Editor)

	// Should not be able to create a review note if it already exists
	c, w = s.makeRequest(request)
	rep = s.doRequest(a.CreateReviewNote, c, w, nil)
	require.Equal(http.StatusBadRequest, rep.StatusCode)
}

// Test the ListReviewNotes endpoint.
func (s *gdsTestSuite) TestListReviewNotes() {
	s.LoadFullFixtures()
	require := s.Require()
	a := s.svc.GetAdmin()

	charlieID := s.fixtures[vasps]["charliebank"].(*pb.VASP).Id

	// Supplying an invalid VASP ID
	request := &httpRequest{
		method: http.MethodGet,
		path:   "/v2/vasps/invalid/notes",
		params: map[string]string{
			"vaspID": "invalid",
		},
	}
	c, w := s.makeRequest(request)
	rep := s.doRequest(a.ListReviewNotes, c, w, nil)
	require.Equal(http.StatusNotFound, rep.StatusCode)

	// Successfully listing review notes
	request.params = map[string]string{
		"vaspID": charlieID,
	}
	actual := &admin.ListReviewNotesReply{}
	c, w = s.makeRequest(request)
	rep = s.doRequest(a.ListReviewNotes, c, w, actual)
	require.Equal(http.StatusOK, rep.StatusCode)
	require.Len(actual.Notes, 1)
	require.Equal("admin@trisa.io", actual.Notes[0].Author)
	require.NotEmpty(actual.Notes[0].Created)
	require.NotEmpty(actual.Notes[0].Editor)
	require.NotEmpty(actual.Notes[0].ID)
	require.NotEmpty(actual.Notes[0].Modified)
	require.NotEmpty(actual.Notes[0].Text)
}

// Test the UpdateReviewNote endpoint.
func (s *gdsTestSuite) TestUpdateReviewNote() {
	s.LoadFullFixtures()
	defer s.ResetFullFixtures()

	require := s.Require()
	a := s.svc.GetAdmin()

	charlieID := s.fixtures[vasps]["charliebank"].(*pb.VASP).Id
	noteID := "5daa4ff0-9011-4b61-a8b3-9b0ff1ec4927"

	// Supplying an invalid note ID
	request := &httpRequest{
		method: http.MethodPut,
		path:   "/v2/vasps/" + charlieID + "/notes/invalid",
		in: &admin.ModifyReviewNoteRequest{
			VASP:   charlieID,
			NoteID: "invalid slug",
		},
		params: map[string]string{
			"vaspID": charlieID,
			"noteID": "invalid slug",
		},
		claims: &tokens.Claims{
			Email: "admin@example.com",
		},
	}
	c, w := s.makeRequest(request)
	rep := s.doRequest(a.UpdateReviewNote, c, w, nil)
	require.Equal(http.StatusNotFound, rep.StatusCode)

	// Supplying an invalid VASP ID
	request.in = &admin.ModifyReviewNoteRequest{
		VASP:   "invalid",
		NoteID: noteID,
	}
	request.params = map[string]string{
		"vaspID": "invalid",
		"noteID": noteID,
	}
	c, w = s.makeRequest(request)
	rep = s.doRequest(a.UpdateReviewNote, c, w, nil)
	require.Equal(http.StatusNotFound, rep.StatusCode)

	// Successfully updating a review note
	request.in = &admin.ModifyReviewNoteRequest{
		VASP:   charlieID,
		NoteID: noteID,
		Text:   "bar",
	}
	request.params = map[string]string{
		"vaspID": charlieID,
		"noteID": noteID,
	}
	actual := &admin.ReviewNote{}
	modified := time.Now()
	c, w = s.makeRequest(request)
	rep = s.doRequest(a.UpdateReviewNote, c, w, actual)
	require.Equal(http.StatusOK, rep.StatusCode)
	// Validate returned note
	require.Equal(noteID, actual.ID)
	require.Equal("2021-07-12T20:12:02Z", actual.Created)
	ts, err := time.Parse(time.RFC3339, actual.Modified)
	require.NoError(err)
	require.True(ts.Sub(modified) < time.Minute)
	require.Equal("admin@trisa.io", actual.Author)
	require.Equal(request.claims.Email, actual.Editor)
	require.Equal("bar", actual.Text)
	// Record on the database should be updated
	v, err := s.svc.GetStore().RetrieveVASP(charlieID)
	require.NoError(err)
	notes, err := models.GetReviewNotes(v)
	require.NoError(err)
	require.Len(notes, 1)
	require.Contains(notes, actual.ID)
	require.Equal(actual.ID, notes[actual.ID].Id)
	require.Equal(actual.Text, notes[actual.ID].Text)
	require.Equal(actual.Author, notes[actual.ID].Author)
	require.Equal(actual.Created, notes[actual.ID].Created)
	require.Equal(actual.Modified, notes[actual.ID].Modified)
	require.Equal(actual.Editor, notes[actual.ID].Editor)
}

// Test the DeleteReviewNote endpoint.
func (s *gdsTestSuite) TestDeleteReviewNote() {
	s.LoadFullFixtures()
	defer s.ResetFullFixtures()

	require := s.Require()
	a := s.svc.GetAdmin()

	charlieID := s.fixtures[vasps]["charliebank"].(*pb.VASP).Id
	noteID := "5daa4ff0-9011-4b61-a8b3-9b0ff1ec4927"

	// Supplying an invalid note ID
	request := &httpRequest{
		method: http.MethodDelete,
		path:   "/v2/vasps/" + charlieID + "/notes/invalid",
		params: map[string]string{
			"vaspID": charlieID,
			"noteID": "invalid slug",
		},
	}
	c, w := s.makeRequest(request)
	rep := s.doRequest(a.DeleteReviewNote, c, w, nil)
	require.Equal(http.StatusNotFound, rep.StatusCode)

	// Supplying an invalid VASP ID
	request.params = map[string]string{
		"vaspID": "invalid",
		"noteID": noteID,
	}
	c, w = s.makeRequest(request)
	rep = s.doRequest(a.DeleteReviewNote, c, w, nil)
	require.Equal(http.StatusNotFound, rep.StatusCode)

	// Successfully deleting a review note
	request.params = map[string]string{
		"vaspID": charlieID,
		"noteID": noteID,
	}
	c, w = s.makeRequest(request)
	rep = s.doRequest(a.DeleteReviewNote, c, w, nil)
	require.Equal(http.StatusOK, rep.StatusCode)

	// Record on the database should be deleted
	v, err := s.svc.GetStore().RetrieveVASP(charlieID)
	require.NoError(err)
	notes, err := models.GetReviewNotes(v)
	require.NoError(err)
	require.Len(notes, 0)
}

// Test the Review endpoint.
func (s *gdsTestSuite) TestReview() {
	s.LoadFullFixtures()
	defer s.ResetFullFixtures()

	require := s.Require()
	a := s.svc.GetAdmin()

	charlieID := s.fixtures[vasps]["charliebank"].(*pb.VASP).Id

	// Supplying an invalid VASP ID
	request := &httpRequest{
		method: http.MethodPost,
		path:   "/v2/vasps/invalid/review",
		in: &admin.ReviewRequest{
			ID:                     "invalid",
			AdminVerificationToken: "foo",
			Accept:                 true,
		},
		params: map[string]string{
			"vaspID": "invalid",
		},
	}
	c, w := s.makeRequest(request)
	rep := s.doRequest(a.Review, c, w, nil)
	require.Equal(http.StatusNotFound, rep.StatusCode)

	// No verification token supplied
	request.in = &admin.ReviewRequest{
		ID:     charlieID,
		Accept: true,
	}
	request.params = map[string]string{
		"vaspID": charlieID,
	}
	c, w = s.makeRequest(request)
	rep = s.doRequest(a.Review, c, w, nil)
	require.Equal(http.StatusBadRequest, rep.StatusCode)

	// No rejection reason supplied
	request.in = &admin.ReviewRequest{
		ID:                     charlieID,
		AdminVerificationToken: "foo",
		Accept:                 false,
	}
	c, w = s.makeRequest(request)
	rep = s.doRequest(a.Review, c, w, nil)
	require.Equal(http.StatusBadRequest, rep.StatusCode)

	// TODO: Add tests for accept and reject paths. This requires VASP fixtures with
	// a non-empty adminVerificationToken.
}

// Test the Resend endpoint.
func (s *gdsTestSuite) TestResend() {
	s.LoadFullFixtures()
	defer s.ResetFullFixtures()
	defer emails.PurgeMockEmails()

	require := s.Require()
	a := s.svc.GetAdmin()

	vaspErrored := s.fixtures[vasps]["golfbucks"].(*pb.VASP).Id
	vaspRejected := s.fixtures[vasps]["lima"].(*pb.VASP).Id

	// Supplying an invalid VASP ID
	request := &httpRequest{
		method: http.MethodPost,
		path:   "/v2/vasps/invalid/resend",
		in: &admin.ResendRequest{
			ID:     "invalid",
			Action: admin.ResendVerifyContact,
		},
		params: map[string]string{
			"vaspID": "invalid",
		},
	}
	c, w := s.makeRequest(request)
	rep := s.doRequest(a.Resend, c, w, nil)
	require.Equal(http.StatusNotFound, rep.StatusCode)

	// ResendVerifyContact email
	request.in = &admin.ResendRequest{
		ID:     vaspErrored,
		Action: admin.ResendVerifyContact,
		Reason: "verify",
	}
	request.params = map[string]string{
		"vaspID": vaspErrored,
	}
	actual := &admin.ResendReply{}
	sent := time.Now()
	c, w = s.makeRequest(request)
	rep = s.doRequest(a.Resend, c, w, actual)
	require.Equal(http.StatusOK, rep.StatusCode)
	require.Equal(1, actual.Sent)
	require.Contains(actual.Message, "contact verification emails resent")

	// ResendReview email
	request.in = &admin.ResendRequest{
		ID:     vaspErrored,
		Action: admin.ResendReview,
		Reason: "review",
	}
	request.params = map[string]string{
		"vaspID": vaspErrored,
	}
	actual = &admin.ResendReply{}
	sent = time.Now()
	c, w = s.makeRequest(request)
	rep = s.doRequest(a.Resend, c, w, actual)
	require.Equal(http.StatusOK, rep.StatusCode)
	require.Equal(1, actual.Sent)
	require.Contains(actual.Message, "review request resent")

	// ResendRejection email
	request.in = &admin.ResendRequest{
		ID:     vaspRejected,
		Action: admin.ResendRejection,
		Reason: "reject",
	}
	request.params = map[string]string{
		"vaspID": vaspRejected,
	}
	actual = &admin.ResendReply{}
	sent = time.Now()
	c, w = s.makeRequest(request)
	rep = s.doRequest(a.Resend, c, w, actual)
	require.Equal(http.StatusOK, rep.StatusCode)
	require.Equal(2, actual.Sent)
	require.Contains(actual.Message, "rejection emails resent")

	// Verify that all emails were sent
	errored, err := s.svc.GetStore().RetrieveVASP(vaspErrored)
	require.NoError(err)
	rejected, err := s.svc.GetStore().RetrieveVASP(vaspRejected)
	require.NoError(err)
<<<<<<< HEAD
	require.True(ts.Sub(sent) < time.Minute)
	require.Equal("rejection", emails[0].Reason)
}

// Test the ReviewTimeline endpoint.
func (s *gdsTestSuite) TestReviewTimeline() {
	s.LoadSmallFixtures()
	require := s.Require()
	a := s.svc.GetAdmin()

	// Invalid start date
	request := &httpRequest{
		method: http.MethodGet,
		path:   "/v2/reviews?start=09-01-2021",
	}
	c, w := s.makeRequest(request)
	rep := s.doRequest(a.ReviewTimeline, c, w, nil)
	require.Equal(http.StatusBadRequest, rep.StatusCode)

	// Start date is before epoch
	request.path = "/v2/reviews?start=1968-01-01"
	c, w = s.makeRequest(request)
	rep = s.doRequest(a.ReviewTimeline, c, w, nil)
	require.Equal(http.StatusBadRequest, rep.StatusCode)

	// Invalid end date
	request.path = "/v2/reviews?end=09-01-2021"
	c, w = s.makeRequest(request)
	rep = s.doRequest(a.ReviewTimeline, c, w, nil)
	require.Equal(http.StatusBadRequest, rep.StatusCode)

	// Start date is after end date
	request.path = "/v2/reviews?start=2021-01-01&end=2020-01-01"
	c, w = s.makeRequest(request)
	rep = s.doRequest(a.ReviewTimeline, c, w, nil)
	require.Equal(http.StatusBadRequest, rep.StatusCode)

	// Successful retrieval of review timeline
	request.path = "/v2/reviews?start=2021-08-23&end=2021-09-01"
	actual := &admin.ReviewTimelineReply{}
	c, w = s.makeRequest(request)
	rep = s.doRequest(a.ReviewTimeline, c, w, actual)
	require.Equal(http.StatusOK, rep.StatusCode)
	expected := &admin.ReviewTimelineReply{
		Weeks: []admin.ReviewTimelineRecord{
			{
				Week:         "2021-08-23",
				VASPsUpdated: 1,
				Registrations: map[string]int{
					pb.VerificationState_NO_VERIFICATION.String():     0,
					pb.VerificationState_SUBMITTED.String():           0,
					pb.VerificationState_EMAIL_VERIFIED.String():      0,
					pb.VerificationState_PENDING_REVIEW.String():      1,
					pb.VerificationState_REVIEWED.String():            0,
					pb.VerificationState_ISSUING_CERTIFICATE.String(): 0,
					pb.VerificationState_VERIFIED.String():            0,
					pb.VerificationState_REJECTED.String():            0,
					pb.VerificationState_APPEALED.String():            0,
					pb.VerificationState_ERRORED.String():             0,
				},
			},
			{
				Week:         "2021-08-30",
				VASPsUpdated: 2,
				Registrations: map[string]int{
					pb.VerificationState_NO_VERIFICATION.String():     0,
					pb.VerificationState_SUBMITTED.String():           1,
					pb.VerificationState_EMAIL_VERIFIED.String():      0,
					pb.VerificationState_PENDING_REVIEW.String():      0,
					pb.VerificationState_REVIEWED.String():            0,
					pb.VerificationState_ISSUING_CERTIFICATE.String(): 0,
					pb.VerificationState_VERIFIED.String():            0,
					pb.VerificationState_REJECTED.String():            1,
					pb.VerificationState_APPEALED.String():            0,
					pb.VerificationState_ERRORED.String():             0,
				},
			},
=======
	messages := []*emailMeta{
		{
			contact:   errored.Contacts.Billing,
			to:        errored.Contacts.Billing.Email,
			from:      s.svc.GetConf().Email.ServiceEmail,
			subject:   emails.VerifyContactRE,
			reason:    "verify_contact",
			timestamp: sent,
		},
		{
			to:        s.svc.GetConf().Email.AdminEmail,
			from:      s.svc.GetConf().Email.ServiceEmail,
			subject:   emails.ReviewRequestRE,
			timestamp: sent,
		},
		{
			contact:   rejected.Contacts.Administrative,
			to:        rejected.Contacts.Administrative.Email,
			from:      s.svc.GetConf().Email.ServiceEmail,
			subject:   emails.RejectRegistrationRE,
			reason:    "rejection",
			timestamp: sent,
		},
		{
			contact:   rejected.Contacts.Legal,
			to:        rejected.Contacts.Legal.Email,
			from:      s.svc.GetConf().Email.ServiceEmail,
			subject:   emails.RejectRegistrationRE,
			reason:    "rejection",
			timestamp: sent,
>>>>>>> bd855e50
		},
	}
	s.CheckEmails(messages)
}<|MERGE_RESOLUTION|>--- conflicted
+++ resolved
@@ -452,84 +452,6 @@
 	require.Equal(expected, actual)
 }
 
-// Test the ReviewTimeline endpoint.
-func (s *gdsTestSuite) TestReviewTimeline() {
-	s.LoadSmallFixtures()
-	require := s.Require()
-	a := s.svc.GetAdmin()
-
-	// Invalid start date
-	request := &httpRequest{
-		method: http.MethodGet,
-		path:   "/v2/reviews?start=09-01-2021",
-	}
-	c, w := s.makeRequest(request)
-	rep := s.doRequest(a.ReviewTimeline, c, w, nil)
-	require.Equal(http.StatusBadRequest, rep.StatusCode)
-
-	// Start date is before epoch
-	request.path = "/v2/reviews?start=1968-01-01"
-	c, w = s.makeRequest(request)
-	rep = s.doRequest(a.ReviewTimeline, c, w, nil)
-	require.Equal(http.StatusBadRequest, rep.StatusCode)
-
-	// Invalid end date
-	request.path = "/v2/reviews?end=09-01-2021"
-	c, w = s.makeRequest(request)
-	rep = s.doRequest(a.ReviewTimeline, c, w, nil)
-	require.Equal(http.StatusBadRequest, rep.StatusCode)
-
-	// Start date is after end date
-	request.path = "/v2/reviews?start=2021-01-01&end=2020-01-01"
-	c, w = s.makeRequest(request)
-	rep = s.doRequest(a.ReviewTimeline, c, w, nil)
-	require.Equal(http.StatusBadRequest, rep.StatusCode)
-
-	// Successful retrieval of review timeline
-	request.path = "/v2/reviews?start=2021-09-20&end=2021-09-30"
-	actual := &admin.ReviewTimelineReply{}
-	c, w = s.makeRequest(request)
-	rep = s.doRequest(a.ReviewTimeline, c, w, actual)
-	require.Equal(http.StatusOK, rep.StatusCode)
-	expected := &admin.ReviewTimelineReply{
-		Weeks: []admin.ReviewTimelineRecord{
-			{
-				Week:         "2021-09-20",
-				VASPsUpdated: 0,
-				Registrations: map[string]int{
-					pb.VerificationState_NO_VERIFICATION.String():     0,
-					pb.VerificationState_SUBMITTED.String():           0,
-					pb.VerificationState_EMAIL_VERIFIED.String():      0,
-					pb.VerificationState_PENDING_REVIEW.String():      0,
-					pb.VerificationState_REVIEWED.String():            0,
-					pb.VerificationState_ISSUING_CERTIFICATE.String(): 0,
-					pb.VerificationState_VERIFIED.String():            0,
-					pb.VerificationState_REJECTED.String():            0,
-					pb.VerificationState_APPEALED.String():            0,
-					pb.VerificationState_ERRORED.String():             0,
-				},
-			},
-			{
-				Week:         "2021-09-27",
-				VASPsUpdated: 1,
-				Registrations: map[string]int{
-					pb.VerificationState_NO_VERIFICATION.String():     0,
-					pb.VerificationState_SUBMITTED.String():           1,
-					pb.VerificationState_EMAIL_VERIFIED.String():      0,
-					pb.VerificationState_PENDING_REVIEW.String():      0,
-					pb.VerificationState_REVIEWED.String():            0,
-					pb.VerificationState_ISSUING_CERTIFICATE.String(): 0,
-					pb.VerificationState_VERIFIED.String():            0,
-					pb.VerificationState_REJECTED.String():            0,
-					pb.VerificationState_APPEALED.String():            0,
-					pb.VerificationState_ERRORED.String():             0,
-				},
-			},
-		},
-	}
-	require.Equal(expected, actual)
-}
-
 // Test the ListVASPs endpoint.
 func (s *gdsTestSuite) TestListVASPs() {
 	s.LoadSmallFixtures()
@@ -740,8 +662,9 @@
 	s.APIError(http.StatusNotFound, "could not retrieve VASP record by ID", rep)
 
 	// Update a VASP that exists
-	request.path = "/v2/vasps/" + "d9da630e-41aa-11ec-9d29-acde48001122"
-	request.params["vaspID"] = "d9da630e-41aa-11ec-9d29-acde48001122"
+	charlieID := s.fixtures[vasps]["charliebank"].(*pb.VASP).Id
+	request.path = "/v2/vasps/" + charlieID
+	request.params["vaspID"] = charlieID
 
 	// Test request VASP and URL do not match returns a 400 error
 	request.in = &admin.UpdateVASPRequest{VASP: "bce77e90-82e0-4685-8139-6ec5d4b83615"}
@@ -1157,9 +1080,40 @@
 	require.NoError(err)
 	rejected, err := s.svc.GetStore().RetrieveVASP(vaspRejected)
 	require.NoError(err)
-<<<<<<< HEAD
-	require.True(ts.Sub(sent) < time.Minute)
-	require.Equal("rejection", emails[0].Reason)
+
+	messages := []*emailMeta{
+		{
+			contact:   errored.Contacts.Billing,
+			to:        errored.Contacts.Billing.Email,
+			from:      s.svc.GetConf().Email.ServiceEmail,
+			subject:   emails.VerifyContactRE,
+			reason:    "verify_contact",
+			timestamp: sent,
+		},
+		{
+			to:        s.svc.GetConf().Email.AdminEmail,
+			from:      s.svc.GetConf().Email.ServiceEmail,
+			subject:   emails.ReviewRequestRE,
+			timestamp: sent,
+		},
+		{
+			contact:   rejected.Contacts.Administrative,
+			to:        rejected.Contacts.Administrative.Email,
+			from:      s.svc.GetConf().Email.ServiceEmail,
+			subject:   emails.RejectRegistrationRE,
+			reason:    "rejection",
+			timestamp: sent,
+		},
+		{
+			contact:   rejected.Contacts.Legal,
+			to:        rejected.Contacts.Legal.Email,
+			from:      s.svc.GetConf().Email.ServiceEmail,
+			subject:   emails.RejectRegistrationRE,
+			reason:    "rejection",
+			timestamp: sent,
+		},
+	}
+	s.CheckEmails(messages)
 }
 
 // Test the ReviewTimeline endpoint.
@@ -1235,39 +1189,7 @@
 					pb.VerificationState_ERRORED.String():             0,
 				},
 			},
-=======
-	messages := []*emailMeta{
-		{
-			contact:   errored.Contacts.Billing,
-			to:        errored.Contacts.Billing.Email,
-			from:      s.svc.GetConf().Email.ServiceEmail,
-			subject:   emails.VerifyContactRE,
-			reason:    "verify_contact",
-			timestamp: sent,
-		},
-		{
-			to:        s.svc.GetConf().Email.AdminEmail,
-			from:      s.svc.GetConf().Email.ServiceEmail,
-			subject:   emails.ReviewRequestRE,
-			timestamp: sent,
-		},
-		{
-			contact:   rejected.Contacts.Administrative,
-			to:        rejected.Contacts.Administrative.Email,
-			from:      s.svc.GetConf().Email.ServiceEmail,
-			subject:   emails.RejectRegistrationRE,
-			reason:    "rejection",
-			timestamp: sent,
-		},
-		{
-			contact:   rejected.Contacts.Legal,
-			to:        rejected.Contacts.Legal.Email,
-			from:      s.svc.GetConf().Email.ServiceEmail,
-			subject:   emails.RejectRegistrationRE,
-			reason:    "rejection",
-			timestamp: sent,
->>>>>>> bd855e50
-		},
-	}
-	s.CheckEmails(messages)
+		},
+	}
+	require.Equal(expected, actual)
 }