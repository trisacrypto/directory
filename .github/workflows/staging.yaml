--- conflicted
+++ resolved
@@ -83,10 +83,6 @@
             REACT_APP_AUTH0_DOMAIN=${{ secrets.REACT_APP_STAGING_AUTH0_DOMAIN }}
             REACT_APP_AUTH0_CLIENT_ID=${{ secrets.REACT_APP_STAGING_AUTH0_CLIENT_ID }}
             REACT_APP_AUTH0_REDIRECT_URI=https://vaspdirectory.dev/auth/callback
-<<<<<<< HEAD
-            REACT_APP_AUTH0_SCOPE="openid profile email"
-=======
->>>>>>> 2e8b91eb
             REACT_APP_AUTH0_AUDIENCE=https://bff.vaspdirectory.dev
             REACT_APP_SENTRY_DSN=${{ secrets.REACT_APP_SENTRY_DSN }}
             REACT_APP_SENTRY_ENVIRONMENT=staging
@@ -153,11 +149,7 @@
             REACT_APP_GDS_API_ENDPOINT=https://api.admin.vaspdirectory.dev/v2
             REACT_APP_GDS_IS_TESTNET=false
             REACT_APP_GOOGLE_CLIENT_ID=${{ secrets.REACT_APP_STAGING_VASPDIRECTORY_CLIENT_ID }}
-<<<<<<< HEAD
-            REACT_APP_SENTRY_DSN=${{ secrets.REACT_APP_SENTRY_DSN }}
-=======
             REACT_APP_SENTRY_DSN=${{ secrets.REACT_APP_ADMIN_SENTRY_DSN }}
->>>>>>> 2e8b91eb
             REACT_APP_SENTRY_ENVIRONMENT=staging
 
   # GDS Staging TestNet Admin UI: admin.trisatest.dev
@@ -221,9 +213,5 @@
             REACT_APP_GDS_API_ENDPOINT=https://api.admin.trisatest.dev/v2
             REACT_APP_GDS_IS_TESTNET=true
             REACT_APP_GOOGLE_CLIENT_ID=${{ secrets.REACT_APP_STAGING_TRISATEST_CLIENT_ID }}
-<<<<<<< HEAD
-            REACT_APP_SENTRY_DSN=${{ secrets.REACT_APP_SENTRY_DSN }}
-=======
             REACT_APP_SENTRY_DSN=${{ secrets.REACT_APP_ADMIN_SENTRY_DSN }}
->>>>>>> 2e8b91eb
             REACT_APP_SENTRY_ENVIRONMENT=staging