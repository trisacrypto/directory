--- conflicted
+++ resolved
@@ -214,10 +214,6 @@
             REACT_APP_AUTH0_DOMAIN=${{ secrets.REACT_APP_AUTH0_DOMAIN }}
             REACT_APP_AUTH0_CLIENT_ID=${{ secrets.REACT_APP_AUTH0_CLIENT_ID }}
             REACT_APP_AUTH0_REDIRECT_URI=https://vaspdirectory.net/auth/callback
-<<<<<<< HEAD
-            REACT_APP_AUTH0_SCOPE="openid profile email"
-=======
->>>>>>> 0cea5fe6
             REACT_APP_AUTH0_AUDIENCE=https://bff.vaspdirectory.net
             REACT_APP_SENTRY_DSN=${{ secrets.REACT_APP_SENTRY_DSN }}
 
@@ -282,11 +278,7 @@
             REACT_APP_GDS_API_ENDPOINT=https://api.admin.vaspdirectory.net/v2
             REACT_APP_GDS_IS_TESTNET=false
             REACT_APP_GOOGLE_CLIENT_ID=${{ secrets.REACT_APP_VASPDIRECTORY_CLIENT_ID }}
-<<<<<<< HEAD
-            REACT_APP_SENTRY_DSN=${{ secrets.REACT_APP_SENTRY_DSN }}
-=======
             REACT_APP_SENTRY_DSN=${{ secrets.REACT_APP_ADMIN_SENTRY_DSN }}
->>>>>>> 0cea5fe6
 
   # GDS TestNet Admin UI: admin.trisatest.net
   gds-testnet-admin-ui:
@@ -349,11 +341,7 @@
             REACT_APP_GDS_API_ENDPOINT=https://api.admin.trisatest.net/v2
             REACT_APP_GDS_IS_TESTNET=true
             REACT_APP_GOOGLE_CLIENT_ID=${{ secrets.REACT_APP_TRISATEST_CLIENT_ID }}
-<<<<<<< HEAD
-            REACT_APP_SENTRY_DSN=${{ secrets.REACT_APP_SENTRY_DSN }}
-=======
             REACT_APP_SENTRY_DSN=${{ secrets.REACT_APP_ADMIN_SENTRY_DSN }}
->>>>>>> 0cea5fe6
 
   # Trtl - Globally Replicated Key-Value Store
   trtl:
