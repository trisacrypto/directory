--- conflicted
+++ resolved
@@ -152,17 +152,10 @@
       - GDS_BFF_SENTRY_DSN
       - GDS_BFF_SENTRY_ENVIRONMENT
       - GDS_BFF_SENTRY_TRACK_PERFORMANCE
-<<<<<<< HEAD
-      - SENTRY_DSN
       - GDS_BFF_AUTH0_DOMAIN=dev-bu-hbv3o.us.auth0.com
       - GDS_BFF_AUTH0_AUDIENCE=https://bff.vaspdirectory.net
       - GDS_BFF_AUTH0_CLIENT_ID
       - GDS_BFF_AUTH0_CLIENT_SECRET
-      - SENTRY_ENVIRONMENT
-=======
-      - GDS_BFF_AUTH0_ISSUER=dev-bu-hbv3o.us.auth0.com
-      - GDS_BFF_AUTH0_AUDIENCE=https://bff.vaspdirectory.net
->>>>>>> 55075cb4
     profiles:
       - api
       - testnet
