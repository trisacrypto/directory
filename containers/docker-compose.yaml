--- conflicted
+++ resolved
@@ -159,15 +159,8 @@
       - GDS_BFF_SENTRY_DSN
       - GDS_BFF_SENTRY_ENVIRONMENT
       - GDS_BFF_SENTRY_TRACK_PERFORMANCE
-<<<<<<< HEAD
-      - GDS_BFF_AUTH0_ISSUER='https://dev-bu-hbv3o.us.auth0.com'
-      - GDS_BFF_AUTH0_AUDIENCE='https://bff.vaspdirectory.net'
-=======
-      - SENTRY_DSN
       - GDS_BFF_AUTH0_ISSUER=dev-bu-hbv3o.us.auth0.com
       - GDS_BFF_AUTH0_AUDIENCE=https://bff.vaspdirectory.net
-      - SENTRY_ENVIRONMENT
->>>>>>> fcfd0d7a
     profiles:
       - api
       - testnet
