import { render } from '@testing-library/react';
import faker from 'faker';
import { AddressTypeHeaders } from '../constants';
import Geographic, { renderField, renderLines } from '../pages/app/details/BasicDetails/components/Geographic';

describe('defaultEndpointPrefix', () => {
    it('should render component', () => {
        render(<Geographic />);
    });

    describe('RenderLine', () => {
        const addresses = [
            {
                address_line: faker.random.objectElement([['215 Alynn Way', '', 'Queenstown, MD 21658']]),
                address_type: faker.random.objectElement(Object.keys(AddressTypeHeaders)),
                building_name: '',
                building_number: '23',
                country: 'US',
                country_sub_division: 'MA',
                department: faker.commerce.department(),
                district_name: '',
                floor: '',
                post_box: '',
                post_code: faker.address.zipCode(),
                room: '',
                street_name: faker.address.streetName(),
                sub_department: faker.commerce.department(),
                town_location_name: '',
                town_name: faker.address.cityName(),
            },
        ];

        it('should render address line header', () => {
            const addressType = AddressTypeHeaders[addresses[0].address_type];

            const { getByTestId } = render(<Geographic data={addresses} />);

            expect(getByTestId(/addressType/i).textContent).toBe(`${addressType} Address:`);
        });

        it('should render correctly address line', () => {
            const { getByTestId, container } = render(renderLines(addresses[0]));

            expect(container).toMatchInlineSnapshot(`
                <div>
                  <address
                    data-testid="addressLine"
                  >
                    <div>
                      215 Alynn Way
                       
                    </div>
                    
                    <div>
                      Queenstown, MD 21658
                       
                    </div>
                    <div>
                      US
                    </div>
                  </address>
                </div>
            `);
            expect(getByTestId(/addressLine/i).textContent).toBe('215 Alynn Way Queenstown, MD 21658 US');
        });
    });

    describe('RenderField', () => {
        const addresses = [
            {
                address_line: [],
                address_type: faker.random.objectElement(Object.keys(AddressTypeHeaders)),
                building_name: '',
                building_number: '23',
                country: 'US',
                country_sub_division: 'MA',
                department: faker.commerce.department(),
                district_name: '',
                floor: '',
                post_box: '',
                post_code: faker.address.zipCode(),
                room: '',
                street_name: faker.address.streetName(),
                sub_department: faker.commerce.department(),
                town_location_name: '',
                town_name: faker.address.cityName(),
            },
        ];

        it('should render', () => {
            const { container } = render(renderField(addresses[0]));

            expect(container).toMatchInlineSnapshot(`
                <div>
                  <address
                    data-testid="addressField"
                  >
                    Shoes
                     
                    <br />
<<<<<<< HEAD
                    Sports
=======
                    Music
>>>>>>> 8a432edc
                     
                    <br />
                    23
                     
<<<<<<< HEAD
                    Runolfsdottir Village
                    <br />
                    Rochester Hills
=======
                    Frida Hollow
                    <br />
                    Rancho Cucamonga
>>>>>>> 8a432edc
                     
                    
                     
                    MA
                     
<<<<<<< HEAD
                    35731
=======
                    81030-8195
>>>>>>> 8a432edc
                      
                    <br />
                    US
                  </address>
                </div>
            `);
        });
    });
});<|MERGE_RESOLUTION|>--- conflicted
+++ resolved
@@ -98,34 +98,21 @@
                     Shoes
                      
                     <br />
-<<<<<<< HEAD
-                    Sports
-=======
+
                     Music
->>>>>>> 8a432edc
                      
                     <br />
                     23
                      
-<<<<<<< HEAD
-                    Runolfsdottir Village
-                    <br />
-                    Rochester Hills
-=======
                     Frida Hollow
                     <br />
                     Rancho Cucamonga
->>>>>>> 8a432edc
                      
                     
                      
                     MA
                      
-<<<<<<< HEAD
-                    35731
-=======
                     81030-8195
->>>>>>> 8a432edc
                       
                     <br />
                     US
