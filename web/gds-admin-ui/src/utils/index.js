import config from '../config';
import { ENVIRONMENT, Status } from '../constants';
import { DIRECTORY } from '../constants';
import TrisatestLogo from '../assets/images/gds-trisatest-logo.png';
import VaspDirectoryLogo from '../assets/images/gds-vaspdirectory-logo.png';

export * from './array';


function defaultEndpointPrefix() {
    if (config.GDS_API_URL) {
        return config.GDS_API_URL
    }

    switch (process.env.NODE_ENV) {
        case ENVIRONMENT.DEV:
            return "http://localhost:4434/v2"
        case ENVIRONMENT.PROD:
            if (config.IS_TESTNET) {
                return "https://api.admin.trisatest.net/v2";
            } else {
                return "https://api.admin.vaspdirectory.net/v2";
            }
        default:
            throw new Error("Could not identify the api prefix");
    }
}

function apiHost() {
    const url = new URL(config.GDS_API_URL)
    return url.hostname;
}

function formatDisplayedData(target) {
    if (typeof target === "boolean") {
        return target.toString()
    } else if (Array.isArray(target)) {
        return target.length ? target.join(', ') : "N/A"
    } else if (typeof target === "string") {
        return target ? target.trim() : "N/A"
    }

    return target ? target : "N/A"
}

const getRatios = (data) => {
    const total = Object.values(data).reduce((acc, x) => acc + x);
    return Object.fromEntries(Object.entries(data).map(([k, v]) => [k, (v / total).toFixed(1)]));
}

function capitalizeFirstLetter(string) {
    return string.charAt(0).toUpperCase() + string.slice(1).toLowerCase();
}

function getCookie(name = '') {
    if (document.cookie && document.cookie !== '') {
        const cookies = document.cookie.split(';');
        for (let i = 0; i < cookies.length; i++) {
            const cookie = cookies[i].trim();
            if (cookie.substring(0, name.length + 1) === (name + '=')) {
                return decodeURIComponent(cookie.substring(name.length + 1));
            }
        }
    }
    return '';
}

function getStatusClassName(status = '') {
    switch (status) {
        case Status.VERIFIED:
            return 'bg-success'
        case Status.SUBMITTED:
            return 'bg-secondary'
        case Status.PENDING_REVIEW:
        case Status.EMAIL_VERIFIED:
            return 'bg-warning'
        case Status.ERRORED:
        case Status.REJECTED:
            return 'bg-danger'
        case Status.APPEALED:
            return 'bg-primary'
        case Status.REVIEWED:
        case Status.ISSUING_CERTIFICATE:
            return 'bg-info'
        default:
            return undefined
    }
}

function isTestNet() {
    return config.IS_TESNET
}

function getDirectoryName() {
    return isTestNet() ? DIRECTORY.VASP_DIRECTORY : DIRECTORY.TRISATEST
}

function getDirectoryURL() {
    return isTestNet() ? "https://admin.vaspdirectory.net" : "https://admin.trisatest.net"
}

const getDirectoryLogo = () => {
    return isTestNet() ? TrisatestLogo : VaspDirectoryLogo
}

<<<<<<< HEAD
function isValidHttpUrl(string) {
    let url;

    try {
        url = new URL(string);
    } catch (_) {
        return false;
    }

    return url.protocol === "http:" || url.protocol === "https:";
}

export { isValidHttpUrl, getDirectoryLogo, isTestNet, getDirectoryName, getDirectoryURL, getStatusClassName, formatDisplayedData, defaultEndpointPrefix, apiHost, getRatios, capitalizeFirstLetter, getCookie }
=======

export { getDirectoryLogo, isTestNet, getDirectoryName, getDirectoryURL, getStatusClassName, formatDisplayedData, defaultEndpointPrefix, apiHost, getRatios, capitalizeFirstLetter, getCookie }
>>>>>>> 147cbc29
<|MERGE_RESOLUTION|>--- conflicted
+++ resolved
@@ -103,21 +103,5 @@
     return isTestNet() ? TrisatestLogo : VaspDirectoryLogo
 }
 
-<<<<<<< HEAD
-function isValidHttpUrl(string) {
-    let url;
 
-    try {
-        url = new URL(string);
-    } catch (_) {
-        return false;
-    }
-
-    return url.protocol === "http:" || url.protocol === "https:";
-}
-
-export { isValidHttpUrl, getDirectoryLogo, isTestNet, getDirectoryName, getDirectoryURL, getStatusClassName, formatDisplayedData, defaultEndpointPrefix, apiHost, getRatios, capitalizeFirstLetter, getCookie }
-=======
-
-export { getDirectoryLogo, isTestNet, getDirectoryName, getDirectoryURL, getStatusClassName, formatDisplayedData, defaultEndpointPrefix, apiHost, getRatios, capitalizeFirstLetter, getCookie }
->>>>>>> 147cbc29
+export { getDirectoryLogo, isTestNet, getDirectoryName, getDirectoryURL, getStatusClassName, formatDisplayedData, defaultEndpointPrefix, apiHost, getRatios, capitalizeFirstLetter, getCookie }