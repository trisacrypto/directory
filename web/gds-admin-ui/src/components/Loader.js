--- conflicted
+++ resolved
@@ -1,14 +1,6 @@
-<<<<<<< HEAD
-import React from 'react';
-=======
 // @flow
->>>>>>> 51a08c25
 import { ReactComponent as LoaderIcon } from '../assets/images/loader.svg';
 
 export default function Loader(props) {
     return <LoaderIcon {...props} />
-<<<<<<< HEAD
-}
-=======
-} 
->>>>>>> 51a08c25
+} 