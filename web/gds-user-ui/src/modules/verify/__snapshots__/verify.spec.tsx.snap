--- conflicted
+++ resolved
@@ -628,11 +628,7 @@
                 >
                   <img
                     alt="Trisa logo"
-<<<<<<< HEAD
-                    class="css-7nt20j"
-=======
                     class="emotion-7"
->>>>>>> c9135a15
                     src="TRISA-GDS-black.png"
                   />
                 </a>
