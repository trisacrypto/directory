--- conflicted
+++ resolved
@@ -88,13 +88,13 @@
   return (
     <DashboardLayout>
       <Heading marginBottom="30px">Overview</Heading>
-<<<<<<< HEAD
-      <NeedsAttention />
+      <NeedsAttention
+        text={t`Start Certificate Registration`}
+        buttonText={'Start'}
+        onClick={() => navigate('/dashboard/certificate/registration')}
+      />
       {announcements.length === 0 && <NetworkAnnouncements datas={announcements} />}
-=======
-      <NeedsAttention text={t`Start Certificate Registration`} buttonText={'Start'} onClick={() => navigate("/dashboard/certificate/registration")} />
-      <NetworkAnnouncements />
->>>>>>> dc419c39
+
       {/* <Sentry.ErrorBoundary
       <Heading marginBottom="69px">Overview</Heading>
       {isLoading ? (
