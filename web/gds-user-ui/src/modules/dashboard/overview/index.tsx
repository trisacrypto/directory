import React, { useState, useEffect } from 'react';
import * as Sentry from '@sentry/react';
import { Box, Heading, Text, Tabs, TabList, TabPanels, Tab, TabPanel } from '@chakra-ui/react';
<<<<<<< HEAD
import Card from 'components/ui/Card';
=======
import OverviewLoader from 'components/ContentLoader/Overview';
>>>>>>> b60e99b1
import DashboardLayout from 'layouts/DashboardLayout';
import NeedsAttention from 'components/NeedsAttention';
import NetworkAnnouncements from 'components/NetworkAnnouncements';
import Metrics from 'components/Metrics';
import { getMetrics, getAnnouncementsData } from './service';
import { useNavigate } from 'react-router-dom';
import { t } from '@lingui/macro';
import { Trans } from '@lingui/react';
import OrganizationalDetail from 'components/OrganizationProfile/OrganizationalDetail';
import { loadDefaultValueFromLocalStorage, TStep } from 'utils/localStorageHelper';
import TrisaDetail from 'components/OrganizationProfile/TrisaDetail';
import TrisaImplementation from 'components/OrganizationProfile/TrisaImplementation';
const Overview: React.FC = () => {
  const [result, setResult] = React.useState<any>('');
  const [announcements, setAnnouncements] = React.useState<any>('');
  const [isLoading, setIsLoading] = useState<boolean>(true);
  const [stepperData, setStepperData] = React.useState<any>({});
  const [trisaData, setTrisaData] = React.useState<any>({});
  const navigate = useNavigate();
  useEffect(() => {
    (async () => {
      try {
        const [metrics, getAnnouncements] = await Promise.all([
          getMetrics(),
          getAnnouncementsData()
        ]);
        if (metrics.status === 200) {
          setResult(metrics);
        }
        if (getAnnouncements.status === 200) {
          setAnnouncements(getAnnouncements.data.announcements);
        }
      } catch (e: any) {
        if (e.response.status === 401) {
          navigate('/auth/login?from=/dashboard/overview&q=unauthorized');
        }
        if (e.response.status === 403) {
          navigate('/auth/login?from=/dashboard/overview&q=token_expired');
        }

        Sentry.captureException(e);
      } finally {
        setIsLoading(false);
      }
    })();
    // eslint-disable-next-line react-hooks/exhaustive-deps
  }, []);

  // load legal person & contact information
  useEffect(() => {
    const getStepperData = loadDefaultValueFromLocalStorage();
    const trisaDetailData = {
      mainnet: getStepperData.trisa_endpoint_mainnet,
      testnet: getStepperData.trisa_endpoint_testnet,
      organization: result.organization
    };

    setTrisaData(trisaDetailData);

    setStepperData(getStepperData);
  }, [result]);

  return (
    <>
      {isLoading ? (
        <OverviewLoader />
      ) : (
        <>
          <Heading marginBottom="30px">Overview</Heading>
          <NeedsAttention
            text={t`Start Certificate Registration`}
            buttonText={'Start'}
            onClick={() => navigate('/dashboard/certificate/registration')}
          />
          {announcements.length > 0 && <NetworkAnnouncements datas={announcements} />}

          <Box fontSize={'md'} mx={'auto'} w={'100%'}>
            <Box>
              <Tabs my={'10'}>
                <TabList>
                  <Tab
                    bg={'#E5EDF1'}
                    sx={{ width: '100%' }}
                    _focus={{ outline: 'none' }}
                    _selected={{ bg: '#60C4CA', color: 'white', fontWeight: 'semibold' }}>
                    <Text fontSize={['x-small', 'medium']}>
                      <Trans id="MainNet Network Metrics">MainNet Network Metrics</Trans>
                    </Text>
                  </Tab>
                  <Tab
                    bg={'#E5EDF1'}
                    fontWeight={'bold'}
                    sx={{ width: '100%' }}
                    _focus={{ outline: 'none' }}
                    _selected={{ bg: '#60C4CA', color: 'white', fontWeight: 'semibold' }}>
                    <Text fontSize={['x-small', 'medium']}>
                      <Trans id="TestNet Network Metrics">TestNet Network Metrics</Trans>
                    </Text>
                  </Tab>
                </TabList>
                <TabPanels>
                  <TabPanel p={0}>
                    <Metrics data={result?.testnet} type="Testnet" />
                  </TabPanel>
                  <TabPanel p={0}>
                    <Metrics data={result?.mainnet} type="Mainnet" />
                  </TabPanel>
                </TabPanels>
              </Tabs>
            </Box>
          </Box>
          {/* </Sentry.ErrorBoundary> */}
          <OrganizationalDetail data={stepperData} />
          <TrisaDetail data={trisaData} />
          <TrisaImplementation data={trisaData} />
        </>
      )}
    </>
  );
};

export default Overview;<|MERGE_RESOLUTION|>--- conflicted
+++ resolved
@@ -1,11 +1,7 @@
 import React, { useState, useEffect } from 'react';
 import * as Sentry from '@sentry/react';
 import { Box, Heading, Text, Tabs, TabList, TabPanels, Tab, TabPanel } from '@chakra-ui/react';
-<<<<<<< HEAD
-import Card from 'components/ui/Card';
-=======
 import OverviewLoader from 'components/ContentLoader/Overview';
->>>>>>> b60e99b1
 import DashboardLayout from 'layouts/DashboardLayout';
 import NeedsAttention from 'components/NeedsAttention';
 import NetworkAnnouncements from 'components/NetworkAnnouncements';
