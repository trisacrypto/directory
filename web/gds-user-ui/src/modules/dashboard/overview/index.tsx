--- conflicted
+++ resolved
@@ -1,10 +1,7 @@
 import React, { useState, useEffect } from 'react';
 import * as Sentry from '@sentry/react';
 import { Box, Heading, Text, Tabs, TabList, TabPanels, Tab, TabPanel } from '@chakra-ui/react';
-<<<<<<< HEAD
-import Card from 'components/ui/Card';
-=======
->>>>>>> 5f1dcfbb
+import OverviewLoader from 'components/ContentLoader/Overview';
 import DashboardLayout from 'layouts/DashboardLayout';
 import NeedsAttention from 'components/NeedsAttention';
 import NetworkAnnouncements from 'components/NetworkAnnouncements';
@@ -20,10 +17,9 @@
 const Overview: React.FC = () => {
   const [result, setResult] = React.useState<any>('');
   const [announcements, setAnnouncements] = React.useState<any>('');
-  const [, setIsLoading] = useState<boolean>(true);
+  const [isLoading, setIsLoading] = useState<boolean>(true);
   const [stepperData, setStepperData] = React.useState<any>({});
   const [trisaData, setTrisaData] = React.useState<any>({});
-
   const navigate = useNavigate();
   useEffect(() => {
     (async () => {
@@ -69,7 +65,6 @@
   }, [result]);
 
   return (
-<<<<<<< HEAD
     <>
       {isLoading ? (
         <OverviewLoader />
@@ -125,57 +120,6 @@
         </>
       )}
     </>
-=======
-    <DashboardLayout>
-      <Heading marginBottom="30px">Overview</Heading>
-      {announcements.length > 0 && <NetworkAnnouncements datas={announcements} />}
-      <NeedsAttention
-        text={t`Start Certificate Registration`}
-        buttonText={'Start'}
-        onClick={() => navigate('/dashboard/certificate/registration')}
-      />
-      <NetworkAnnouncements />
-      <Box fontSize={'md'} mx={'auto'} w={'100%'}>
-        <Box>
-          <Tabs my={'10'}>
-            <TabList>
-              <Tab
-                bg={'#E5EDF1'}
-                sx={{ width: '100%' }}
-                _focus={{ outline: 'none' }}
-                _selected={{ bg: '#60C4CA', color: 'white', fontWeight: 'semibold' }}>
-                <Text fontSize={['x-small', 'medium']}>
-                  <Trans id="MainNet Network Metrics">MainNet Network Metrics</Trans>
-                </Text>
-              </Tab>
-              <Tab
-                bg={'#E5EDF1'}
-                fontWeight={'bold'}
-                sx={{ width: '100%' }}
-                _focus={{ outline: 'none' }}
-                _selected={{ bg: '#60C4CA', color: 'white', fontWeight: 'semibold' }}>
-                <Text fontSize={['x-small', 'medium']}>
-                  <Trans id="TestNet Network Metrics">TestNet Network Metrics</Trans>
-                </Text>
-              </Tab>
-            </TabList>
-            <TabPanels>
-              <TabPanel p={0}>
-                <Metrics data={result?.testnet} type="Testnet" />
-              </TabPanel>
-              <TabPanel p={0}>
-                <Metrics data={result?.mainnet} type="Mainnet" />
-              </TabPanel>
-            </TabPanels>
-          </Tabs>
-        </Box>
-      </Box>
-      {/* </Sentry.ErrorBoundary> */}
-      <OrganizationalDetail data={stepperData} />
-      <TrisaDetail data={trisaData} />
-      <TrisaImplementation data={trisaData} />
-    </DashboardLayout>
->>>>>>> 5f1dcfbb
   );
 };
 
