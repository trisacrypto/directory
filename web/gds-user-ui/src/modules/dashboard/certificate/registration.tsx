import React, { useState, useEffect, useCallback, useMemo } from 'react';
import { SimpleDashboardLayout } from 'layouts';
import {
  Box,
  Heading,
  VStack,
  useToast,
  Text,
  Link,
  Flex,
  useDisclosure,
  Button,
  HStack,
  Stack,
  useColorModeValue,
  chakra
} from '@chakra-ui/react';
import Card from 'components/ui/Card';
import TestNetCertificateProgressBar from 'components/TestnetProgress/TestNetCertificateProgressBar.component';
import useCertificateStepper from 'hooks/useCertificateStepper';
import { FormProvider, useForm } from 'react-hook-form';
import { userSelector } from 'modules/auth/login/user.slice';
import { yupResolver } from '@hookform/resolvers/yup';
import { DevTool } from '@hookform/devtools';
import { RootStateOrAny, useSelector } from 'react-redux';
import _ from 'lodash';
import { handleError } from 'utils/utils';
import HomeButton from 'components/ui/HomeButton';
import ConfirmationResetFormModal from 'components/Modal/ConfirmationResetFormModal';
import { fieldNamesPerSteps, validationSchema } from './lib';
import { getRegistrationDefaultValues } from 'modules/dashboard/certificate/lib';
import Store from 'application/store';
import {
  postRegistrationValue,
  getRegistrationAndStepperData
} from 'modules/dashboard/registration/utils';

const fieldNamesPerStepsEntries = () => Object.entries(fieldNamesPerSteps);
import { isProdEnv } from 'application/config';
import { Trans } from '@lingui/react';
import { t } from '@lingui/macro';
import {
  getCurrentStep,
  getSteps,
  getCurrentState,
  getLastStep,
  getTestNetSubmittedStatus,
  getMainNetSubmittedStatus,
  getHasReachedReviewStep
} from 'application/store/selectors/stepper';
import MinusLoader from 'components/Loader/MinusLoader';

const Certificate: React.FC = () => {
  const [, updateState] = React.useState<any>();
  const forceUpdate = React.useCallback(() => updateState({}), []);
  const [isResetForm, setIsResetForm] = useState<boolean>(false);
  const textColor = useColorModeValue('black', '#EDF2F7');
  const backgroundColor = useColorModeValue('white', '#171923');

  const {
    nextStep,
    previousStep,
    setInitialState,
    jumpToStep,
    setRegistrationValue: setRegistrationStore
  } = useCertificateStepper();
  const { isOpen, onOpen, onClose } = useDisclosure();
  const currentStep: number = useSelector(getCurrentStep);
  const currentStateValue = useSelector(getCurrentState);
  const lastStep: number = useSelector(getLastStep);
  const steps: number = useSelector(getSteps);
  const isTestNetSubmitted: boolean = useSelector(getTestNetSubmittedStatus);
  const isMainNetSubmitted: boolean = useSelector(getMainNetSubmittedStatus);
  const hasReachedReviewStep: boolean = useSelector(getHasReachedReviewStep);
  const [isResetModalOpen, setIsResetModalOpen] = useState<boolean>(false);
  const [registrationData, setRegistrationData] = useState<any>([]);
  const [isLoadingDefaultValue, setIsLoadingDefaultValue] = useState<boolean>(false);
  const [isLoading, setIsLoading] = useState<boolean>(false);

  const hasReachSubmitStep: boolean = useSelector(
    (state: RootStateOrAny) => state.stepper.hasReachSubmitStep
  );
  const { isLoggedIn } = useSelector(userSelector);
  const current = currentStep === lastStep ? lastStep - 1 : currentStep;
  function getCurrentStepValidationSchema() {
    return validationSchema[current - 1];
  }
  const resolver = yupResolver(getCurrentStepValidationSchema());
  const methods = useForm({
    defaultValues: registrationData,
    resolver,
    mode: 'onChange'
  });

  const {
    formState: { isDirty },
    reset
  } = methods;

  function getFieldValue(name: string) {
    return _.get(methods.getValues(), name);
  }

  function isFormCompleted() {
    const fieldsNames = fieldNamesPerStepsEntries()[current - 1][1];
    return fieldsNames.every((n: any) => !!getFieldValue(n));
  }
  // check if the form is submitted or not
  // const isFormSubmitted = () => {
  //   return (
  //     testnetSubmissionStatus === SubmissionStatus.VERIFIED &&
  //     mainnetSubmissionStatus === SubmissionStatus.VERIFIED
  //   );
  // };
  function getCurrentFormValue() {
    const fieldsNames = fieldNamesPerStepsEntries()[current - 1][1];
    return fieldsNames.reduce((acc, n) => ({ ...acc, [n]: getFieldValue(n) }), {});
  }
  const currentState = () => {
    // log store state
    const updatedState = Store.getState().stepper;
    const formatState = {
      current: updatedState.currentStep,
      steps: updatedState.steps,
      ready_to_submit: updatedState.hasReachSubmitStep
    };
    return formatState;
  };
  function hasErroredField() {
    const fieldsNames = fieldNamesPerStepsEntries()[current - 1][1];
    return fieldsNames.some((n: any) => methods.getFieldState(n).error);
  }

  // if fields if filled

  async function handleNextStepClick() {
    if (hasErroredField()) {
      // i think we should not use alert here , but we need to find a way to display the error message
      // eslint-disable-next-line no-alert
      if (window.confirm('Some elements required for registration are missing; continue anyway?')) {
        nextStep({
          isFormCompleted: isFormCompleted(),
          errors: methods.formState.errors,
          formValues: getCurrentFormValue()
        });
      }
    } else {
      nextStep({
        isFormCompleted: isFormCompleted(),
        formValues: getCurrentFormValue(),
        values: methods.getValues(),
        registrationValues: registrationData,
        isDirty: methods.formState.isDirty,
        setRegistrationState: setRegistrationData
      });
      if (isDirty) {
        await postRegistrationValue({
          ...methods.getValues(),
          state: {
            ...currentState()
          }
        });
      }
    }
  }
  const handlePreviousStep = async () => {
    previousStep({
      isDirty: methods.formState.isDirty,
      registrationValues: registrationData,
      values: methods.getValues()
    });
    if (isDirty) {
      console.log('[isDirty at previous action]', getCurrentFormValue());
      await postRegistrationValue({
        ...methods.getValues(),
        state: {
          ...currentState()
        }
      });
    }
  };

  const isDefaultValue = () => {
    return _.isEqual(registrationData, getRegistrationDefaultValues());
  };

  // has reach review step and not on the review step
  const hasReachReviewStep = () => {
    return hasReachedReviewStep && currentStep <= lastStep - 1;
  };

  const handleResetForm = () => {
    // open confirmation modal
    setIsResetModalOpen(true);
  };
  const onChangeModalState = (value: boolean) => {
    setIsResetModalOpen(value);
  };
  const onChangeResetForm = (value: boolean) => {
    setIsResetForm(value);
  };

  const resetForm = () => {
    reset(getRegistrationDefaultValues());
  };

  // jump to review page
  const jumpToReview = async () => {
    if (isDirty) {
      await postRegistrationValue({
        ...methods.getValues(),
        state: {
          ...currentState()
        }
      });
    }
    jumpToStep(lastStep);
  };

  useEffect(() => {
    resetForm();
    setIsResetForm(false);
    // eslint-disable-next-line react-hooks/exhaustive-deps
  }, [isResetForm, registrationData]);

  // handle reset modal
  useEffect(() => {
    if (isResetModalOpen) {
      onOpen();
    }
    // eslint-disable-next-line react-hooks/exhaustive-deps
  }, [isResetModalOpen]);

  // set registration data value
  useEffect(() => {
    if (registrationData) {
      reset(registrationData);
    }
    // eslint-disable-next-line react-hooks/exhaustive-deps
  }, [registrationData]);

  // load default value from trtl
  useEffect(() => {
    const fetchData = async () => {
      try {
        setIsLoading(true);
        const data = await getRegistrationAndStepperData();

        setRegistrationData(data.registrationData);

        setInitialState(data.stepperData);
        setRegistrationStore(data.registrationData);
      } catch (error) {
        handleError(error, 'failed when trying to fetch [getRegistrationAndStepperData]');
      } finally {
        setIsLoading(false);
      }
    };
    setTimeout(() => {
      fetchData();
    }, 1000);
    // eslint-disable-next-line react-hooks/exhaustive-deps
  }, []);

  return (
    <SimpleDashboardLayout>
      <>
        <FormProvider {...methods}>
          <Flex justifyContent={'space-between'}>
            <Heading size="lg" mb="24px" className="heading">
              <Trans id="Certificate Registration">Certificate Registration</Trans>
            </Heading>
            <Box>{!isLoggedIn && <HomeButton link={'/'} />}</Box>
          </Flex>
          <Stack my={3}>
            <Card maxW="100%" bg={backgroundColor} color={textColor}>
              <Card.Body>
                <Text>
                  <Trans id="This multi-section form is an important step in the registration and certificate issuance process. The information you provide will be used to verify the legal entity that you represent and, where appropriate, will be available to verified TRISA members to facilitate compliance decisions. If you need guidance, see the">
                    This multi-section form is an important step in the registration and certificate
                    issuance process. The information you provide will be used to verify the legal
                    entity that you represent and, where appropriate, will be available to verified
                    TRISA members to facilitate compliance decisions. If you need guidance, see the
                  </Trans>{' '}
                  <Link isExternal href="/getting-started" color={'link'} fontWeight={'bold'}>
                    <Trans id="Getting Started Help Guide">Getting Started Help Guide</Trans>.{' '}
                  </Link>
                </Text>
                <Text pt={4}>
                  <Trans id="To assist in completing the registration form, the form is divided into multiple sections">
                    To assist in completing the registration form, the form is divided into multiple
                    sections
                  </Trans>
                  .{' '}
                  <Text as={'span'} fontWeight={'bold'}>
                    <Trans id="No information is sent until you complete Section 6 - Review & Submit">
                      No information is sent until you complete Section 6 - Review & Submit
                    </Trans>
                    .{' '}
                  </Text>
                </Text>
              </Card.Body>
            </Card>
          </Stack>
          {isLoading ? (
            <MinusLoader />
          ) : (
            <>
              <chakra.form onSubmit={methods.handleSubmit(handleNextStepClick)}>
                <VStack spacing={3}>
                  <Box width={'100%'}>
                    <TestNetCertificateProgressBar onSetRegistrationState={setRegistrationData} />
                    {!isProdEnv ? <DevTool control={methods.control} /> : null}
                  </Box>
                  <Stack
                    width="100%"
                    direction={'row'}
                    spacing={8}
                    justifyContent={'center'}
                    py={6}>
                    {!hasReachSubmitStep && (
                      <>
                        {/* {!isFormSubmitted() && ( */}
                        <Button onClick={handlePreviousStep} isDisabled={currentStep === 1}>
                          {currentStep === lastStep ? t`Previous` : t`Save & Previous`}
                        </Button>
                        {/* )} */}
                        <Button type="submit" variant="secondary">
                          {currentStep === lastStep ? t`Next` : t`Save & Next`}
                        </Button>
                        {/* add review button when reach to final step */}

<<<<<<< HEAD
                        {!isFormSubmitted() && (
                          <Button onClick={handleResetForm} isDisabled={isDefaultValue()}>
                            <Trans id="Clear & Reset Form">Clear & Reset Form</Trans>
                          </Button>
                        )}
=======
                        {hasReachReviewStep() && (
                          <Button variant="secondary" onClick={jumpToReview}>
                            {t`Review & Submit`}
                          </Button>
                        )}

                        {/* {!isFormSubmitted() && ( */}
                        <Button onClick={handleResetForm} isDisabled={isDefaultValue()}>
                          <Trans id="Clear & Reset Form">Clear & Reset Form</Trans>
                        </Button>
                        {/* )} */}
>>>>>>> e386c7c0
                      </>
                    )}
                  </Stack>
                </VStack>
              </chakra.form>
            </>
          )}
        </FormProvider>

        {isResetModalOpen && (
          <ConfirmationResetFormModal
            isOpen={isOpen}
            onClose={onClose}
            onChangeState={onChangeModalState}
            onRefreshState={forceUpdate}
            onReset={reset}
            onChangeResetState={onChangeResetForm}
          />
        )}
      </>
    </SimpleDashboardLayout>
  );
};

export default Certificate;<|MERGE_RESOLUTION|>--- conflicted
+++ resolved
@@ -330,25 +330,11 @@
                         </Button>
                         {/* add review button when reach to final step */}
 
-<<<<<<< HEAD
-                        {!isFormSubmitted() && (
-                          <Button onClick={handleResetForm} isDisabled={isDefaultValue()}>
-                            <Trans id="Clear & Reset Form">Clear & Reset Form</Trans>
-                          </Button>
-                        )}
-=======
-                        {hasReachReviewStep() && (
-                          <Button variant="secondary" onClick={jumpToReview}>
-                            {t`Review & Submit`}
-                          </Button>
-                        )}
-
                         {/* {!isFormSubmitted() && ( */}
                         <Button onClick={handleResetForm} isDisabled={isDefaultValue()}>
                           <Trans id="Clear & Reset Form">Clear & Reset Form</Trans>
                         </Button>
                         {/* )} */}
->>>>>>> e386c7c0
                       </>
                     )}
                   </Stack>
