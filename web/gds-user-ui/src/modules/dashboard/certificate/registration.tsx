import React, { useState, useEffect } from 'react';
import { SimpleDashboardLayout } from 'layouts';
import {
  Box,
  Heading,
  VStack,
  useToast,
  Text,
  Link,
  Flex,
  useDisclosure,
  Button,
  Stack,
  useColorModeValue,
  chakra
} from '@chakra-ui/react';
import Card from 'components/ui/Card';
import TestNetCertificateProgressBar from 'components/TestnetProgress/TestNetCertificateProgressBar.component';
import useCertificateStepper from 'hooks/useCertificateStepper';
import { FormProvider, useForm } from 'react-hook-form';

import { userSelector } from 'modules/auth/login/user.slice';
import { yupResolver } from '@hookform/resolvers/yup';
import { DevTool } from '@hookform/devtools';
import { RootStateOrAny, useSelector } from 'react-redux';
import _ from 'lodash';
import { hasStepError } from 'utils/utils';
import HomeButton from 'components/ui/HomeButton';
import ConfirmationResetFormModal from 'components/Modal/ConfirmationResetFormModal';
import { fieldNamesPerSteps, validationSchema } from './lib';
import { getRegistrationData } from 'modules/dashboard/registration/service';
import {
  loadDefaultValueFromLocalStorage,
  setCertificateFormValueToLocalStorage
} from 'utils/localStorageHelper';
const fieldNamesPerStepsEntries = () => Object.entries(fieldNamesPerSteps);
import { isProdEnv } from 'application/config';
import { Trans } from '@lingui/react';
import { t } from '@lingui/macro';
const Certificate: React.FC = () => {
  const [, updateState] = React.useState<any>();
  const forceUpdate = React.useCallback(() => updateState({}), []);
  const [isResetForm, setIsResetForm] = useState<boolean>(false);
<<<<<<< HEAD
  const [isLoading, setIsLoading] = useState(true);
=======
  const textColor = useColorModeValue('black', '#EDF2F7');
  const backgroundColor = useColorModeValue('white', '#171923');

>>>>>>> b60e99b1
  const { nextStep, previousStep } = useCertificateStepper();
  const { isOpen, onOpen, onClose } = useDisclosure();
  const currentStep: number = useSelector((state: RootStateOrAny) => state.stepper.currentStep);
  const lastStep: number = useSelector((state: RootStateOrAny) => state.stepper.lastStep);
  const steps: number = useSelector((state: RootStateOrAny) => state.stepper.steps);
  const [isResetModalOpen, setIsResetModalOpen] = useState<boolean>(false);
  const [registrationData, setRegistrationData] = useState<any>([]);
  const hasReachSubmitStep: boolean = useSelector(
    (state: RootStateOrAny) => state.stepper.hasReachSubmitStep
  );
  const { isLoggedIn } = useSelector(userSelector);
  const toast = useToast();
  const current = currentStep === lastStep ? lastStep - 1 : currentStep;
  function getCurrentStepValidationSchema() {
    return validationSchema[current - 1];
  }
  const resolver = yupResolver(getCurrentStepValidationSchema());

  const methods = useForm({
    defaultValues: loadDefaultValueFromLocalStorage(),
    resolver,
    mode: 'onChange'
  });

  const { formState, reset } = methods;

  function getFieldValue(name: string) {
    return _.get(methods.getValues(), name);
  }

  function isFormCompleted() {
    const fieldsNames = fieldNamesPerStepsEntries()[current - 1][1];
    return fieldsNames.every((n: any) => !!getFieldValue(n));
  }

  function getCurrentFormValue() {
    const fieldsNames = fieldNamesPerStepsEntries()[current - 1][1];
    return fieldsNames.reduce((acc, n) => ({ ...acc, [n]: getFieldValue(n) }), {});
  }

  function hasErroredField() {
    const fieldsNames = fieldNamesPerStepsEntries()[current - 1][1];
    return fieldsNames.some((n: any) => methods.getFieldState(n).error);
  }

  function handleNextStepClick() {
    if (currentStep === lastStep) {
      if (hasStepError(steps)) {
        toast({
          position: 'top',
          title: `Please fill in all required fields before proceeding`,
          status: 'error',
          isClosable: true,
          containerStyle: {
            width: '800px',
            maxWidth: '100%'
          }
        });
      }
    }
    if (hasErroredField()) {
      // i think we should not use alert here , but we need to find a way to display the error message
      // eslint-disable-next-line no-alert
      if (window.confirm('Some elements required for registration are missing; continue anyway?')) {
        nextStep({
          isFormCompleted: isFormCompleted(),
          errors: methods.formState.errors,
          formValues: getCurrentFormValue()
        });
      }
    } else {
      setCertificateFormValueToLocalStorage(methods.getValues());
      nextStep({
        isFormCompleted: isFormCompleted(),
        formValues: getCurrentFormValue()
      });
    }
  }
  const handlePreviousStep = () => {
    setCertificateFormValueToLocalStorage(methods.getValues());
    previousStep();
  };

  const handleResetForm = () => {
    // open confirmation modal
    setIsResetModalOpen(true);
  };
  const onChangeModalState = (value: boolean) => {
    setIsResetModalOpen(value);
  };
  const onChangeResetForm = (value: boolean) => {
    setIsResetForm(value);
  };

  useEffect(() => {
    if (isResetModalOpen) {
      onOpen();
    }
    // eslint-disable-next-line react-hooks/exhaustive-deps
  }, [isResetModalOpen]);

  useEffect(() => {
    reset({ ...loadDefaultValueFromLocalStorage() });
    setIsResetForm(false);
    // eslint-disable-next-line react-hooks/exhaustive-deps
  }, [isResetForm]);

  // load default value from trtl
  // useEffect(() => {
  //   const fetchData = async () => {
  //     const data = await getRegistrationData();
  //     console.log('[getRegistrationData]', data);
  //     setRegistrationData(data.data);
  //     setIsLoading(false);
  //   };
  //   fetchData();
  // }, []);
  return (
    <SimpleDashboardLayout>
      <>
        <FormProvider {...methods}>
          <chakra.form onSubmit={methods.handleSubmit(handleNextStepClick)}>
            <Flex justifyContent={'space-between'}>
              <Heading size="lg" mb="24px" className="heading">
                <Trans id="Certificate Registration">Certificate Registration</Trans>
              </Heading>
              <Box>{!isLoggedIn && <HomeButton link={'/'} />}</Box>
            </Flex>

            <VStack spacing={3}>
              <Card maxW="100%" bg={backgroundColor} color={textColor}>
                <Card.Body>
                  <Text>
                    <Trans id="This multi-section form is an important step in the registration and certificate issuance process. The information you provide will be used to verify the legal entity that you represent and, where appropriate, will be available to verified TRISA members to facilitate compliance decisions. If you need guidance, see the">
                      This multi-section form is an important step in the registration and
                      certificate issuance process. The information you provide will be used to
                      verify the legal entity that you represent and, where appropriate, will be
                      available to verified TRISA members to facilitate compliance decisions. If you
                      need guidance, see the
                    </Trans>{' '}
                    <Link isExternal href="/getting-started" color={'link'} fontWeight={'bold'}>
                      <Trans id="Getting Started Help Guide">Getting Started Help Guide</Trans>.{' '}
                    </Link>
                  </Text>
                  <Text pt={4}>
                    <Trans id="To assist in completing the registration form, the form is divided into multiple sections">
                      To assist in completing the registration form, the form is divided into
                      multiple sections
                    </Trans>
                    .{' '}
                    <Text as={'span'} fontWeight={'bold'}>
                      <Trans id="No information is sent until you complete Section 6 - Review & Submit">
                        No information is sent until you complete Section 6 - Review & Submit
                      </Trans>
                      .{' '}
                    </Text>
                  </Text>
                </Card.Body>
              </Card>

              <Box width={'100%'}>
                <TestNetCertificateProgressBar />
                {!isProdEnv ? <DevTool control={methods.control} /> : null}
              </Box>
              <Stack width="100%" direction={'row'} spacing={8} justifyContent={'center'} py={6}>
                {!hasReachSubmitStep && (
                  <>
                    <Button onClick={handlePreviousStep} isDisabled={currentStep === 1}>
                      <Trans id="Save & Previous">Save & Previous</Trans>
                    </Button>
                    <Button type="submit" variant="secondary">
                      {currentStep === lastStep ? t`Next` : t`Save & Next`}
                    </Button>
                    {/* add review button when reach to final step */}

                    <Button onClick={handleResetForm}>
                      <Trans id="Clear & Reset Form">Clear & Reset Form</Trans>
                    </Button>
                  </>
                )}
              </Stack>
            </VStack>
          </chakra.form>
        </FormProvider>
        {isResetModalOpen && (
          <ConfirmationResetFormModal
            isOpen={isOpen}
            onClose={onClose}
            onChangeState={onChangeModalState}
            onRefeshState={forceUpdate}
            onChangeResetState={onChangeResetForm}
          />
        )}
      </>
    </SimpleDashboardLayout>
  );
};

export default Certificate;<|MERGE_RESOLUTION|>--- conflicted
+++ resolved
@@ -41,13 +41,10 @@
   const [, updateState] = React.useState<any>();
   const forceUpdate = React.useCallback(() => updateState({}), []);
   const [isResetForm, setIsResetForm] = useState<boolean>(false);
-<<<<<<< HEAD
   const [isLoading, setIsLoading] = useState(true);
-=======
   const textColor = useColorModeValue('black', '#EDF2F7');
   const backgroundColor = useColorModeValue('white', '#171923');
 
->>>>>>> b60e99b1
   const { nextStep, previousStep } = useCertificateStepper();
   const { isOpen, onOpen, onClose } = useDisclosure();
   const currentStep: number = useSelector((state: RootStateOrAny) => state.stepper.currentStep);
