--- conflicted
+++ resolved
@@ -1,4 +1,4 @@
-import React, { useState, useEffect } from 'react';
+import React, { useState, useEffect, useCallback } from 'react';
 import { SimpleDashboardLayout } from 'layouts';
 import {
   Box,
@@ -10,6 +10,7 @@
   Flex,
   useDisclosure,
   Button,
+  HStack,
   Stack,
   useColorModeValue,
   chakra
@@ -29,6 +30,7 @@
 import ConfirmationResetFormModal from 'components/Modal/ConfirmationResetFormModal';
 import { fieldNamesPerSteps, validationSchema } from './lib';
 import { getRegistrationDefaultValues } from 'modules/dashboard/certificate/lib';
+
 import {
   getRegistrationDefaultValue,
   postRegistrationValue,
@@ -39,6 +41,7 @@
 import { isProdEnv } from 'application/config';
 import { Trans } from '@lingui/react';
 import { t } from '@lingui/macro';
+
 const Certificate: React.FC = () => {
   const [, updateState] = React.useState<any>();
   const forceUpdate = React.useCallback(() => updateState({}), []);
@@ -54,6 +57,11 @@
   const steps: number = useSelector((state: RootStateOrAny) => state.stepper.steps);
   const [isResetModalOpen, setIsResetModalOpen] = useState<boolean>(false);
   const [registrationData, setRegistrationData] = useState<any>([]);
+  const [isLoading, setIsLoading] = useState<boolean>(false);
+  const [isLoadingRegistration, setIsLoadingRegistration] = useState<boolean>(false);
+  const [isLoadingRegistrationDefaultValue, setIsLoadingRegistrationDefaultValue] =
+    useState<boolean>(false);
+  const [shouldFillForm, setShouldFillForm] = useState<boolean>(false);
   const hasReachSubmitStep: boolean = useSelector(
     (state: RootStateOrAny) => state.stepper.hasReachSubmitStep
   );
@@ -118,7 +126,6 @@
         });
       }
     } else {
-      console.log('handleNextStepClick', methods.getValues());
       postRegistrationValue(methods.getValues());
       nextStep({
         isFormCompleted: isFormCompleted(),
@@ -132,8 +139,6 @@
   };
 
   const isDefaultValue = () => {
-    console.log('isDefaultValue1', registrationData);
-    console.log('isDefaultValue2', getRegistrationDefaultValues());
     return _.isEqual(registrationData, getRegistrationDefaultValues());
   };
 
@@ -148,6 +153,19 @@
     setIsResetForm(value);
   };
 
+  const resetForm = useCallback(() => {
+    const defaultValue =
+      Object.keys(registrationData).length > 0 ? registrationData : getRegistrationDefaultValues();
+
+    reset(defaultValue);
+  }, [reset, registrationData]);
+
+  useEffect(() => {
+    resetForm();
+    setIsResetForm(false);
+  }, [isResetForm, resetForm]);
+
+  // handle reset modal
   useEffect(() => {
     if (isResetModalOpen) {
       onOpen();
@@ -155,13 +173,11 @@
     // eslint-disable-next-line react-hooks/exhaustive-deps
   }, [isResetModalOpen]);
 
-  useEffect(() => {
-    const defaultValue =
-      Object.keys(registrationData).length > 0 ? registrationData : getRegistrationDefaultValues();
-    reset(defaultValue);
-    setIsResetForm(false);
-    // eslint-disable-next-line react-hooks/exhaustive-deps
-  }, [registrationData, isResetForm]);
+  // useEffect(() => {
+
+  //   setIsResetForm(false);
+  //   // eslint-disable-next-line react-hooks/exhaustive-deps
+  // }, [registrationData, isResetForm]);
 
   // load default value from trtl
   useEffect(() => {
@@ -170,10 +186,6 @@
         const data = await getRegistrationDefaultValue();
         console.log('[getRegistrationData]', data);
         setRegistrationData(data);
-<<<<<<< HEAD
-=======
-        setIsLoadingDefaultValue(false);
->>>>>>> d8293fb5
       } catch (error) {
         console.log('[getRegistrationData]', error);
       } finally {
@@ -182,49 +194,56 @@
     };
     fetchData();
   }, []);
+  // should choose to fill form or import file when value is default
+  useEffect(() => {
+    console.log('[isDefaultValue]', isDefaultValue());
+    if (!isDefaultValue()) {
+      setShouldFillForm(true);
+    }
+  }, [registrationData]);
   return (
     <SimpleDashboardLayout>
       <>
         <FormProvider {...methods}>
-          <chakra.form onSubmit={methods.handleSubmit(handleNextStepClick)}>
-            <Flex justifyContent={'space-between'}>
-              <Heading size="lg" mb="24px" className="heading">
-                <Trans id="Certificate Registration">Certificate Registration</Trans>
-              </Heading>
-              <Box>{!isLoggedIn && <HomeButton link={'/'} />}</Box>
-            </Flex>
-
-            <VStack spacing={3}>
-              <Card maxW="100%" bg={backgroundColor} color={textColor}>
-                <Card.Body>
-                  <Text>
-                    <Trans id="This multi-section form is an important step in the registration and certificate issuance process. The information you provide will be used to verify the legal entity that you represent and, where appropriate, will be available to verified TRISA members to facilitate compliance decisions. If you need guidance, see the">
-                      This multi-section form is an important step in the registration and
-                      certificate issuance process. The information you provide will be used to
-                      verify the legal entity that you represent and, where appropriate, will be
-                      available to verified TRISA members to facilitate compliance decisions. If you
-                      need guidance, see the
-                    </Trans>{' '}
-                    <Link isExternal href="/getting-started" color={'link'} fontWeight={'bold'}>
-                      <Trans id="Getting Started Help Guide">Getting Started Help Guide</Trans>.{' '}
-                    </Link>
-                  </Text>
-                  <Text pt={4}>
-                    <Trans id="To assist in completing the registration form, the form is divided into multiple sections">
-                      To assist in completing the registration form, the form is divided into
-                      multiple sections
+          <Flex justifyContent={'space-between'}>
+            <Heading size="lg" mb="24px" className="heading">
+              <Trans id="Certificate Registration">Certificate Registration</Trans>
+            </Heading>
+            <Box>{!isLoggedIn && <HomeButton link={'/'} />}</Box>
+          </Flex>
+          <Stack my={3}>
+            <Card maxW="100%" bg={backgroundColor} color={textColor}>
+              <Card.Body>
+                <Text>
+                  <Trans id="This multi-section form is an important step in the registration and certificate issuance process. The information you provide will be used to verify the legal entity that you represent and, where appropriate, will be available to verified TRISA members to facilitate compliance decisions. If you need guidance, see the">
+                    This multi-section form is an important step in the registration and certificate
+                    issuance process. The information you provide will be used to verify the legal
+                    entity that you represent and, where appropriate, will be available to verified
+                    TRISA members to facilitate compliance decisions. If you need guidance, see the
+                  </Trans>{' '}
+                  <Link isExternal href="/getting-started" color={'link'} fontWeight={'bold'}>
+                    <Trans id="Getting Started Help Guide">Getting Started Help Guide</Trans>.{' '}
+                  </Link>
+                </Text>
+                <Text pt={4}>
+                  <Trans id="To assist in completing the registration form, the form is divided into multiple sections">
+                    To assist in completing the registration form, the form is divided into multiple
+                    sections
+                  </Trans>
+                  .{' '}
+                  <Text as={'span'} fontWeight={'bold'}>
+                    <Trans id="No information is sent until you complete Section 6 - Review & Submit">
+                      No information is sent until you complete Section 6 - Review & Submit
                     </Trans>
                     .{' '}
-                    <Text as={'span'} fontWeight={'bold'}>
-                      <Trans id="No information is sent until you complete Section 6 - Review & Submit">
-                        No information is sent until you complete Section 6 - Review & Submit
-                      </Trans>
-                      .{' '}
-                    </Text>
                   </Text>
-                </Card.Body>
-              </Card>
-
+                </Text>
+              </Card.Body>
+            </Card>
+          </Stack>
+
+          <chakra.form onSubmit={methods.handleSubmit(handleNextStepClick)}>
+            <VStack spacing={3}>
               <Box width={'100%'}>
                 <TestNetCertificateProgressBar />
                 {!isProdEnv ? <DevTool control={methods.control} /> : null}
@@ -249,12 +268,14 @@
             </VStack>
           </chakra.form>
         </FormProvider>
+
         {isResetModalOpen && (
           <ConfirmationResetFormModal
             isOpen={isOpen}
             onClose={onClose}
             onChangeState={onChangeModalState}
             onRefeshState={forceUpdate}
+            onReset={reset}
             onChangeResetState={onChangeResetForm}
           />
         )}
