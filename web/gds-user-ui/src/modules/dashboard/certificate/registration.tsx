import React, { useState, useEffect, useCallback } from 'react';
import { SimpleDashboardLayout } from 'layouts';
import {
  Box,
  Heading,
  VStack,
  useToast,
  Text,
  Link,
  Flex,
  useDisclosure,
  Button,
  HStack,
  Stack,
  useColorModeValue,
  chakra
} from '@chakra-ui/react';
import Card from 'components/ui/Card';
import TestNetCertificateProgressBar from 'components/TestnetProgress/TestNetCertificateProgressBar.component';
import useCertificateStepper from 'hooks/useCertificateStepper';
import { FormProvider, useForm } from 'react-hook-form';
import Loader from 'components/Loader';
import { userSelector } from 'modules/auth/login/user.slice';
import { yupResolver } from '@hookform/resolvers/yup';
import { DevTool } from '@hookform/devtools';
import { RootStateOrAny, useSelector } from 'react-redux';
import _ from 'lodash';
import { hasStepError, handleError } from 'utils/utils';
import HomeButton from 'components/ui/HomeButton';
import ConfirmationResetFormModal from 'components/Modal/ConfirmationResetFormModal';
import { fieldNamesPerSteps, validationSchema } from './lib';
import { getRegistrationDefaultValues } from 'modules/dashboard/certificate/lib';

import {
  postRegistrationValue,
  getRegistrationAndStepperData
} from 'modules/dashboard/registration/utils';

const fieldNamesPerStepsEntries = () => Object.entries(fieldNamesPerSteps);
import { isProdEnv } from 'application/config';
import { Trans } from '@lingui/react';
import { t } from '@lingui/macro';
import {
  getCurrentStep,
  getSteps,
  getCurrentState,
  getLastStep,
  getTestNetSubmittedStatus,
  getMainNetSubmittedStatus
} from 'application/store/selectors/stepper';
const Certificate: React.FC = () => {
  const [, updateState] = React.useState<any>();
  const forceUpdate = React.useCallback(() => updateState({}), []);
  const [isResetForm, setIsResetForm] = useState<boolean>(false);
  const textColor = useColorModeValue('black', '#EDF2F7');
  const backgroundColor = useColorModeValue('white', '#171923');

  const { nextStep, previousStep, setInitialState, currentState } = useCertificateStepper();
  const { isOpen, onOpen, onClose } = useDisclosure();
  const currentStep: number = useSelector(getCurrentStep);
  const currentStateValue = useSelector(getCurrentState);
  const lastStep: number = useSelector(getLastStep);
  const steps: number = useSelector(getSteps);
  const isTestNetSubmitted: boolean = useSelector(getTestNetSubmittedStatus);
  const isMainNetSubmitted: boolean = useSelector(getMainNetSubmittedStatus);
  const [isResetModalOpen, setIsResetModalOpen] = useState<boolean>(false);
  const [registrationData, setRegistrationData] = useState<any>([]);
  const [isLoadingDefaultValue, setIsLoadingDefaultValue] = useState<boolean>(false);
  const [isLoading, setIsLoading] = useState<boolean>(false);
  const hasReachSubmitStep: boolean = useSelector(
    (state: RootStateOrAny) => state.stepper.hasReachSubmitStep
  );
  const { isLoggedIn } = useSelector(userSelector);
  const toast = useToast();
  const current = currentStep === lastStep ? lastStep - 1 : currentStep;
  function getCurrentStepValidationSchema() {
    console.log('[Certificate] getCurrentStepValidationSchema', current);
    return validationSchema[current - 1];
  }
  const resolver = yupResolver(getCurrentStepValidationSchema());
  // console.log('[registrationData from state]', registrationData);
  const methods = useForm({
    defaultValues: registrationData,
    resolver,
    mode: 'onChange'
  });

  const { formState, reset } = methods;

  function getFieldValue(name: string) {
    return _.get(methods.getValues(), name);
  }

  function isFormCompleted() {
    const fieldsNames = fieldNamesPerStepsEntries()[current - 1][1];
    return fieldsNames.every((n: any) => !!getFieldValue(n));
  }
  // check if the form is submitted or not
  const isFormSubmitted = () => {
    if (isTestNetSubmitted && isMainNetSubmitted) {
      return true;
    }
    if (isTestNetSubmitted || isMainNetSubmitted) {
      return true;
    }
    return false;
  };
  function getCurrentFormValue() {
    const fieldsNames = fieldNamesPerStepsEntries()[current - 1][1];
    return fieldsNames.reduce((acc, n) => ({ ...acc, [n]: getFieldValue(n) }), {});
  }

  function hasErroredField() {
    const fieldsNames = fieldNamesPerStepsEntries()[current - 1][1];
    return fieldsNames.some((n: any) => methods.getFieldState(n).error);
  }

  function handleNextStepClick() {
    if (currentStep === lastStep) {
      if (hasStepError(steps)) {
        toast({
          position: 'top',
          title: t`Please fill in all required fields before proceeding`,
          status: 'error',
          isClosable: true,
          containerStyle: {
            width: '800px',
            maxWidth: '100%'
          }
        });
      }
    }
    if (hasErroredField()) {
      // i think we should not use alert here , but we need to find a way to display the error message
      // eslint-disable-next-line no-alert
      if (window.confirm('Some elements required for registration are missing; continue anyway?')) {
        nextStep({
          isFormCompleted: isFormCompleted(),
          errors: methods.formState.errors,
          formValues: getCurrentFormValue()
        });
      }
    } else {
      nextStep({
        isFormCompleted: isFormCompleted(),
        formValues: getCurrentFormValue(),
        values: methods.getValues(),
        registrationValues: registrationData
      });
    }
  }
  const handlePreviousStep = () => {
    postRegistrationValue(methods.getValues());
    previousStep();
  };

  const isDefaultValue = () => {
    return _.isEqual(registrationData, getRegistrationDefaultValues());
  };

  const handleResetForm = () => {
    // open confirmation modal
    setIsResetModalOpen(true);
  };
  const onChangeModalState = (value: boolean) => {
    setIsResetModalOpen(value);
  };
  const onChangeResetForm = (value: boolean) => {
    setIsResetForm(value);
  };

  const resetForm = () => {
    reset(getRegistrationDefaultValues());
  };

  useEffect(() => {
    resetForm();
    setIsResetForm(false);
    // eslint-disable-next-line react-hooks/exhaustive-deps
  }, [isResetForm, registrationData]);

  // handle reset modal
  useEffect(() => {
    if (isResetModalOpen) {
      onOpen();
    }
    // eslint-disable-next-line react-hooks/exhaustive-deps
  }, [isResetModalOpen]);

  // load default value from trtl
  useEffect(() => {
    const fetchData = async () => {
      try {
        const data = await getRegistrationAndStepperData();
        setRegistrationData(data.registrationData);
        // console.log('[registrationData]', data.registrationData);
        // console.log('[registrationData from state]', data.stepperData);
        setInitialState(data.stepperData);
      } catch (error) {
        handleError(error, 'failed when trying to fetch [getRegistrationAndStepperData]');
      } finally {
        setIsLoadingDefaultValue(false);
      }
    };
    fetchData();
    // eslint-disable-next-line react-hooks/exhaustive-deps
<<<<<<< HEAD
  }, [isLoggedIn]);

  // set default value if registrationData equal to default value
  useEffect(() => {
    if (isDefaultValue()) {
      setRegistrationData(getRegistrationDefaultValues());
      resetForm();
    }
    // eslint-disable-next-line react-hooks/exhaustive-deps
  }, [registrationData, onChangeResetForm]);

  // refresh registration data when redirect to registration page
=======
  }, []);
>>>>>>> fa2f30f4

  // set default value if registrationData equal to default value
  useEffect(() => {
    if (isDefaultValue()) {
      resetForm();
    }
    // eslint-disable-next-line react-hooks/exhaustive-deps
  }, [registrationData, onChangeResetForm]);

  return (
    <SimpleDashboardLayout>
      <>
        <FormProvider {...methods}>
          <Flex justifyContent={'space-between'}>
            <Heading size="lg" mb="24px" className="heading">
              <Trans id="Certificate Registration">Certificate Registration</Trans>
            </Heading>
            <Box>{!isLoggedIn && <HomeButton link={'/'} />}</Box>
          </Flex>
          <Stack my={3}>
            <Card maxW="100%" bg={backgroundColor} color={textColor}>
              <Card.Body>
                <Text>
                  <Trans id="This multi-section form is an important step in the registration and certificate issuance process. The information you provide will be used to verify the legal entity that you represent and, where appropriate, will be available to verified TRISA members to facilitate compliance decisions. If you need guidance, see the">
                    This multi-section form is an important step in the registration and certificate
                    issuance process. The information you provide will be used to verify the legal
                    entity that you represent and, where appropriate, will be available to verified
                    TRISA members to facilitate compliance decisions. If you need guidance, see the
                  </Trans>{' '}
                  <Link isExternal href="/getting-started" color={'link'} fontWeight={'bold'}>
                    <Trans id="Getting Started Help Guide">Getting Started Help Guide</Trans>.{' '}
                  </Link>
                </Text>
                <Text pt={4}>
                  <Trans id="To assist in completing the registration form, the form is divided into multiple sections">
                    To assist in completing the registration form, the form is divided into multiple
                    sections
                  </Trans>
                  .{' '}
                  <Text as={'span'} fontWeight={'bold'}>
                    <Trans id="No information is sent until you complete Section 6 - Review & Submit">
                      No information is sent until you complete Section 6 - Review & Submit
                    </Trans>
                    .{' '}
                  </Text>
                </Text>
              </Card.Body>
            </Card>
          </Stack>

          <chakra.form onSubmit={methods.handleSubmit(handleNextStepClick)}>
            <VStack spacing={3}>
              <Box width={'100%'}>
                <TestNetCertificateProgressBar />
                {!isProdEnv ? <DevTool control={methods.control} /> : null}
              </Box>
              <Stack width="100%" direction={'row'} spacing={8} justifyContent={'center'} py={6}>
                {!hasReachSubmitStep && (
                  <>
                    {/* {!isFormSubmitted() && ( */}
                    <Button onClick={handlePreviousStep} isDisabled={currentStep === 1}>
                      <Trans id="Save & Previous">Save & Previous</Trans>
                    </Button>
                    {/* )} */}
                    <Button type="submit" variant="secondary">
                      {currentStep === lastStep ? t`Next` : t`Save & Next`}
                    </Button>
                    {/* add review button when reach to final step */}

                    {/* {!isFormSubmitted() && ( */}
                    <Button onClick={handleResetForm} isDisabled={isDefaultValue()}>
                      <Trans id="Clear & Reset Form">Clear & Reset Form</Trans>
                    </Button>
                    {/* )} */}
                  </>
                )}
              </Stack>
            </VStack>
          </chakra.form>
        </FormProvider>

        {isResetModalOpen && (
          <ConfirmationResetFormModal
            isOpen={isOpen}
            onClose={onClose}
            onChangeState={onChangeModalState}
            onRefreshState={forceUpdate}
            onReset={reset}
            onChangeResetState={onChangeResetForm}
          />
        )}
      </>
    </SimpleDashboardLayout>
  );
};

export default Certificate;<|MERGE_RESOLUTION|>--- conflicted
+++ resolved
@@ -204,7 +204,6 @@
     };
     fetchData();
     // eslint-disable-next-line react-hooks/exhaustive-deps
-<<<<<<< HEAD
   }, [isLoggedIn]);
 
   // set default value if registrationData equal to default value
@@ -217,9 +216,6 @@
   }, [registrationData, onChangeResetForm]);
 
   // refresh registration data when redirect to registration page
-=======
-  }, []);
->>>>>>> fa2f30f4
 
   // set default value if registrationData equal to default value
   useEffect(() => {
