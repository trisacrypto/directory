--- conflicted
+++ resolved
@@ -101,14 +101,8 @@
     }
   }
   const handlePreviousStep = () => {
-<<<<<<< HEAD
     setCertificateFormValueToLocalStorage(methods.getValues());
 
-=======
-    if (dirtyFields.length > 0) {
-      setCertificateFormValueToLocalStorage(methods.getValues());
-    }
->>>>>>> 1f1ed7e7
     previousStep();
   };
 
