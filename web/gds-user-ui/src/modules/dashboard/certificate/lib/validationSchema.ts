import { reviewValidationSchema } from './reviewValidationSchema';
import { legalPersonValidationSchemam } from './legalPersonValidationSchema';
import { basicDetailsValidationSchema } from './basicDetailsValidationSchema';
import { contactsValidationSchema } from './contactsValidationSchema';
import { trisaImplementationValidationSchema } from './trisaImplementationValidationSchema';
import { trixoQuestionnaireValidationSchema } from './trixoQuestionnaireValidationSchema';

export const validationSchema = [
<<<<<<< HEAD
  basicDetailsValidationSchema,
  legalPersonValidationSchemam,
  contactsValidationSchema,
  trisaImplementationValidationSchema,
  trixoQuestionnaireValidationSchema,
  reviewValidationSchema
=======
  yup.object().shape({
    website: yup
      .string()
      .url()
      .trim()
      .required(_i18n._(t`Website is a required field`)),
    established_on: yup
      .date()
      .nullable()
      .transform((curr, orig) => (orig === '' ? null : curr))
      .required(_i18n._(t`Invalid date`)),
    organization_name: yup
      .string()
      .trim()
      .required(_i18n._(t`Organization name is required`)),
    business_category: yup.string().nullable(true),
    vasp_categories: yup.array().of(yup.string()).nullable(true)
  }),
  yup.object().shape({
    entity: yup.object().shape({
      country_of_registration: yup
        .string()
        .required(_i18n._(t`Country of registration is required`)),
      name: yup.object().shape({
        name_identifiers: yup.array(
          yup.object().shape({
            legal_person_name: yup
              .string()
              .test(
                'notEmptyIfIdentifierTypeExist',
                _i18n._(t`Legal name is required`),
                (value, ctx): any => {
                  return !(ctx.parent.legal_person_name_identifier_type && !value);
                }
              ),
            legal_person_name_identifier_type: yup.string().when('legal_person_name', {
              is: (value: string) => !!value,
              then: yup.string().required(_i18n._(t`Name Identifier Type is required`))
            })
          })
        ),
        local_name_identifiers: yup.array(
          yup.object().shape({
            legal_person_name: yup
              .string()
              .test(
                'notEmptyIfIdentifierTypeExist',
                _i18n._(t`Legal name is required`),
                (value, ctx): any => {
                  return !(ctx.parent.legal_person_name_identifier_type && !value);
                }
              ),
            legal_person_name_identifier_type: yup.string().when('legal_person_name', {
              is: (value: string) => !!value,
              then: yup.string().required(_i18n._(t`Name Identifier Type is required`))
            })
          })
        ),
        phonetic_name_identifiers: yup.array(
          yup.object().shape({
            legal_person_name: yup
              .string()
              .test(
                'notEmptyIfIdentifierTypeExist',
                _i18n._(t`Legal name is required`),
                (value, ctx): any => {
                  return !(ctx.parent.legal_person_name_identifier_type && !value);
                }
              ),
            legal_person_name_identifier_type: yup.string().when('legal_person_name', {
              is: (value: string) => !!value,
              then: yup.string().required(_i18n._(t`Name Identifier Type is required`))
            })
          })
        )
      }),
      geographic_addresses: yup.array().of(
        yup.object().shape({
          address_line: yup.array(),
          'address_line[0]': yup
            .string()
            .test('address-line-1', 'addresse line 1', (value: any, ctx: any): any => {
              return ctx && ctx.parent && ctx.parent.address_line[0];
            }),
          //   'address_line[1]': yup
          //     .string()
          //     .test('address-line-2', 'addresse line 2', (value: any, ctx: any): any => {
          //       return ctx && ctx.parent && ctx.parent.address_line[1];
          //     }),
          country: yup.string().required(),
          town_name: yup.string().required(),
          post_code: yup.string().required(),
          country_sub_division: yup.string().required(),
          address_type: yup.string().required()
        })
      ),
      national_identification: yup.object().shape({
        national_identifier: yup.string().required(),
        national_identifier_type: yup.string(),
        country_of_issue: yup.string(),
        registration_authority: yup
          .string()
          .test(
            'registrationAuthority',
            _i18n._(t`Registration Authority cannot be left empty`),
            (value, ctx) => {
              if (
                ctx.parent.national_identifier_type !== 'NATIONAL_IDENTIFIER_TYPE_CODE_LEIX' &&
                !value
              ) {
                return false;
              }

              return true;
            }
          )
      })
    })
  }),
  yup.object().shape({
    contacts: yup.object().shape({
      administrative: yup.object().shape({
        name: yup.string(),
        email: yup.string().email(_i18n._(t`Email is not valid`)),
        phone: yup.string()
      }),
      technical: yup
        .object()
        .shape({
          name: yup.string().required(),
          email: yup
            .string()
            .email(_i18n._(t`Email is not valid`))
            .required(_i18n._(t`Email is required`)),
          phone: yup.string()
        })
        .required(),
      billing: yup.object().shape({
        name: yup.string(),
        email: yup.string().email(_i18n._(t`Email is not valid`)),
        phone: yup.string()
      }),
      legal: yup
        .object()
        .shape({
          name: yup.string().required(),
          email: yup.string().email('Email is not valid').required('Email is required'),
          phone: yup
            .string()
            .required(
              'A business phone number is required to complete physical verification for MainNet registration. Please provide a phone number where the Legal/ Compliance contact can be contacted.'
            )
        })
        .required()
    })
  }),
  yup.object().shape({
    testnet: yup.object().shape({
      endpoint: yup.string().matches(trisaEndpointPattern, _i18n._(t`TRISA endpoint is not valid`)),
      common_name: yup
        .string()
        .matches(
          commonNameRegex,
          _i18n._(
            t`Common name should not contain special characters, no spaces and must have a dot(.) in it`
          )
        )
    }),
    mainnet: yup.object().shape({
      endpoint: yup
        .string()
        .test(
          'uniqueMainetEndpoint',
          _i18n._(t`TestNet and MainNet endpoints should not be the same`),
          (value, ctx: any): any => {
            return ctx.from[1].value.testnet.endpoint !== value;
          }
        )
        .matches(trisaEndpointPattern, _i18n._(t`TRISA endpoint is not valid`)),
      common_name: yup
        .string()
        .matches(
          commonNameRegex,
          _i18n._(
            t`Common name should not contain special characters, no spaces and must have a dot(.) in it`
          )
        )
    })
  }),
  yup.object().shape({
    trixo: yup.object().shape({
      primary_national_jurisdiction: yup.string(),
      primary_regulator: yup.string(),
      other_jurisdictions: yup.array().of(
        yup.object().shape({
          country: yup.string(),
          regulator_name: yup.string()
        })
      ),
      financial_transfers_permitted: yup.string().oneOf(['no', 'yes', 'partial']).default('no'),
      has_required_regulatory_program: yup.string().oneOf(['no', 'yes', 'partial']).default('no'),
      conducts_customer_kyc: yup.boolean().default(false),
      kyc_threshold: yup.number().default(0),
      kyc_threshold_currency: yup.string(),
      must_comply_travel_rule: yup.boolean(),
      applicable_regulations: yup
        .array()
        .of(yup.string())
        .transform((value, originalValue) => {
          if (originalValue) {
            return originalValue.filter((item: any) => item.length > 0);
          }
          return value;

          // remove empty items
        }),
      compliance_threshold: yup.number().default(0),
      compliance_threshold_currency: yup.string(),
      must_safeguard_pii: yup.boolean().default(false),
      safeguards_pii: yup.boolean().default(false)
    })
  }),
  yup
    .object()
    .shape({
      state: yup.object().shape({
        current: yup.number(),
        steps: yup.array().of(
          yup.object().shape({
            status: yup.string().oneOf(['complete', 'incomplete', 'pending']),
            key: yup.number().required()
          })
        ),
        reach_submit_step: yup.boolean().default(false)
      })
    })
    .notRequired()
>>>>>>> 8d7bf3bd (sc-8837 Extend Background Color to bottom of Overview page (#754))
];<|MERGE_RESOLUTION|>--- conflicted
+++ resolved
@@ -6,250 +6,10 @@
 import { trixoQuestionnaireValidationSchema } from './trixoQuestionnaireValidationSchema';
 
 export const validationSchema = [
-<<<<<<< HEAD
   basicDetailsValidationSchema,
   legalPersonValidationSchemam,
   contactsValidationSchema,
   trisaImplementationValidationSchema,
   trixoQuestionnaireValidationSchema,
   reviewValidationSchema
-=======
-  yup.object().shape({
-    website: yup
-      .string()
-      .url()
-      .trim()
-      .required(_i18n._(t`Website is a required field`)),
-    established_on: yup
-      .date()
-      .nullable()
-      .transform((curr, orig) => (orig === '' ? null : curr))
-      .required(_i18n._(t`Invalid date`)),
-    organization_name: yup
-      .string()
-      .trim()
-      .required(_i18n._(t`Organization name is required`)),
-    business_category: yup.string().nullable(true),
-    vasp_categories: yup.array().of(yup.string()).nullable(true)
-  }),
-  yup.object().shape({
-    entity: yup.object().shape({
-      country_of_registration: yup
-        .string()
-        .required(_i18n._(t`Country of registration is required`)),
-      name: yup.object().shape({
-        name_identifiers: yup.array(
-          yup.object().shape({
-            legal_person_name: yup
-              .string()
-              .test(
-                'notEmptyIfIdentifierTypeExist',
-                _i18n._(t`Legal name is required`),
-                (value, ctx): any => {
-                  return !(ctx.parent.legal_person_name_identifier_type && !value);
-                }
-              ),
-            legal_person_name_identifier_type: yup.string().when('legal_person_name', {
-              is: (value: string) => !!value,
-              then: yup.string().required(_i18n._(t`Name Identifier Type is required`))
-            })
-          })
-        ),
-        local_name_identifiers: yup.array(
-          yup.object().shape({
-            legal_person_name: yup
-              .string()
-              .test(
-                'notEmptyIfIdentifierTypeExist',
-                _i18n._(t`Legal name is required`),
-                (value, ctx): any => {
-                  return !(ctx.parent.legal_person_name_identifier_type && !value);
-                }
-              ),
-            legal_person_name_identifier_type: yup.string().when('legal_person_name', {
-              is: (value: string) => !!value,
-              then: yup.string().required(_i18n._(t`Name Identifier Type is required`))
-            })
-          })
-        ),
-        phonetic_name_identifiers: yup.array(
-          yup.object().shape({
-            legal_person_name: yup
-              .string()
-              .test(
-                'notEmptyIfIdentifierTypeExist',
-                _i18n._(t`Legal name is required`),
-                (value, ctx): any => {
-                  return !(ctx.parent.legal_person_name_identifier_type && !value);
-                }
-              ),
-            legal_person_name_identifier_type: yup.string().when('legal_person_name', {
-              is: (value: string) => !!value,
-              then: yup.string().required(_i18n._(t`Name Identifier Type is required`))
-            })
-          })
-        )
-      }),
-      geographic_addresses: yup.array().of(
-        yup.object().shape({
-          address_line: yup.array(),
-          'address_line[0]': yup
-            .string()
-            .test('address-line-1', 'addresse line 1', (value: any, ctx: any): any => {
-              return ctx && ctx.parent && ctx.parent.address_line[0];
-            }),
-          //   'address_line[1]': yup
-          //     .string()
-          //     .test('address-line-2', 'addresse line 2', (value: any, ctx: any): any => {
-          //       return ctx && ctx.parent && ctx.parent.address_line[1];
-          //     }),
-          country: yup.string().required(),
-          town_name: yup.string().required(),
-          post_code: yup.string().required(),
-          country_sub_division: yup.string().required(),
-          address_type: yup.string().required()
-        })
-      ),
-      national_identification: yup.object().shape({
-        national_identifier: yup.string().required(),
-        national_identifier_type: yup.string(),
-        country_of_issue: yup.string(),
-        registration_authority: yup
-          .string()
-          .test(
-            'registrationAuthority',
-            _i18n._(t`Registration Authority cannot be left empty`),
-            (value, ctx) => {
-              if (
-                ctx.parent.national_identifier_type !== 'NATIONAL_IDENTIFIER_TYPE_CODE_LEIX' &&
-                !value
-              ) {
-                return false;
-              }
-
-              return true;
-            }
-          )
-      })
-    })
-  }),
-  yup.object().shape({
-    contacts: yup.object().shape({
-      administrative: yup.object().shape({
-        name: yup.string(),
-        email: yup.string().email(_i18n._(t`Email is not valid`)),
-        phone: yup.string()
-      }),
-      technical: yup
-        .object()
-        .shape({
-          name: yup.string().required(),
-          email: yup
-            .string()
-            .email(_i18n._(t`Email is not valid`))
-            .required(_i18n._(t`Email is required`)),
-          phone: yup.string()
-        })
-        .required(),
-      billing: yup.object().shape({
-        name: yup.string(),
-        email: yup.string().email(_i18n._(t`Email is not valid`)),
-        phone: yup.string()
-      }),
-      legal: yup
-        .object()
-        .shape({
-          name: yup.string().required(),
-          email: yup.string().email('Email is not valid').required('Email is required'),
-          phone: yup
-            .string()
-            .required(
-              'A business phone number is required to complete physical verification for MainNet registration. Please provide a phone number where the Legal/ Compliance contact can be contacted.'
-            )
-        })
-        .required()
-    })
-  }),
-  yup.object().shape({
-    testnet: yup.object().shape({
-      endpoint: yup.string().matches(trisaEndpointPattern, _i18n._(t`TRISA endpoint is not valid`)),
-      common_name: yup
-        .string()
-        .matches(
-          commonNameRegex,
-          _i18n._(
-            t`Common name should not contain special characters, no spaces and must have a dot(.) in it`
-          )
-        )
-    }),
-    mainnet: yup.object().shape({
-      endpoint: yup
-        .string()
-        .test(
-          'uniqueMainetEndpoint',
-          _i18n._(t`TestNet and MainNet endpoints should not be the same`),
-          (value, ctx: any): any => {
-            return ctx.from[1].value.testnet.endpoint !== value;
-          }
-        )
-        .matches(trisaEndpointPattern, _i18n._(t`TRISA endpoint is not valid`)),
-      common_name: yup
-        .string()
-        .matches(
-          commonNameRegex,
-          _i18n._(
-            t`Common name should not contain special characters, no spaces and must have a dot(.) in it`
-          )
-        )
-    })
-  }),
-  yup.object().shape({
-    trixo: yup.object().shape({
-      primary_national_jurisdiction: yup.string(),
-      primary_regulator: yup.string(),
-      other_jurisdictions: yup.array().of(
-        yup.object().shape({
-          country: yup.string(),
-          regulator_name: yup.string()
-        })
-      ),
-      financial_transfers_permitted: yup.string().oneOf(['no', 'yes', 'partial']).default('no'),
-      has_required_regulatory_program: yup.string().oneOf(['no', 'yes', 'partial']).default('no'),
-      conducts_customer_kyc: yup.boolean().default(false),
-      kyc_threshold: yup.number().default(0),
-      kyc_threshold_currency: yup.string(),
-      must_comply_travel_rule: yup.boolean(),
-      applicable_regulations: yup
-        .array()
-        .of(yup.string())
-        .transform((value, originalValue) => {
-          if (originalValue) {
-            return originalValue.filter((item: any) => item.length > 0);
-          }
-          return value;
-
-          // remove empty items
-        }),
-      compliance_threshold: yup.number().default(0),
-      compliance_threshold_currency: yup.string(),
-      must_safeguard_pii: yup.boolean().default(false),
-      safeguards_pii: yup.boolean().default(false)
-    })
-  }),
-  yup
-    .object()
-    .shape({
-      state: yup.object().shape({
-        current: yup.number(),
-        steps: yup.array().of(
-          yup.object().shape({
-            status: yup.string().oneOf(['complete', 'incomplete', 'pending']),
-            key: yup.number().required()
-          })
-        ),
-        reach_submit_step: yup.boolean().default(false)
-      })
-    })
-    .notRequired()
->>>>>>> 8d7bf3bd (sc-8837 Extend Background Color to bottom of Overview page (#754))
 ];