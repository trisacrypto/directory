import { DirectoryType, VaspDirectoryEnum, DirectoryTypeEnum } from './memberType';
import { convertToCVS, downloadCSV } from 'utils/utils';
import { t } from '@lingui/macro';

/* export interface CopyTable {
  label: string;
  value: string;
} */

export const memberTableHeader = [
  {
    key: 'name',
    label: t`Member Name`
  },
  {
    key: 'first_listed',
    label: t`Joined`
  },
  {
    key: 'last_updated',
    label: t`Last Updated`
  },
  {
    key: 'registered_directory',
    label: t`Network`
  },
  {
    key: 'status',
    label: t`Status`
  }
];
export const getVaspDirectory = (dir: DirectoryType) => {
  return dir === DirectoryTypeEnum.TESTNET ? VaspDirectoryEnum.TESTNET : VaspDirectoryEnum.MAINNET;
};

export const getVaspNetwork = (dir: any) => {
  switch (dir) {
    case (VaspDirectoryEnum.TESTNET, VaspDirectoryEnum.TESTNET_DEV):
      return 'TestNet';
    case (VaspDirectoryEnum.MAINNET, VaspDirectoryEnum.MAINNET_DEV):
      return 'MainNet';
    default:
      return 'MainNet';
  }
};

export const getVaspStatus = (status: string) => {
  switch (status) {
    case '1':
      return t`NO VERIFICATION`;
    case '2':
      return t`SUBMITTED`;
    case '3':
      return t`EMAIL VERIFIED`;
    case '4':
      return t`PENDING REVIEW`;
    case '5':
      return t`REVIEWED`;
    case '6':
      return t`VERIFIED`;
    case '7':
      return t`REJECTED`;
    case '8':
      return t`APPEALED`;
    case '9':
      return t`ERRORED`;
    default:
      return t`NO VERIFICATION`;
  }
};

export const downloadMembers2CVS = (member: any) => {
  const m = member.map((item: any) => {
    return {
      ...item,
      status: getVaspStatus(item.status),
      registered_directory: getVaspNetwork(item.registered_directory)
    };
  });
  const memberCsv = convertToCVS(m, memberTableHeader as ITableHeader[]);
  downloadCSV(memberCsv, 'members');
};
<<<<<<< HEAD

export async function copyToClipboard(data: any) {
  try {
    const values = data.map((item: any) => {
      item.value = item.value ? item.value : 'N/A';
      return ` ${item.label} \n ${item.value} \n`;
    }).join('\n');
    console.log('text', values);
      await navigator.clipboard.writeText(values);
  } catch (err) {
      console.error('[copyToClipboard]', err);
  }
}
=======
>>>>>>> f8f0d2d6
<|MERGE_RESOLUTION|>--- conflicted
+++ resolved
@@ -1,11 +1,6 @@
 import { DirectoryType, VaspDirectoryEnum, DirectoryTypeEnum } from './memberType';
 import { convertToCVS, downloadCSV } from 'utils/utils';
 import { t } from '@lingui/macro';
-
-/* export interface CopyTable {
-  label: string;
-  value: string;
-} */
 
 export const memberTableHeader = [
   {
@@ -80,7 +75,6 @@
   const memberCsv = convertToCVS(m, memberTableHeader as ITableHeader[]);
   downloadCSV(memberCsv, 'members');
 };
-<<<<<<< HEAD
 
 export async function copyToClipboard(data: any) {
   try {
@@ -93,6 +87,4 @@
   } catch (err) {
       console.error('[copyToClipboard]', err);
   }
-}
-=======
->>>>>>> f8f0d2d6
+}