/* eslint-disable @typescript-eslint/no-unused-vars */
import React from 'react';
import {
  Box,
  Flex,
  ModalOverlay,
  ModalContent,
  ModalHeader,
  ModalFooter,
  ModalBody,
  ModalCloseButton,
  Modal,
  HStack,
  Button,
} from '@chakra-ui/react';
import Loader from 'components/Loader';
import MemberModalContent from './MemberModalContent';
import { useFetchMember } from '../../hooks/useFetchMember';
import { Trans } from '@lingui/macro';
<<<<<<< HEAD
import useExportMember from '../../hooks/useExportMember';
=======
import { useSelector } from 'react-redux';
import { memberSelector } from '../../member.slice';
>>>>>>> 27d6db90
interface MemberModalProps {
  isOpen: boolean;
  onClose: () => void;
  member: any;
}
const MemberModal = ({ isOpen, onClose, member: memberId }: MemberModalProps) => {
<<<<<<< HEAD
  const { member, isFetchingMember } = useFetchMember(memberId);
 const { isLoading, exportHandler } = useExportMember(member);
=======
  const network = useSelector(memberSelector).members.network;
  const { member, isFetchingMember } = useFetchMember({ vaspId: memberId, network });
>>>>>>> 27d6db90
  return (
    <>
      <Flex>
        <Box w="full">
          {isFetchingMember ? (
            <Loader />
          ) : (
            <Modal
              closeOnOverlayClick={false}
              isOpen={isOpen}
              onClose={onClose}
              data-testid="member-modal">
              <ModalOverlay />
              <ModalContent width={'100%'}>
                <ModalHeader data-testid="confirmation-modal-header" textAlign={'center'}>
                  {member?.summary?.name}
                </ModalHeader>
                <ModalCloseButton data-testid="close-btn-icon" />

                <ModalBody pb={6}>
                  <MemberModalContent member={member} />
                </ModalBody>

                <ModalFooter>
                  <HStack width="100%" justifyContent="center" alignItems="center">
                    <Button bg={'black'} onClick={onClose} data-testid="modal-close-button">
                      <Trans>Close</Trans>
                    </Button>
                    <Button bg={'#FF7A59'} color={'white'} isLoading={isLoading} onClick={exportHandler}>
                      <Trans>Export</Trans>
                    </Button>
                  </HStack>
                </ModalFooter>
              </ModalContent>
            </Modal>
          )}
        </Box>
      </Flex>
    </>
  );
};

export default MemberModal;<|MERGE_RESOLUTION|>--- conflicted
+++ resolved
@@ -17,25 +17,18 @@
 import MemberModalContent from './MemberModalContent';
 import { useFetchMember } from '../../hooks/useFetchMember';
 import { Trans } from '@lingui/macro';
-<<<<<<< HEAD
-import useExportMember from '../../hooks/useExportMember';
-=======
 import { useSelector } from 'react-redux';
 import { memberSelector } from '../../member.slice';
->>>>>>> 27d6db90
+import useExportMember from '../../hooks/useExportMember';
 interface MemberModalProps {
   isOpen: boolean;
   onClose: () => void;
   member: any;
 }
 const MemberModal = ({ isOpen, onClose, member: memberId }: MemberModalProps) => {
-<<<<<<< HEAD
-  const { member, isFetchingMember } = useFetchMember(memberId);
- const { isLoading, exportHandler } = useExportMember(member);
-=======
   const network = useSelector(memberSelector).members.network;
   const { member, isFetchingMember } = useFetchMember({ vaspId: memberId, network });
->>>>>>> 27d6db90
+  const { isLoading, exportHandler } = useExportMember(member);
   return (
     <>
       <Flex>
