--- conflicted
+++ resolved
@@ -12,10 +12,7 @@
   Modal,
   HStack,
   Button,
-<<<<<<< HEAD
-=======
   useToast
->>>>>>> db5e5ba2
 } from '@chakra-ui/react';
 import Loader from 'components/Loader';
 import MemberModalContent from './MemberModalContent';
@@ -23,11 +20,7 @@
 import { Trans, t } from '@lingui/macro';
 import { useSelector } from 'react-redux';
 import { memberSelector } from '../../member.slice';
-<<<<<<< HEAD
 import Copy from './Copy';
-// import useToast from 'hooks/useToast';
-=======
->>>>>>> db5e5ba2
 interface MemberModalProps {
   isOpen: boolean;
   onClose: () => void;
