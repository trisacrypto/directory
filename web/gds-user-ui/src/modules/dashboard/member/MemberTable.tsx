--- conflicted
+++ resolved
@@ -15,12 +15,9 @@
 import React from 'react';
 import { Trans } from '@lingui/macro';
 import { MemberTableRows } from './Components/MemberTableRows';
-<<<<<<< HEAD
-=======
 
 import MemberSelectNetwork from './memberNetworkSelect';
 
->>>>>>> c75e8b47
 interface MemberTableProps {
   data: any;
 }
