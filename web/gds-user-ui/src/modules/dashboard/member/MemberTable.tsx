--- conflicted
+++ resolved
@@ -8,24 +8,16 @@
   Tr,
   Button,
   HStack,
-<<<<<<< HEAD
   useColorModeValue
-=======
-  chakra,
-  useColorModeValue,
->>>>>>> 3f754cb8
 } from '@chakra-ui/react';
 import FormLayout from 'layouts/FormLayout';
 
 import React from 'react';
 import { Trans } from '@lingui/macro';
-<<<<<<< HEAD
 import { MemberTableRows } from './Components/MemberTableRows';
-=======
-import { BsEye } from 'react-icons/bs';
+
 import MemberSelectNetwork from './memberNetworkSelect';
 
->>>>>>> 3f754cb8
 interface MemberTableProps {
   data: any;
 }
