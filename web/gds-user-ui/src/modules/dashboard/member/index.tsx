import { Heading } from '@chakra-ui/react';
import MemberTable from './MemberTable';
import { Trans } from '@lingui/macro';
import Loader from 'components/Loader';
import { useFetchMembers } from './hook/useFetchMembers';
<<<<<<< HEAD
=======
import DirectoryNotification from './Components/DirectoryNotification';
>>>>>>> c75e8b47

const MemberPage: React.FC = () => {
  const { members, isFetchingMembers, error } = useFetchMembers();

  if (isFetchingMembers) return <Loader />;
  console.log('members', members);
  return (
    <>
      <Heading marginBottom="69px">
        <Trans>TRISA Member Directory</Trans>
      </Heading>
<<<<<<< HEAD
=======
      <DirectoryNotification />
>>>>>>> c75e8b47

      {error && <p>error </p>}
      {members && <MemberTable data={members} />}
    </>
  );
};

export default MemberPage;<|MERGE_RESOLUTION|>--- conflicted
+++ resolved
@@ -3,10 +3,7 @@
 import { Trans } from '@lingui/macro';
 import Loader from 'components/Loader';
 import { useFetchMembers } from './hook/useFetchMembers';
-<<<<<<< HEAD
-=======
 import DirectoryNotification from './Components/DirectoryNotification';
->>>>>>> c75e8b47
 
 const MemberPage: React.FC = () => {
   const { members, isFetchingMembers, error } = useFetchMembers();
@@ -18,10 +15,7 @@
       <Heading marginBottom="69px">
         <Trans>TRISA Member Directory</Trans>
       </Heading>
-<<<<<<< HEAD
-=======
       <DirectoryNotification />
->>>>>>> c75e8b47
 
       {error && <p>error </p>}
       {members && <MemberTable data={members} />}
