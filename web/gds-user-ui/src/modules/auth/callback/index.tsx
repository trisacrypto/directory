<<<<<<< HEAD
import React, { useEffect, useState } from 'react';
import { Box, useToast } from '@chakra-ui/react';
import useHashQuery from 'hooks/useHashQuery';
import { getAuth0User, userSelector } from 'modules/auth/login/user.slice';
import { clearCookies, getCookie } from 'utils/cookies';
=======
import React, { useEffect } from 'react';

import { Box, useToast } from '@chakra-ui/react';
import useHashQuery from 'hooks/useHashQuery';
import { getAuth0User, userSelector } from 'modules/auth/login/user.slice';

>>>>>>> 90454717
import AlertMessage from 'components/ui/AlertMessage';
import { useNavigate } from 'react-router-dom';
import Loader from 'components/Loader';
import { t } from '@lingui/macro';
import { useSelector, useDispatch } from 'react-redux';
const CallbackPage: React.FC = () => {
  const [isLoading, setIsloading] = useState(false);
  const query = useHashQuery();
  const accessToken = query.access_token;
  const { isFetching, isLoggedIn, isError, errorMessage } = useSelector(userSelector);
  const navigate = useNavigate();
  const dispatch = useDispatch();
  const toast = useToast();
  useEffect(() => {
    clearCookies();
    dispatch(getAuth0User(accessToken));
  }, [accessToken, dispatch]);

  useEffect(() => {
    if (isError) {
      toast({
        description: errorMessage,
        status: 'error',
        duration: 5000,
        isClosable: true,
        position: 'top-right'
      });
    }
    if (isLoggedIn) {
      navigate('/dashboard/overview');
    }
    // eslint-disable-next-line react-hooks/exhaustive-deps
  }, [isError, isLoggedIn]);

  useEffect(() => {
    if (isFetching) {
      setIsloading(true);
    } else {
      setIsloading(false);
    }
  }, [isFetching]);

  return (
    <Box height={'100%'}>
      {isLoading && <Loader />}
      {isFetching && <Loader text="Loading Dashboard ..." />}
      {isError && <AlertMessage title={t`Token not valid`} message={errorMessage} status="error" />}
    </Box>
  );
};

export default CallbackPage;<|MERGE_RESOLUTION|>--- conflicted
+++ resolved
@@ -1,22 +1,16 @@
-<<<<<<< HEAD
 import React, { useEffect, useState } from 'react';
+
 import { Box, useToast } from '@chakra-ui/react';
 import useHashQuery from 'hooks/useHashQuery';
 import { getAuth0User, userSelector } from 'modules/auth/login/user.slice';
 import { clearCookies, getCookie } from 'utils/cookies';
-=======
-import React, { useEffect } from 'react';
 
-import { Box, useToast } from '@chakra-ui/react';
-import useHashQuery from 'hooks/useHashQuery';
-import { getAuth0User, userSelector } from 'modules/auth/login/user.slice';
-
->>>>>>> 90454717
 import AlertMessage from 'components/ui/AlertMessage';
 import { useNavigate } from 'react-router-dom';
 import Loader from 'components/Loader';
 import { t } from '@lingui/macro';
 import { useSelector, useDispatch } from 'react-redux';
+
 const CallbackPage: React.FC = () => {
   const [isLoading, setIsloading] = useState(false);
   const query = useHashQuery();
