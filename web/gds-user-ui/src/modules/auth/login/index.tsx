--- conflicted
+++ resolved
@@ -6,19 +6,12 @@
 import Head from 'components/Head/LandingHead';
 import useCustomAuth0 from 'hooks/useCustomAuth0';
 import useSearchParams from 'hooks/useQueryParams';
-<<<<<<< HEAD
-const StartPage: React.FC = () => {
-  const [isLoading, setIsloading] = useState(false);
-  const [error, setError] = useState('');
-  const { auth0SignIn, auth0SignWithSocial, auth0Hash, auth0GetUser } = useCustomAuth0();
-=======
 import * as Sentry from '@sentry/browser';
 const StartPage: React.FC = () => {
   const [isLoading, setIsloading] = useState(false);
   const [error, setError] = useState('');
   const { auth0SignIn, auth0SignWithSocial, auth0Hash } = useCustomAuth0();
 
->>>>>>> 720d1630
   const { loginUser } = useAuth();
   const { q } = useSearchParams();
   const toast = useToast();
