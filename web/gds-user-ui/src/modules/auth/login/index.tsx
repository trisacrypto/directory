import React, { useEffect, useState } from 'react';
<<<<<<< HEAD
import { Heading, Stack, useToast } from '@chakra-ui/react';
import Login from 'components/Section/Login';
import * as Sentry from '@sentry/browser';
=======
import { Heading, position, Stack, useToast } from '@chakra-ui/react';
import Login from 'components/Section/Login';
import useAuth from 'hooks/useAuth';
>>>>>>> b3b02354
import LandingLayout from 'layouts/LandingLayout';
import Head from 'components/Head/LandingHead';
import useCustomAuth0 from 'hooks/useCustomAuth0';
import useSearchParams from 'hooks/useQueryParams';
const StartPage: React.FC = () => {
  const [isLoading, setIsloading] = useState(false);
  const [error, setError] = useState('');
<<<<<<< HEAD
  const { auth0SignIn, auth0SignWithSocial, auth0Hash } = useCustomAuth0();
  const toast = useToast();
=======
  const { auth0SignIn, auth0SignWithSocial, auth0Hash, auth0GetUser } = useCustomAuth0();
  const { loginUser } = useAuth();
  const { q } = useSearchParams();
  const toast = useToast();
  useEffect(() => {
    // rend tost if q is not empty
    if (q) {
      if (q === 'unauthorized') {
        toast({
          description:
            'Your account does not have permission to access the Administrator interface. Contact the administrator of your organization for assistance',
          status: 'error',
          duration: 5000,
          isClosable: true,
          position: 'top-right'
        });
      }
      if (q === 'token_expired') {
        toast({
          description:
            'Your session has expired. Please sign in again to continue using the Administrator interface',
          status: 'error',
          duration: 5000,
          isClosable: true,
          position: 'top-right'
        });
      }
    }
  }, [q]);
>>>>>>> b3b02354
  const handleSocialAuth = (evt: any, type: any) => {
    evt.preventDefault();
    if (type === 'google') {
      auth0SignWithSocial('google-oauth2');
    }
  };
  const handleSignInWithEmail = async (data: any) => {
    setIsloading(true);
    try {
      const response: any = await auth0SignIn({
        username: data.username,
        password: data.password,
        responseType: 'token id_token',
        realm: 'Username-Password-Authentication'
      });
      if (response) {
        setIsloading(false);
        if (response.emailVerified) {
          // to implement later
          // get user info

          loginUser(response);
        } else {
        }
      }
    } catch (err: any) {
      setIsloading(false);
      if (err.code === 'access_denied') {
        toast({
          description: 'Invalid username or password',
          status: 'error',
          duration: 5000,
          position: 'top',
          isClosable: true
        });

        setError('Invalid username or password');
      }

      // catch this error in sentry
      Sentry.captureException(err);
    }
  };
  return (
    <LandingLayout>
      <Login
        handleSignWithSocial={handleSocialAuth}
        handleSignWithEmail={handleSignInWithEmail}
        isLoading={isLoading}
        isError={error}
      />
    </LandingLayout>
  );
};

export default StartPage;<|MERGE_RESOLUTION|>--- conflicted
+++ resolved
@@ -1,25 +1,17 @@
 import React, { useEffect, useState } from 'react';
-<<<<<<< HEAD
-import { Heading, Stack, useToast } from '@chakra-ui/react';
-import Login from 'components/Section/Login';
-import * as Sentry from '@sentry/browser';
-=======
 import { Heading, position, Stack, useToast } from '@chakra-ui/react';
 import Login from 'components/Section/Login';
 import useAuth from 'hooks/useAuth';
->>>>>>> b3b02354
 import LandingLayout from 'layouts/LandingLayout';
 import Head from 'components/Head/LandingHead';
 import useCustomAuth0 from 'hooks/useCustomAuth0';
 import useSearchParams from 'hooks/useQueryParams';
+import * as Sentry from '@sentry/browser';
 const StartPage: React.FC = () => {
   const [isLoading, setIsloading] = useState(false);
   const [error, setError] = useState('');
-<<<<<<< HEAD
   const { auth0SignIn, auth0SignWithSocial, auth0Hash } = useCustomAuth0();
-  const toast = useToast();
-=======
-  const { auth0SignIn, auth0SignWithSocial, auth0Hash, auth0GetUser } = useCustomAuth0();
+
   const { loginUser } = useAuth();
   const { q } = useSearchParams();
   const toast = useToast();
@@ -48,7 +40,6 @@
       }
     }
   }, [q]);
->>>>>>> b3b02354
   const handleSocialAuth = (evt: any, type: any) => {
     evt.preventDefault();
     if (type === 'google') {
