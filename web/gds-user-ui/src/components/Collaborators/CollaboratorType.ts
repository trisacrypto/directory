
export interface Collaborator {
    id: string;
    email: string;
    user_id?: string;
    name: string;
    roles: string[];
    created_at?: string;
    modified_at?: string;
<<<<<<< HEAD
=======
    joined_at?: string;
>>>>>>> 5218e3a9
    organization?: string;
    verified_at?: string;
    status?: TCollaboratorStatus;
}


export type TCollaboratorStatus = 'pending' | 'completed' | 'rejected' | 'revoked';<|MERGE_RESOLUTION|>--- conflicted
+++ resolved
@@ -7,10 +7,7 @@
     roles: string[];
     created_at?: string;
     modified_at?: string;
-<<<<<<< HEAD
-=======
     joined_at?: string;
->>>>>>> 5218e3a9
     organization?: string;
     verified_at?: string;
     status?: TCollaboratorStatus;
