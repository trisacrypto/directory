--- conflicted
+++ resolved
@@ -27,17 +27,13 @@
 const NameIdentifier: React.ForwardRefExoticComponent<
   NameIdentifierProps & React.RefAttributes<unknown>
 > = React.forwardRef((props, ref) => {
-<<<<<<< HEAD
-  const { name, controlId, description, heading } = props;
   const {
     register,
     control,
     formState: { errors }
   } = useFormContext();
-=======
   const { name, controlId, description, heading, type } = props;
-  const { register, control } = useFormContext();
->>>>>>> 7d199b67
+
   const { fields, remove, append } = useFieldArray({ name, control });
 
   const nameIdentiferTypeOptions = getNameIdentiferTypeOptions();
@@ -79,13 +75,10 @@
                   <GridItem>
                     <InputFormControl
                       controlId={`${name}[${index}].legal_person_name`}
-<<<<<<< HEAD
                       isRequired={index === 0}
                       isInvalid={!!errors[name]?.[index]?.legal_person_name}
-=======
                       value={getLegalNameDefaultValue(index, basicDetailOrganizationName)}
                       // isDisabled={(index === 0 && type && type === 'legal') || false}
->>>>>>> 7d199b67
                       {...register(`${name}[${index}].legal_person_name`)}
                     />
                   </GridItem>
