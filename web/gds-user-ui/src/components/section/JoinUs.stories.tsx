import React from "react";
import { Story } from "@storybook/react";
import JoinUsSection from "./JoinUs";

interface JoinUsProps {}

export default {
<<<<<<< HEAD
  title: "Components/JoinUs",
=======
  title: "components/JoinUs",
>>>>>>> 5da2d03d
  component: JoinUsSection,
};

export const Default: Story<JoinUsProps> = ({ ...props }) => (
  <JoinUsSection {...props} />
);

Default.bind({});<|MERGE_RESOLUTION|>--- conflicted
+++ resolved
@@ -5,11 +5,7 @@
 interface JoinUsProps {}
 
 export default {
-<<<<<<< HEAD
-  title: "Components/JoinUs",
-=======
   title: "components/JoinUs",
->>>>>>> 5da2d03d
   component: JoinUsSection,
 };
 
