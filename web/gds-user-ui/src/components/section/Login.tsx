import {
  Flex,
  Box,
  FormControl,
  FormLabel,
  Input,
  Checkbox,
  Stack,
  Link,
  Button,
  Heading,
  Text,
  useColorModeValue,
  Image,
} from "@chakra-ui/react";

<<<<<<< HEAD
import { GoogleIcon } from "../icon";
=======
import { GoogleIcon } from "components/Icon";
>>>>>>> 5da2d03d

import { colors } from "utils/theme";

export default function Login() {
  return (
    <Flex
      minH={"100vh"}
      minWidth={"100vw"}
      align={"center"}
      justify={"center"}
      fontFamily={colors.font}
      fontSize={"xl"}
      bg={useColorModeValue("white", "gray.800")}
    >
      <Stack spacing={8} mx={"auto"} maxW={"lg"} py={12} px={6} width={"100%"}>
        <Stack align={"left"}>
          <Heading fontSize={"xl"}>Log into your TRISA account.</Heading>
        </Stack>
        <Stack align={"center"} justify={"center"} fontFamily={colors.font}>
          <Button
            bg={"gray.100"}
            w="100%"
            height={"64px"}
            color={"gray.600"}
            _hover={{
              background: useColorModeValue("gray.200", "black"),
              color: useColorModeValue("gray.600", "white"),
            }}
            _focus={{
              borderColor: "transparent",
            }}
          >
            <GoogleIcon h={24} />
            <Text as={"span"} ml={3}>
              Continue with google
            </Text>
          </Button>
          <Text py={3}>or</Text>
        </Stack>

        <Box
          rounded={"lg"}
          bg={useColorModeValue("white", "transparent")}
          position={"relative"}
          bottom={5}
        >
          <Stack spacing={4}>
            <FormControl id="email">
              <Input type="email" height={"64px"} placeholder="Email Address" />
            </FormControl>
            <FormControl id="password">
              <Input type="password" height={"64px"} placeholder="Password" />
            </FormControl>
            <Stack spacing={8} direction={["column", "row"]} py="10">
              <Button
                bg={colors.system.blue}
                color={"white"}
                height={"57px"}
                w={["full", "50%"]}
                _hover={{
                  bg: "#10aaed",
                }}
                _focus={{
                  borderColor: "transparent",
                }}
              >
                Log In
              </Button>

              <Text lineHeight="57px">
                {" "}
                <Link href="/forget"> Forgot password? </Link>
              </Text>
            </Stack>
          </Stack>
          <Text textAlign="center">
            Not a TRISA Member?{" "}
            <Link href="/register" color={colors.system.cyan}>
              {" "}
              Join the TRISA network today.{" "}
            </Link>
          </Text>
        </Box>
      </Stack>
    </Flex>
  );
}<|MERGE_RESOLUTION|>--- conflicted
+++ resolved
@@ -14,11 +14,7 @@
   Image,
 } from "@chakra-ui/react";
 
-<<<<<<< HEAD
-import { GoogleIcon } from "../icon";
-=======
 import { GoogleIcon } from "components/Icon";
->>>>>>> 5da2d03d
 
 import { colors } from "utils/theme";
 
