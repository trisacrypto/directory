import React, { FC } from "react";
import {
  Stack,
  Container,
  Box,
  Flex,
  Text,
  Button,
  SimpleGrid,
} from "@chakra-ui/react";
<<<<<<< HEAD
import { Link, useLocation, Navigate, Location } from "react-router-dom";
import { getIcon } from "../icon";
import { colors } from "../../utils/theme";
=======
import { getIcon } from "components/Icon";
import { colors } from "utils/theme";
>>>>>>> 5da2d03d

const datas = [
  {
    icon: "secure",
    title: "Secure",
    content: (
      <>
        TRISA uses public-key cryptography for encrpyting data in flight and at
        rest.
      </>
    ),
  },
  {
    icon: "network",
    title: "Peer-to-Peer",
    content: (
      <>
        TRISA is a decentralized network where VASPs communicate directly with
        each other.
      </>
    ),
  },
  {
    icon: "opensource",
    title: "Open Source",
    content: <>TRISA is open source and available to implement by any VASPs.</>,
  },
  {
    icon: "plug",
    title: "Interoperable",
    content: (
      <>
        TRISA is designed to be interoperable with other Travel Rule solutuions.
      </>
    ),
  },
];
export default function JoinUsSection() {
  return (
    <Box bg={colors.system.gray} position={"relative"} width="100%">
      <Container
        maxW={"5xl"}
        zIndex={10}
        position={"relative"}
        fontFamily={colors.font}
      >
        <Stack>
          <Stack
            flex={1}
            color={"white"}
            justify={{ lg: "center" }}
            py={{ base: 4, md: 10 }}
          >
            <Box mb={{ base: 10, md: 25 }} color="white">
              <Text fontWeight={600} mb={6} fontSize={"2xl"}>
                Why Join TRISA
              </Text>
              <Text fontSize={"xl"}>
                TRISA is the only global, open source, peer-to-peer and secure
                Travel Rule network. Become a TRISA-certified VASP today. Learn
                how TRISA works.
              </Text>
            </Box>

            <SimpleGrid
              columns={{ base: 1, md: 4 }}
              spacing={8}
              textAlign="center"
            >
              {datas.map((data) => (
                <Box key={data.title} mb={20}>
                  <Text pb={4}>{getIcon(data.icon)}</Text>
                  <Text fontSize={"2xl"} color={"white"} mb={2}>
                    {data.title}
                  </Text>
                  <Text fontSize={"xl"}>{data.content}</Text>
                </Box>
              ))}
            </SimpleGrid>
            <Box alignItems="center" textAlign="center">
              <Button
                bg="#FF7A59"
                w="306px"
                h="64px"
                color="white"
                borderColor="white"
                border="2px"
                _hover={{ bg: "#FF7A77" }}
              >
                Join Today
              </Button>
            </Box>
          </Stack>
          <Flex flex={1} />
        </Stack>
      </Container>
    </Box>
  );
}<|MERGE_RESOLUTION|>--- conflicted
+++ resolved
@@ -8,14 +8,8 @@
   Button,
   SimpleGrid,
 } from "@chakra-ui/react";
-<<<<<<< HEAD
-import { Link, useLocation, Navigate, Location } from "react-router-dom";
-import { getIcon } from "../icon";
-import { colors } from "../../utils/theme";
-=======
 import { getIcon } from "components/Icon";
 import { colors } from "utils/theme";
->>>>>>> 5da2d03d
 
 const datas = [
   {
