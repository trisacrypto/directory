--- conflicted
+++ resolved
@@ -56,13 +56,8 @@
               Search the Directory Service
             </Text>
             <Text fontSize={'lg'}>
-<<<<<<< HEAD
-              Enter the VASP Common Name or VASP ID. Not a TRISA Member?
-              <Link href={'/register'} color={'#1F4CED'} pl={2}>
-=======
               Not a TRISA Member?
               <Link href={'/getting-started'} color={'#1F4CED'} pl={2}>
->>>>>>> 550c2492
                 Join the TRISA network today.
               </Link>
             </Text>
