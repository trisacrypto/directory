import React from 'react';
import {
  Stack,
  Container,
  Box,
  Flex,
  Text,
  Heading,
  Link,
  Button,
  Tooltip,
  InputRightElement,
  Input,
  FormHelperText,
  FormControl,
<<<<<<< HEAD
  useColorModeValue,
} from "@chakra-ui/react";

import { SearchIcon } from "@chakra-ui/icons";

import { colors } from "../../utils/theme";
=======
  useColorModeValue
} from '@chakra-ui/react';
>>>>>>> a81b9306

import { SearchIcon } from '@chakra-ui/icons';
import { colors } from 'utils/theme';
export default function SearchDirectory() {
  return (
<<<<<<< HEAD
    <Flex
      bg={useColorModeValue("white", "gray.800")}
      position={"relative"}
      color={useColorModeValue("black", "white")}
    >
      <Container maxW={"3xl"} zIndex={10} position={"relative"}>
        <Stack>
          <Stack flex={1} justify={{ lg: "center" }} py={{ base: 4, md: 20 }}>
            <Box
              mb={{ base: 2, md: 20 }}
              color={useColorModeValue("blak", "white")}
            >
              <Heading fontFamily={"heading"} mb={3} fontSize={"xl"}>
                Search the Directory Service
              </Heading>
              <Text fontSize={"lg"}>
                Not a TRISA Member? Join the TRISA network today.
              </Text>
            </Box>

            <Stack
              direction={["column", "row"]}
              justifyContent={"space-between"}
            >
              <Text fontFamily={"Open Sans"} fontSize={"lg"} color={"black"}>
                Directory Search
              </Text>

              <FormControl color={"gray.500"}>
                <Input
                  size="md"
                  pr="4.5rem"
                  type={"gray.100"}
                  placeholder="Common name or VASP ID"
                />

                <FormHelperText ml={1} color={"#1F4CED"}>
                  <Tooltip label="TRISA Endpoint is a server address (e.g. trisa.myvasp.com:443) at which the VASP can be reached via secure channels. The Common Name typically matches the Endpoint, without the port number at the end (e.g. trisa.myvasp.com) and is used to identify the subject in the X.509 certificate.">
                    What’s a Common name or VASP ID?
                  </Tooltip>
                </FormHelperText>
                <InputRightElement width="2.5rem" color={"black"}>
=======
    <Box
      width="100%"
      position={'relative'}
      fontFamily={colors.font}
      color={useColorModeValue('black', 'white')}>
      <Container maxW={'5xl'} zIndex={10} position={'relative'} fontFamily={colors.font}>
        <Stack>
          <Stack flex={1} justify={{ lg: 'center' }} py={{ base: 4, md: 10 }}>
            <Box mb={{ base: 5 }} color={useColorModeValue('black', 'white')}>
              <Text fontWeight={600} mb={5} fontSize={'2xl'}>
                Search the Directory Service
              </Text>
              <Text fontSize={'lg'}>
                Not a TRISA Member?
                <Link href={'/register'} color={'#1F4CED'} pl={2}>
                  Join the TRISA network today.
                </Link>
              </Text>
            </Box>

            <Stack direction={['column', 'row']}>
              <Text fontSize={'lg'} color={'black'}>
                Directory Search
              </Text>

              <FormControl color={'gray.500'}>
                <Input
                  size="md"
                  pr="4.5rem"
                  type={'gray.100'}
                  placeholder="Common name or VASP ID"
                />

                <FormHelperText ml={1} color={'#1F4CED'}>
                  <Tooltip label=" Some description about name and vasp id">
                    What’s a Common name or VASP ID?
                  </Tooltip>
                </FormHelperText>
                <InputRightElement width="2.5rem" color={'black'}>
>>>>>>> a81b9306
                  <Button h="2.5rem" size="sm" onClick={(e) => {}}>
                    <SearchIcon />
                  </Button>
                </InputRightElement>
              </FormControl>
            </Stack>

            <Box alignItems="center" pt={10} textAlign="center"></Box>
          </Stack>
          <Flex flex={1} />
        </Stack>
      </Container>
<<<<<<< HEAD
    </Flex>
=======
    </Box>
>>>>>>> a81b9306
  );
}<|MERGE_RESOLUTION|>--- conflicted
+++ resolved
@@ -13,66 +13,13 @@
   Input,
   FormHelperText,
   FormControl,
-<<<<<<< HEAD
-  useColorModeValue,
-} from "@chakra-ui/react";
-
-import { SearchIcon } from "@chakra-ui/icons";
-
-import { colors } from "../../utils/theme";
-=======
   useColorModeValue
 } from '@chakra-ui/react';
->>>>>>> a81b9306
 
 import { SearchIcon } from '@chakra-ui/icons';
 import { colors } from 'utils/theme';
 export default function SearchDirectory() {
   return (
-<<<<<<< HEAD
-    <Flex
-      bg={useColorModeValue("white", "gray.800")}
-      position={"relative"}
-      color={useColorModeValue("black", "white")}
-    >
-      <Container maxW={"3xl"} zIndex={10} position={"relative"}>
-        <Stack>
-          <Stack flex={1} justify={{ lg: "center" }} py={{ base: 4, md: 20 }}>
-            <Box
-              mb={{ base: 2, md: 20 }}
-              color={useColorModeValue("blak", "white")}
-            >
-              <Heading fontFamily={"heading"} mb={3} fontSize={"xl"}>
-                Search the Directory Service
-              </Heading>
-              <Text fontSize={"lg"}>
-                Not a TRISA Member? Join the TRISA network today.
-              </Text>
-            </Box>
-
-            <Stack
-              direction={["column", "row"]}
-              justifyContent={"space-between"}
-            >
-              <Text fontFamily={"Open Sans"} fontSize={"lg"} color={"black"}>
-                Directory Search
-              </Text>
-
-              <FormControl color={"gray.500"}>
-                <Input
-                  size="md"
-                  pr="4.5rem"
-                  type={"gray.100"}
-                  placeholder="Common name or VASP ID"
-                />
-
-                <FormHelperText ml={1} color={"#1F4CED"}>
-                  <Tooltip label="TRISA Endpoint is a server address (e.g. trisa.myvasp.com:443) at which the VASP can be reached via secure channels. The Common Name typically matches the Endpoint, without the port number at the end (e.g. trisa.myvasp.com) and is used to identify the subject in the X.509 certificate.">
-                    What’s a Common name or VASP ID?
-                  </Tooltip>
-                </FormHelperText>
-                <InputRightElement width="2.5rem" color={"black"}>
-=======
     <Box
       width="100%"
       position={'relative'}
@@ -107,12 +54,11 @@
                 />
 
                 <FormHelperText ml={1} color={'#1F4CED'}>
-                  <Tooltip label=" Some description about name and vasp id">
+                  <Tooltip label="TRISA Endpoint is a server address (e.g. trisa.myvasp.com:443) at which the VASP can be reached via secure channels. The Common Name typically matches the Endpoint, without the port number at the end (e.g. trisa.myvasp.com) and is used to identify the subject in the X.509 certificate.">
                     What’s a Common name or VASP ID?
                   </Tooltip>
                 </FormHelperText>
                 <InputRightElement width="2.5rem" color={'black'}>
->>>>>>> a81b9306
                   <Button h="2.5rem" size="sm" onClick={(e) => {}}>
                     <SearchIcon />
                   </Button>
@@ -125,10 +71,6 @@
           <Flex flex={1} />
         </Stack>
       </Container>
-<<<<<<< HEAD
-    </Flex>
-=======
     </Box>
->>>>>>> a81b9306
   );
 }