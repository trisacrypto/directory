--- conflicted
+++ resolved
@@ -119,12 +119,8 @@
                 border={'2px solid #eee'}
                 css={{ borderCollapse: 'separate', borderSpacing: '0' }}
                 sx={{
-<<<<<<< HEAD
                   'td:first-child': { fontWeight: 'bold', maxWidth: '25%' },
                   'td:nth-child(2)': { maxWidth: '75%' },
-=======
-                  'td:first-of-type': { fontWeight: 'bold' },
->>>>>>> 0675753f
                   Tr: { borderStyle: 'hidden' }
                 }}>
                 <Thead bg={'#eee'} height={'50px'}>
