--- conflicted
+++ resolved
@@ -16,18 +16,10 @@
   isOpen: boolean;
   onClose: () => void;
   handleContinueClick: () => void;
-  nextStepBtnContent: string;
+  nextStepBtnContent?: string;
 };
 
-function InvalidFormPrompt({
-  isOpen,
-  onClose,
-  handleContinueClick,
-<<<<<<< HEAD
-  nextStepBtnContent
-=======
->>>>>>> e84d270d
-}: InvalidFormPromptProps) {
+function InvalidFormPrompt({ isOpen, onClose, handleContinueClick }: InvalidFormPromptProps) {
   return (
     <Modal isOpen={isOpen} onClose={onClose}>
       <ModalOverlay />
@@ -45,27 +37,15 @@
             </Text>
             <Box>
               {' '}
-              <Trans>
-                <Text>
+              <Text>
+                <Trans>
                   If you continue, your changes will be lost. To save your changes, click Cancel and
-<<<<<<< HEAD
-                  then click on the{' '}
-                  <Text as="span" fontWeight={'bold'} whiteSpace={'break-spaces'}>
-                    {nextStepBtnContent}
-                  </Text>{' '}
-                  button.
-                </Text>
-              </Trans>
-=======
                   then click on the
                 </Trans>
               </Text>
               <Text as="span" fontWeight="bold">
-                <Trans>
-                "Save & Next" or "Save & Previous" button.
-                </Trans>
+                <Trans>"Save & Next" or "Save & Previous" button.</Trans>
               </Text>
->>>>>>> e84d270d
             </Box>
           </VStack>
         </ModalBody>
