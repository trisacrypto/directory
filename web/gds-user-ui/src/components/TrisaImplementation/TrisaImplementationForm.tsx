import React, { useEffect, useState, useRef, Dispatch, SetStateAction } from 'react';
import { Box, chakra, useDisclosure } from '@chakra-ui/react';
import { t } from '@lingui/macro';
import FormLayout from 'layouts/FormLayout';
import { FormProvider, useForm } from 'react-hook-form';
import { trisaImplementationValidationSchema } from 'modules/dashboard/certificate/lib/trisaImplementationValidationSchema';
import { yupResolver } from '@hookform/resolvers/yup';
import useCertificateStepper from 'hooks/useCertificateStepper';
import StepButtons from 'components/StepsButtons';
import { StepEnum } from 'types/enums';
import { useUpdateCertificateStep } from 'hooks/useUpdateCertificateStep';
import TrisaImplementationForm from './TrisaImplementationForm/index';
import { StepsIndexes } from 'constants/steps';
import { isProdEnv } from 'application/config';
import { DevTool } from '@hookform/devtools';
interface TrisaFormProps {
  data?: any;
  isLoading?: boolean;
  shouldResetForm?: boolean;
  onResetFormState?: Dispatch<SetStateAction<boolean>>;
}
const TrisaForm: React.FC<TrisaFormProps> = ({ data, shouldResetForm, onResetFormState }) => {
  const { isOpen, onClose, onOpen } = useDisclosure();
  const [shouldShowResetFormModal, setShouldShowResetFormModal] = useState(false);
  const { previousStep, nextStep, currentState, updateIsDirty } = useCertificateStepper();
  const {
    updateCertificateStep,
    updatedCertificateStep,
    wasCertificateStepUpdated,
    isUpdatingCertificateStep,
    reset: resetMutation
  } = useUpdateCertificateStep();
  const previousStepRef = useRef<any>(false);
  const nextStepRef = useRef<any>(false);
  const resolver = yupResolver(trisaImplementationValidationSchema);
  const methods = useForm({
    defaultValues: data,
    resolver,
    mode: 'onChange'
  });

  const {
    formState: { isDirty },
    reset: resetForm
  } = methods;

  useEffect(() => {
    updateIsDirty(isDirty, StepsIndexes.TRISA_IMPLEMENTATION);
  }, [isDirty, updateIsDirty]);

  useEffect(() => {
    if (shouldShowResetFormModal) {
      onOpen();
    }
    // eslint-disable-next-line react-hooks/exhaustive-deps
  }, [shouldShowResetFormModal]);

  if (wasCertificateStepUpdated && nextStepRef.current) {
    resetMutation();
    // reset the form with the new values
    resetForm(updatedCertificateStep?.form, {
      keepValues: false
    });
    nextStep(updatedCertificateStep);
    nextStepRef.current = false;
  }

  if (wasCertificateStepUpdated && previousStepRef.current && !isUpdatingCertificateStep) {
    resetMutation();
    // reset the form with the new values
    resetForm(updatedCertificateStep?.form);
    console.log('[] prev updatedCertificateStep', updatedCertificateStep);
    previousStepRef.current = false;
    previousStep(updatedCertificateStep);
  }

  const handlePreviousStepClick = () => {
    if (isDirty) {
      const payload = {
        step: StepEnum.TRISA,
        form: {
          ...methods.getValues(),
          state: currentState()
        } as any
      };
      updateCertificateStep(payload);
      previousStepRef.current = true;
    }
    previousStep(data);
  };

  const handleNextStepClick = () => {
    if (!isDirty) {
      nextStep({
        step: StepEnum.TRISA,
        form: {
          ...methods.getValues(),
          state: currentState()
        } as any
      });
    } else {
      const payload = {
        step: StepEnum.TRISA,
        form: {
          ...methods.getValues(),
          state: currentState()
        } as any
      };

      updateCertificateStep(payload);
      nextStepRef.current = true;
    }
  };
  const handleResetForm = () => {
    setShouldShowResetFormModal(true); // this will show the modal
  };

  const handleResetClick = () => {
    setShouldShowResetFormModal(false); // this will close the modal
  };
  const onCloseModalHandler = () => {
    setShouldShowResetFormModal(false);
    onClose();
  };

  // reset the form from the parent component
  useEffect(() => {
    if (shouldResetForm && onResetFormState) {
      resetForm(data);
      onResetFormState(false);
      window.location.reload();
    }
  }, [shouldResetForm, resetForm, data, onResetFormState]);

  return (
    <FormLayout>
      <FormProvider {...methods}>
        <chakra.form
          onSubmit={methods.handleSubmit(handleNextStepClick)}
          data-testid="trisa-implementation-form">
          <TrisaImplementationForm
            type="TestNet"
            name="testnet"
            headerText={t`TRISA Endpoint: TestNet`}
          />
          <Box pt={5}>
            <TrisaImplementationForm
            type="MainNet"
            name="mainnet"
            headerText={t`TRISA Endpoint: MainNet`}
<<<<<<< HEAD
          />
          <Box pt={5}>
            <StepButtons
=======
            />
          </Box>
          <StepButtons
>>>>>>> 5a5c2116
            handlePreviousStep={handlePreviousStepClick}
            handleNextStep={handleNextStepClick}
            onResetModalClose={handleResetClick}
            isOpened={isOpen}
            handleResetForm={handleResetForm}
            resetFormType={StepEnum.TRISA}
            onClosed={onCloseModalHandler}
            handleResetClick={handleResetClick}
            shouldShowResetFormModal={shouldShowResetFormModal}
            />
          </Box>
        </chakra.form>
        {!isProdEnv ? <DevTool control={methods.control} /> : null}
      </FormProvider>
    </FormLayout>
  );
};

export default TrisaForm;<|MERGE_RESOLUTION|>--- conflicted
+++ resolved
@@ -148,15 +148,10 @@
             type="MainNet"
             name="mainnet"
             headerText={t`TRISA Endpoint: MainNet`}
-<<<<<<< HEAD
-          />
+            />
+          </Box>
           <Box pt={5}>
             <StepButtons
-=======
-            />
-          </Box>
-          <StepButtons
->>>>>>> 5a5c2116
             handlePreviousStep={handlePreviousStepClick}
             handleNextStep={handleNextStepClick}
             onResetModalClose={handleResetClick}
