<<<<<<< HEAD
import React, { useEffect, useState, useRef, Dispatch, SetStateAction } from 'react';
=======
import React, { useEffect, useState, useRef } from 'react';
>>>>>>> 54a03f79
import { chakra, useDisclosure } from '@chakra-ui/react';
import { t } from '@lingui/macro';
import FormLayout from 'layouts/FormLayout';
import { FormProvider, useForm } from 'react-hook-form';
import { trisaImplementationValidationSchema } from 'modules/dashboard/certificate/lib/trisaImplementationValidationSchema';
import { yupResolver } from '@hookform/resolvers/yup';
import useCertificateStepper from 'hooks/useCertificateStepper';
import StepButtons from 'components/StepsButtons';
import { StepEnum } from 'types/enums';
import { useUpdateCertificateStep } from 'hooks/useUpdateCertificateStep';
import TrisaImplementationForm from './TrisaImplementationForm/index';
import { StepsIndexes } from 'constants/steps';
import { isProdEnv } from 'application/config';
import { DevTool } from '@hookform/devtools';
interface TrisaFormProps {
  data?: any;
  isLoading?: boolean;
  shouldResetForm?: boolean;
  onResetFormState?: Dispatch<SetStateAction<boolean>>;
}
const TrisaForm: React.FC<TrisaFormProps> = ({ data, shouldResetForm, onResetFormState }) => {
  const { isOpen, onClose, onOpen } = useDisclosure();
  const [shouldShowResetFormModal, setShouldShowResetFormModal] = useState(false);
  const { previousStep, nextStep, currentState, updateIsDirty } = useCertificateStepper();
<<<<<<< HEAD

=======
  const { certificateStep, isFetchingCertificateStep } = useFetchCertificateStep({
    key: StepEnum.TRISA
  });
>>>>>>> 54a03f79
  const {
    updateCertificateStep,
    updatedCertificateStep,
    wasCertificateStepUpdated,
    isUpdatingCertificateStep,
    reset: resetMutation
  } = useUpdateCertificateStep();
  const previousStepRef = useRef<any>(false);
  const nextStepRef = useRef<any>(false);
  const resolver = yupResolver(trisaImplementationValidationSchema);
  const methods = useForm({
    defaultValues: data,
    resolver,
    mode: 'onChange'
  });

  const {
    formState: { isDirty },
    reset: resetForm
  } = methods;

  useEffect(() => {
    updateIsDirty(isDirty, StepsIndexes.TRISA_IMPLEMENTATION);
  }, [isDirty, updateIsDirty]);

  useEffect(() => {
    if (shouldShowResetFormModal) {
      onOpen();
    }
    // eslint-disable-next-line react-hooks/exhaustive-deps
  }, [shouldShowResetFormModal]);

  if (wasCertificateStepUpdated && nextStepRef.current) {
    resetMutation();
    // reset the form with the new values
    resetForm(updatedCertificateStep?.form, {
      keepValues: false
    });
    nextStep(updatedCertificateStep);
    nextStepRef.current = false;
  }

  if (wasCertificateStepUpdated && previousStepRef.current && !isUpdatingCertificateStep) {
    resetMutation();
    // reset the form with the new values
<<<<<<< HEAD
    resetForm(updatedCertificateStep?.form);
=======
    resetForm(updatedCertificateStep?.form, {
      keepValues: false
    });
>>>>>>> 54a03f79
    console.log('[] prev updatedCertificateStep', updatedCertificateStep);
    previousStepRef.current = false;
    previousStep(updatedCertificateStep);
  }

  const handlePreviousStepClick = () => {
    if (isDirty) {
      const payload = {
        step: StepEnum.TRISA,
        form: {
          ...methods.getValues(),
          state: currentState()
        } as any
      };
      updateCertificateStep(payload);
      previousStepRef.current = true;
    }
    previousStep(data);
  };

  const handleNextStepClick = () => {
    if (!isDirty) {
      nextStep(data);
    } else {
      const payload = {
        step: StepEnum.TRISA,
        form: {
          ...methods.getValues(),
          state: currentState()
        } as any
      };

      updateCertificateStep(payload);
      nextStepRef.current = true;
    }
  };
  const handleResetForm = () => {
    setShouldShowResetFormModal(true); // this will show the modal
  };

  const handleResetClick = () => {
    setShouldShowResetFormModal(false); // this will close the modal
  };
  const onCloseModalHandler = () => {
    setShouldShowResetFormModal(false);
    onClose();
  };

  // reset the form from the parent component
  useEffect(() => {
    if (shouldResetForm && onResetFormState) {
      resetForm(data);
      onResetFormState(false);
    }
  }, [shouldResetForm, resetForm, data, onResetFormState]);

  return (
    <FormLayout>
      <FormProvider {...methods}>
        <chakra.form
          onSubmit={methods.handleSubmit(handleNextStepClick)}
          data-testid="trisa-implementation-form">
          <TrisaImplementationForm
            type="TestNet"
            name="testnet"
            headerText={t`TRISA Endpoint: TestNet`}
          />
          <TrisaImplementationForm
            type="MainNet"
            name="mainnet"
            headerText={t`TRISA Endpoint: MainNet`}
          />
          <StepButtons
            handlePreviousStep={handlePreviousStepClick}
            handleNextStep={handleNextStepClick}
            onResetModalClose={handleResetClick}
            isOpened={isOpen}
            handleResetForm={handleResetForm}
            resetFormType={StepEnum.TRISA}
            onClosed={onCloseModalHandler}
            handleResetClick={handleResetClick}
            shouldShowResetFormModal={shouldShowResetFormModal}
          />
        </chakra.form>
        {!isProdEnv ? <DevTool control={methods.control} /> : null}
      </FormProvider>
    </FormLayout>
  );
};

export default TrisaForm;<|MERGE_RESOLUTION|>--- conflicted
+++ resolved
@@ -1,8 +1,4 @@
-<<<<<<< HEAD
 import React, { useEffect, useState, useRef, Dispatch, SetStateAction } from 'react';
-=======
-import React, { useEffect, useState, useRef } from 'react';
->>>>>>> 54a03f79
 import { chakra, useDisclosure } from '@chakra-ui/react';
 import { t } from '@lingui/macro';
 import FormLayout from 'layouts/FormLayout';
@@ -27,13 +23,6 @@
   const { isOpen, onClose, onOpen } = useDisclosure();
   const [shouldShowResetFormModal, setShouldShowResetFormModal] = useState(false);
   const { previousStep, nextStep, currentState, updateIsDirty } = useCertificateStepper();
-<<<<<<< HEAD
-
-=======
-  const { certificateStep, isFetchingCertificateStep } = useFetchCertificateStep({
-    key: StepEnum.TRISA
-  });
->>>>>>> 54a03f79
   const {
     updateCertificateStep,
     updatedCertificateStep,
@@ -79,13 +68,7 @@
   if (wasCertificateStepUpdated && previousStepRef.current && !isUpdatingCertificateStep) {
     resetMutation();
     // reset the form with the new values
-<<<<<<< HEAD
     resetForm(updatedCertificateStep?.form);
-=======
-    resetForm(updatedCertificateStep?.form, {
-      keepValues: false
-    });
->>>>>>> 54a03f79
     console.log('[] prev updatedCertificateStep', updatedCertificateStep);
     previousStepRef.current = false;
     previousStep(updatedCertificateStep);
