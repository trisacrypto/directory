--- conflicted
+++ resolved
@@ -26,10 +26,7 @@
 // import { validationSchema } from 'modules/auth/register/register.validation';
 import { getValueByPathname } from 'utils/utils';
 import InputFormControl from 'components/ui/InputFormControl';
-<<<<<<< HEAD
-=======
 import PasswordStrength from 'components/PasswordStrength';
->>>>>>> 720d1630
 import * as yup from 'yup';
 import { Trans } from '@lingui/react';
 import { t } from '@lingui/macro';
