--- conflicted
+++ resolved
@@ -834,11 +834,7 @@
                 >
                   <img
                     alt="Trisa logo"
-<<<<<<< HEAD
-                    class="css-7nt20j"
-=======
                     class="emotion-7"
->>>>>>> ab09a629
                     src="TRISA-GDS-black.png"
                   />
                 </a>
