--- conflicted
+++ resolved
@@ -31,12 +31,8 @@
     if (props.message) {
       resetField('username');
     }
-<<<<<<< HEAD
-  }, [props.message, resetField]);
-=======
     // eslint-disable-next-line react-hooks/exhaustive-deps
   }, [props.message]);
->>>>>>> e33c1c13
 
   return (
     <Flex
