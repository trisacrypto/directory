--- conflicted
+++ resolved
@@ -34,7 +34,6 @@
   AutoCompleteList
 } from '@choc-ui/chakra-autocomplete';
 
-import { SearchIcon } from '@chakra-ui/icons';
 import { colors } from 'utils/theme';
 import ErrorMessage from 'components/ui/ErrorMessage';
 import countryCodeEmoji, { getCountryName } from 'utils/country';
@@ -95,11 +94,7 @@
               <form>
                 <FormControl color={'gray.500'}>
                   <HStack>
-<<<<<<< HEAD
-                    <AutoComplete rollNavigation ref={formRef} maxSelections={2}>
-=======
                     <AutoComplete rollNavigation ref={formRef}>
->>>>>>> 8a510da5
                       <AutoCompleteInput
                         variant="outline"
                         placeholder="Common name or VASP ID"
