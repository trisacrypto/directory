--- conflicted
+++ resolved
@@ -82,11 +82,7 @@
             }}>
             <GoogleIcon h={24} />
             <Text as={'span'} ml={3}>
-<<<<<<< HEAD
               Continue with Google
-=======
-              <Trans id="Continue with google">Continue with google</Trans>
->>>>>>> 8ac991e3
             </Text>
           </Button>
           <Text py={3}>or</Text>
