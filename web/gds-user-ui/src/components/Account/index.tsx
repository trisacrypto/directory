import { Avatar, Box, HStack, Text } from '@chakra-ui/react';
import { Organization } from 'modules/dashboard/organization/organizationType';
import { BsChevronRight } from 'react-icons/bs';
import { Link } from 'react-router-dom';
import { APP_PATH } from 'utils/constants';
type AccountProps = {
  src?: string;
  alt?: string;
  onClose: () => void;
} & Partial<Organization>;

<<<<<<< HEAD
export const Account = ({ vaspName, username, src }: AccountProps) => (
  <Link to="/#" role="group">
    <HStack
      direction="row"
      w="100%"
      _groupHover={{ bg: '#BEE3F81d' }}
      padding={3}
      transition="background 400ms">
      <HStack width="100%" alignItems="center">
        <HStack>
          <Avatar bg="blue" name={username} src={src} fontWeight={700} />
          <Box>
            <Text fontWeight={700} data-testid="vaspName">
              {vaspName}
            </Text>
            <Text data-testid="username">{username}</Text>
          </Box>
=======
export const Account = ({ domain, name, src, id, onClose }: AccountProps) => {
  const orgLink = `${APP_PATH.SWITCH_ORGANIZATION}/${id}?vaspName=${name}&vaspDomain=${domain}`;
  const selectOrgHandler = () => {
    onClose();
    window.location.href = orgLink;
  };
  return (
    <>
      <Link onClick={selectOrgHandler} to={orgLink} role="group">
        <HStack
          direction="row"
          w="100%"
          _groupHover={{ bg: '#BEE3F81d' }}
          padding={3}
          transition="background 400ms">
          <HStack width="100%" alignItems="center">
            <HStack>
              <Avatar bg="blue" name={name} src={src} fontWeight={700} />
              <Box>
                <Text fontWeight={700} data-testid="vaspName">
                  {name}
                </Text>
                <Text data-testid="vaspDomain">{domain}</Text>
              </Box>
            </HStack>
          </HStack>
          <BsChevronRight />
>>>>>>> cfd08c2b
        </HStack>
      </Link>
    </>
  );
};<|MERGE_RESOLUTION|>--- conflicted
+++ resolved
@@ -9,25 +9,6 @@
   onClose: () => void;
 } & Partial<Organization>;
 
-<<<<<<< HEAD
-export const Account = ({ vaspName, username, src }: AccountProps) => (
-  <Link to="/#" role="group">
-    <HStack
-      direction="row"
-      w="100%"
-      _groupHover={{ bg: '#BEE3F81d' }}
-      padding={3}
-      transition="background 400ms">
-      <HStack width="100%" alignItems="center">
-        <HStack>
-          <Avatar bg="blue" name={username} src={src} fontWeight={700} />
-          <Box>
-            <Text fontWeight={700} data-testid="vaspName">
-              {vaspName}
-            </Text>
-            <Text data-testid="username">{username}</Text>
-          </Box>
-=======
 export const Account = ({ domain, name, src, id, onClose }: AccountProps) => {
   const orgLink = `${APP_PATH.SWITCH_ORGANIZATION}/${id}?vaspName=${name}&vaspDomain=${domain}`;
   const selectOrgHandler = () => {
@@ -55,7 +36,6 @@
             </HStack>
           </HStack>
           <BsChevronRight />
->>>>>>> cfd08c2b
         </HStack>
       </Link>
     </>
