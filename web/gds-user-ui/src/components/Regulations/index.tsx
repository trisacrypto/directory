import { Button, Grid, GridItem, VStack, Text } from '@chakra-ui/react';
import { t } from '@lingui/macro';
import { Trans } from '@lingui/react';
import DeleteButton from 'components/ui/DeleteButton';
import InputFormControl from 'components/ui/InputFormControl';
import { useFieldArray, useFormContext } from 'react-hook-form';

type RegulationsProps = {
  name: string;
};

const Regulations: React.FC<RegulationsProps> = ({ name }) => {
  const { control, register } = useFormContext();
  const { fields, append, remove } = useFieldArray({
    name,
    control
  });
<<<<<<< HEAD
  console.log('[Regulations] fields name', name);
  console.log('[Regulations] fields', fields);
=======
  console.log('[Regulations] fields', name, fields);
>>>>>>> e6ed9ae8
  return (
    <VStack align="start" w="100%">
      {fields.map((field, index) => (
        <Grid key={field.id} templateColumns={{ base: '1fr auto' }} gap={6} width="100%">
          <GridItem>
            <Text>{`${name}[${index}]`}</Text>
            <InputFormControl
              controlId="applicable_regulation"
              {...register(`${name}[${index}]`)}
            />
          </GridItem>
          <GridItem display="flex" alignItems="center">
            <DeleteButton onDelete={() => remove(index)} tooltip={{ label: t`Remove line` }} />
          </GridItem>
        </Grid>
      ))}
      <Button onClick={() => append({})} borderRadius={5}>
        <Trans id="Add Regulation">Add Regulation</Trans>
      </Button>
    </VStack>
  );
};

export default Regulations;<|MERGE_RESOLUTION|>--- conflicted
+++ resolved
@@ -15,12 +15,6 @@
     name,
     control
   });
-<<<<<<< HEAD
-  console.log('[Regulations] fields name', name);
-  console.log('[Regulations] fields', fields);
-=======
-  console.log('[Regulations] fields', name, fields);
->>>>>>> e6ed9ae8
   return (
     <VStack align="start" w="100%">
       {fields.map((field, index) => (
