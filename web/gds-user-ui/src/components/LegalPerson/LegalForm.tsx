--- conflicted
+++ resolved
@@ -1,8 +1,4 @@
-<<<<<<< HEAD
 import React, { useEffect, useState, useRef, Dispatch, SetStateAction } from 'react';
-=======
-import React, { useEffect, useState, useRef } from 'react';
->>>>>>> 54a03f79
 import { chakra, useDisclosure } from '@chakra-ui/react';
 import CountryOfRegistration from 'components/CountryOfRegistration';
 import FormLayout from 'layouts/FormLayout';
@@ -31,13 +27,6 @@
   const { isOpen, onClose, onOpen } = useDisclosure();
   const [shouldShowResetFormModal, setShouldShowResetFormModal] = useState(false);
   const { previousStep, nextStep, currentState, updateIsDirty } = useCertificateStepper();
-<<<<<<< HEAD
-
-=======
-  const { certificateStep, isFetchingCertificateStep } = useFetchCertificateStep({
-    key: StepEnum.LEGAL
-  });
->>>>>>> 54a03f79
   const {
     updateCertificateStep,
     updatedCertificateStep,
@@ -140,7 +129,6 @@
     // eslint-disable-next-line react-hooks/exhaustive-deps
   }, [shouldShowResetFormModal]);
 
-<<<<<<< HEAD
   // reset the form from the parent component
   useEffect(() => {
     if (shouldResetForm && onResetFormState) {
@@ -149,8 +137,6 @@
     }
   }, [shouldResetForm, resetForm, data, onResetFormState]);
 
-=======
->>>>>>> 54a03f79
   return (
     <FormLayout>
       <FormProvider {...methods}>
