import {
  FormControl as CkFormControl,
  FormControlProps,
  FormHelperText,
  FormLabel,
  Input,
  InputProps,
  useColorModeValue,
  FormErrorMessage,
  InputRightElement,
  Button,
  InputGroup
} from '@chakra-ui/react';
import React from 'react';

interface _FormControlProps extends FormControlProps {
  formHelperText?: string | React.ReactNode;
  controlId: string;
  label?: string;
  inputProps?: InputProps;
  name?: string;
  error?: string;
  type?: React.HTMLInputTypeAttribute;
  hasBtn?: boolean;
  value?: string;
  setBtnName?: string;
<<<<<<< HEAD
  isRequired?: boolean;
=======
  inputRef?: React.RefObject<HTMLInputElement>;

>>>>>>> 7d199b67
  handleFn?: () => void;
}

const InputFormControl = React.forwardRef<any, _FormControlProps>(
  (
    {
      label,
      formHelperText,
      controlId,
      inputProps,
      name,
      isInvalid,
      type = 'text',
      hasBtn,
      value,
      inputRef,
      setBtnName,
      handleFn,
      onChange,
      isDisabled,
      isRequired,
      placeholder
    },
    ref
  ) => {
    const inputColorMode = useColorModeValue('#E3EBEF', undefined);

    return (
      <CkFormControl isInvalid={isInvalid}>
        <FormLabel htmlFor={controlId}>{label}</FormLabel>
        <InputGroup>
          <Input
            name={name}
            id={controlId}
            background={inputColorMode}
            borderRadius={0}
            type={type}
            value={value}
            ref={inputRef || ref}
            onChange={onChange}
            isDisabled={isDisabled}
            isRequired={isRequired}
            placeholder={placeholder}
            {...inputProps}
          />
          {hasBtn && (
            <InputRightElement width="4.5rem">
              <Button h="1.75rem" bg={'transparent'} color={'blue'} size="sm" onClick={handleFn}>
                {setBtnName || 'Change'}
              </Button>
            </InputRightElement>
          )}
        </InputGroup>
        {!isInvalid ? (
          <FormHelperText>{formHelperText}</FormHelperText>
        ) : (
          <FormErrorMessage>{formHelperText}</FormErrorMessage>
        )}
      </CkFormControl>
    );
  }
);

InputFormControl.displayName = 'InputFormControl';

export default InputFormControl;<|MERGE_RESOLUTION|>--- conflicted
+++ resolved
@@ -24,12 +24,9 @@
   hasBtn?: boolean;
   value?: string;
   setBtnName?: string;
-<<<<<<< HEAD
   isRequired?: boolean;
-=======
   inputRef?: React.RefObject<HTMLInputElement>;
 
->>>>>>> 7d199b67
   handleFn?: () => void;
 }
 
