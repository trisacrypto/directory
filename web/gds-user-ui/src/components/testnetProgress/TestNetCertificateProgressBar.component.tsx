import {
  CertificateStepContainer,
  CertificateStepLabel,
  CertificateSteps
} from './CertificateStepper';
import BasicDetails from 'components/BasicDetail';
import LegalPerson from 'components/LegalPerson';
import Contacts from 'components/Contacts';
import TrixoQuestionnaire from 'components/TrixoQuestionnaire';
import ReviewSubmit from 'components/ReviewSubmit';
import TrisaImplementation from 'components/TrisaImplementation';

const ProgressBar = () => {
  return (
    <>
      <form>
        <CertificateSteps>
          <CertificateStepLabel />
<<<<<<< HEAD
          <CertificateStepContainer key="1" component={<BasicDetails />} />
          <CertificateStepContainer key="2" component={<LegalPerson />} />
          <CertificateStepContainer key="3" component={<Contacts />} />
          <CertificateStepContainer key="4" component={<TrixoQuestionnaire />} />
          <CertificateStepContainer key="5" isLast component={<ReviewSubmit />} />
=======
          <CertificateStepContainer key="1" status="progress" component={<BasicDetails />} />
          <CertificateStepContainer key="2" status="complete" component={<LegalPerson />} />
          <CertificateStepContainer key="3" status="progress" component={<Contacts />} />
          <CertificateStepContainer key="4" status="progress" component={<TrisaImplementation />} />
          <CertificateStepContainer key="5" status="progress" component={<TrixoQuestionnaire />} />
          <CertificateStepContainer key="6" status="progress" component={<ReviewSubmit />} />
>>>>>>> 47b62593
        </CertificateSteps>
      </form>
    </>
  );
};

export default ProgressBar;<|MERGE_RESOLUTION|>--- conflicted
+++ resolved
@@ -16,20 +16,12 @@
       <form>
         <CertificateSteps>
           <CertificateStepLabel />
-<<<<<<< HEAD
           <CertificateStepContainer key="1" component={<BasicDetails />} />
           <CertificateStepContainer key="2" component={<LegalPerson />} />
           <CertificateStepContainer key="3" component={<Contacts />} />
-          <CertificateStepContainer key="4" component={<TrixoQuestionnaire />} />
-          <CertificateStepContainer key="5" isLast component={<ReviewSubmit />} />
-=======
-          <CertificateStepContainer key="1" status="progress" component={<BasicDetails />} />
-          <CertificateStepContainer key="2" status="complete" component={<LegalPerson />} />
-          <CertificateStepContainer key="3" status="progress" component={<Contacts />} />
-          <CertificateStepContainer key="4" status="progress" component={<TrisaImplementation />} />
-          <CertificateStepContainer key="5" status="progress" component={<TrixoQuestionnaire />} />
-          <CertificateStepContainer key="6" status="progress" component={<ReviewSubmit />} />
->>>>>>> 47b62593
+          <CertificateStepContainer key="4" component={<TrisaImplementation />} />
+          <CertificateStepContainer key="5" component={<TrixoQuestionnaire />} />
+          <CertificateStepContainer key="6" isLast component={<ReviewSubmit />} />
         </CertificateSteps>
       </form>
     </>
