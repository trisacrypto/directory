import React from 'react';
import {
  DrawerBody,
  Box,
  Flex,
  FlexProps,
  useColorModeValue,
  Link,
  Container,
  Stack,
  Drawer,
  DrawerOverlay,
  DrawerContent,
  useDisclosure,
  DrawerCloseButton,
  Button,
  useColorMode
} from '@chakra-ui/react';
import { MenuIcon, CloseIcon } from '../Icon';
import Logo from 'components/ui/Logo';
import MenuItem from 'components/Menu/Landing/MenuItem';
import { colors } from 'utils/theme';
import { Trans } from '@lingui/react';
import LanguagesDropdown from 'components/LanguagesDropdown';
import { NavLink } from 'react-router-dom';
import { useLanguageProvider } from 'contexts/LanguageContext';
import { TRISA_BASE_URL } from 'constants/trisa-base-url';
<<<<<<< HEAD
import { MdModeNight, MdOutlineWbSunny } from 'react-icons/md';
import useAuth from 'hooks/useAuth';
=======

>>>>>>> 5f951758
const LandingHeader = (props: FlexProps): JSX.Element => {
  const [show, setShow] = React.useState(false);
  const iconColor = useColorModeValue('black', 'white');
  const { isOpen, onOpen, onClose } = useDisclosure();
  const [locale] = useLanguageProvider();
  const { colorMode, toggleColorMode } = useColorMode();
  const isLight = colorMode === 'light';
  const { isAuthenticated } = useAuth();
  const isLoggedIn = isAuthenticated();

  return (
    <Flex
      width="100%"
      position={'relative'}
      p={{ base: 4, md: 8 }}
      bg={'transparent'}
      boxShadow="md"
      color={colors.system.blue}
      {...props}>
      <Container maxW={'5xl'}>
        <Box flexBasis={{ base: '100%', md: 'auto' }}>
          <Flex align="center" justify={{ md: 'space-between' }}>
            <Box>
              <NavLink to={'/'}>
                <Link _active={{ outline: 'none' }} _focus={{ outline: 'none' }}>
                  <Logo w={{ base: '50px', md: '100px' }} color={['colors.system.blue']} />
                </Link>
              </NavLink>
            </Box>
            <Box ml="auto" display={{ base: 'block', sm: 'none' }} onClick={onOpen}>
              {show ? <CloseIcon color={iconColor} /> : <MenuIcon color={iconColor} />}
            </Box>

            <Stack
              isInline
              align="center"
              justify="flex-end"
              ml={{ base: 'auto', md: 0 }}
              alignItems={'center'}
              display={{ base: 'none', sm: 'flex' }}
              direction={['column', 'row']}>
              <Stack pr={2}>
                <LanguagesDropdown />
              </Stack>
              <MenuItem to="/#about">
                <Trans id="About TRISA">About TRISA</Trans>
              </MenuItem>
              <MenuItem data-testid="documentation" to={`${TRISA_BASE_URL}/${locale}`}>
                <Trans id="Documentation">Documentation</Trans>
              </MenuItem>
              <Stack>
                {!isLoggedIn ? (
                  <NavLink to={'/auth/login'}>
                    <Button variant="secondary">
                      <Trans id="Login">Login</Trans>
                    </Button>
                  </NavLink>
                ) : (
                  <NavLink to={'/dashboard/overview'}>
                    <Button variant="secondary">
                      <Trans id="Your dashboard">Your dashboard</Trans>
                    </Button>
                  </NavLink>
                )}
              </Stack>
            </Stack>

            {/* mobile drawer */}
            <Drawer placement="right" onClose={onClose} isOpen={isOpen} size="xs">
              <DrawerOverlay />
              <DrawerContent bg="#262626">
                <DrawerCloseButton
                  left={'15px'}
                  color="#fff"
                  sx={{
                    '.chakra-icon path': {
                      fill: '#fff'
                    }
                  }}
                />
<<<<<<< HEAD
                <DrawerBody mt="50px" px={0}>
                  <VStack
                    alignItems="start"
                    sx={{
                      p: {
                        color: '#fff',
                        paddingY: 2,
                        m: '0 !important',
                        w: '100%',
                        pl: '25px'
                      }
                    }}>
                    <MenuItem to="/#about">
                      <Trans id="About TRISA">About TRISA</Trans>{' '}
                    </MenuItem>
                    <MenuItem to={`${TRISA_BASE_URL}/${locale}`}>
                      <Trans id="Documentation">Documentation</Trans>
                    </MenuItem>
                    {!isLoggedIn ? (
                      <MenuItem to="/auth/login">
                        <Trans id="Login">Login</Trans>
                      </MenuItem>
                    ) : (
                      <MenuItem to="/dashboard/overview">
                        <Trans id="Your dashboard">Your dashboard</Trans>
                      </MenuItem>
                    )}{' '}
                  </VStack>
=======
                <DrawerBody mt="50px" px={5}>
                  <MenuItem to="/#about" color="white" pb={0}>
                    <Trans id="About TRISA">About TRISA</Trans>
                  </MenuItem>
                  <MenuItem to={`${TRISA_BASE_URL}/${locale}`} color="white">
                    <Trans id="Documentation">Documentation</Trans>
                  </MenuItem>
                  <MenuItem to="/auth/login" color="white">
                    <Trans id="Login">Login</Trans>
                  </MenuItem>
>>>>>>> 5f951758
                </DrawerBody>
              </DrawerContent>
            </Drawer>
          </Flex>
        </Box>
      </Container>
    </Flex>
  );
};

export default React.memo(LandingHeader);<|MERGE_RESOLUTION|>--- conflicted
+++ resolved
@@ -14,7 +14,8 @@
   useDisclosure,
   DrawerCloseButton,
   Button,
-  useColorMode
+  useColorMode,
+  VStack
 } from '@chakra-ui/react';
 import { MenuIcon, CloseIcon } from '../Icon';
 import Logo from 'components/ui/Logo';
@@ -25,12 +26,9 @@
 import { NavLink } from 'react-router-dom';
 import { useLanguageProvider } from 'contexts/LanguageContext';
 import { TRISA_BASE_URL } from 'constants/trisa-base-url';
-<<<<<<< HEAD
 import { MdModeNight, MdOutlineWbSunny } from 'react-icons/md';
 import useAuth from 'hooks/useAuth';
-=======
 
->>>>>>> 5f951758
 const LandingHeader = (props: FlexProps): JSX.Element => {
   const [show, setShow] = React.useState(false);
   const iconColor = useColorModeValue('black', 'white');
@@ -111,7 +109,6 @@
                     }
                   }}
                 />
-<<<<<<< HEAD
                 <DrawerBody mt="50px" px={0}>
                   <VStack
                     alignItems="start"
@@ -140,18 +137,6 @@
                       </MenuItem>
                     )}{' '}
                   </VStack>
-=======
-                <DrawerBody mt="50px" px={5}>
-                  <MenuItem to="/#about" color="white" pb={0}>
-                    <Trans id="About TRISA">About TRISA</Trans>
-                  </MenuItem>
-                  <MenuItem to={`${TRISA_BASE_URL}/${locale}`} color="white">
-                    <Trans id="Documentation">Documentation</Trans>
-                  </MenuItem>
-                  <MenuItem to="/auth/login" color="white">
-                    <Trans id="Login">Login</Trans>
-                  </MenuItem>
->>>>>>> 5f951758
                 </DrawerBody>
               </DrawerContent>
             </Drawer>
