--- conflicted
+++ resolved
@@ -1,4 +1,3 @@
-<<<<<<< HEAD
 import React, { FC, useEffect } from 'react';
 import {
   Stack,
@@ -29,20 +28,13 @@
   data?: any;
 }
 // NOTE: need some clean up.
-=======
 import LegalPersonReviewDataTable from './LegalPersonReviewDataTable';
 import CertificateReviewHeader from './CertificateReviewHeader';
 import CertificateReviewLayout from './CertificateReviewLayout';
->>>>>>> 2a5f8343
 
-const LegalPersonReview = () => (
-  <CertificateReviewLayout>
-    <CertificateReviewHeader step={2} title="Section 2: Legal Person" />
-    <LegalPersonReviewDataTable />
-  </CertificateReviewLayout>
-);
-
-<<<<<<< HEAD
+const LegalPersonReview = () => {
+  const steps: TStep[] = useSelector((state: RootStateOrAny) => state.stepper.steps);
+  const [legalPerson, setLegalPerson] = React.useState<any>({});
   useEffect(() => {
     const fetchData = async () => {
       const getStepperData = await getRegistrationDefaultValue();
@@ -54,236 +46,13 @@
     fetchData();
   }, [steps]);
   return (
-    <Box
-      border="2px solid #DFE0EB"
-      fontFamily={'Open Sans'}
-      color={textColor}
-      fontSize={18}
-      bg={useColorModeValue('white', '#171923')}
-      p={5}
-      px={5}>
-      <Stack>
-        <Box display={'flex'} justifyContent="space-between" pt={4} ml={0}>
-          <Heading fontSize={20} mb="2rem">
-            <Trans id="Section 2: Legal Person">Section 2: Legal Person</Trans>
-          </Heading>
-          <Button
-            bg={colors.system.blue}
-            color={'white'}
-            height={'34px'}
-            onClick={() => jumpToStep(2)}
-            _hover={{
-              bg: '#10aaed'
-            }}>
-            <Trans id="Edit">Edit</Trans>
-          </Button>
-        </Box>
-        <Stack fontSize={18}>
-          <Table
-            sx={{
-              'td:nth-child(2),td:nth-child(3)': { fontWeight: 'semibold', paddingLeft: 0 },
-              Tr: { borderStyle: 'hidden' },
-              'td:first-child': {
-                width: '50%',
-                paddingLeft: '1rem'
-              },
-              td: {
-                borderBottom: 'none',
-                paddingInlineStart: 0,
-                paddingY: 2.5
-              }
-            }}>
-            <Tbody
-              sx={{
-                '*': {
-                  fontSize: '1rem'
-                }
-              }}>
-              <Tr>
-                <Td
-                  fontSize={'1rem'}
-                  fontWeight="bold"
-                  colSpan={3}
-                  background={useColorModeValue('#E5EDF1', 'gray.900')}>
-                  <Trans id="Name Identifiers">Name Identifiers</Trans>
-                </Td>
-              </Tr>
-              <Tr>
-                <Td pt={0}>
-                  <Trans id="The name and type of name by which the legal person is known.">
-                    The name and type of name by which the legal person is known.
-                  </Trans>
-                </Td>
-                <Td>
-                  <Tbody>
-                    <Tr>
-                      {legalPerson.name?.name_identifiers?.map(
-                        (nameIdentifier: any, index: number) => {
-                          return (
-                            <React.Fragment key={index}>
-                              <Td paddingLeft={'0 !important'} border="none">
-                                {nameIdentifier.legal_person_name || 'N/A'}
-                              </Td>
-                              {nameIdentifier.legal_person_name_identifier_type ? (
-                                <Td paddingLeft={0} border="none">
-                                  (
-                                  {getNameIdentiferTypeLabel(
-                                    nameIdentifier.legal_person_name_identifier_type
-                                  )}
-                                  )
-                                </Td>
-                              ) : null}
-                            </React.Fragment>
-                          );
-                        }
-                      )}
-                    </Tr>
-                  </Tbody>
-                  <>
-                    {legalPerson.name?.local_name_identifiers?.map(
-                      (nameIdentifier: any, index: number) => {
-                        return (
-                          <React.Fragment key={index}>
-                            <Td paddingLeft={0} pt={0} border="none">
-                              {nameIdentifier.legal_person_name}
-                            </Td>
-                            <Td paddingLeft={0} pt={0} border="none">
-                              (
-                              {getNameIdentiferTypeLabel(
-                                nameIdentifier.legal_person_name_identifier_type
-                              )}
-                              )
-                            </Td>
-                          </React.Fragment>
-                        );
-                      }
-                    )}
-                  </>
-                  <>
-                    {legalPerson.name?.phonetic_name_identifiers?.map(
-                      (nameIdentifier: any, index: number) => {
-                        return (
-                          <React.Fragment key={index}>
-                            <Td paddingLeft={0} pt={0} border="none">
-                              {nameIdentifier.legal_person_name}
-                            </Td>
-                            <Td paddingLeft={0} pt={0} border="none">
-                              (
-                              {getNameIdentiferTypeLabel(
-                                nameIdentifier.legal_person_name_identifier_type
-                              )}
-                              )
-                            </Td>
-                          </React.Fragment>
-                        );
-                      }
-                    )}
-                  </>
-                </Td>
-              </Tr>
-
-              <Tr>
-                <Td pt={0} pl={'1rem !important'}>
-                  <Trans id="Addresses">Addresses</Trans>
-                </Td>
-                <Td pl={0}>
-                  <Tr>
-                    <Td paddingLeft={'0px !important'} pt={0}>
-                      {legalPerson?.geographic_addresses?.map((address: any, index: number) => (
-                        <React.Fragment key={index}>
-                          {legalPerson?.geographic_addresses?.length > 1 && (
-                            <Text py={1} fontWeight={'bold'}>
-                              Address {index + 1} : {(addressType as any)[address.address_type]}
-                            </Text>
-                          )}
-                          {renderAddress(address)}
-                        </React.Fragment>
-                      ))}
-                    </Td>
-                    {legalPerson?.geographic_addresses?.length === 1 && (
-                      <Td pt={0}>
-                        ({(addressType as any)[legalPerson?.geographic_addresses?.[0].address_type]}
-                        )
-                      </Td>
-                    )}
-                  </Tr>
-                </Td>
-              </Tr>
-
-              <Tr>
-                <Td pt={0} pl={'1rem !important'}>
-                  <Trans id="Country of Registration">Country of Registration</Trans>
-                </Td>
-                <Td paddingLeft={0} pt={0}>
-                  <Tbody>
-                    <Tr>
-                      <Td pl={'0 !important'}>
-                        {(COUNTRIES as any)[legalPerson?.country_of_registration] || 'N/A'}
-                      </Td>
-                    </Tr>
-                  </Tbody>
-                </Td>
-              </Tr>
-              <Tr>
-                <Td></Td>
-              </Tr>
-              <Tr>
-                <Td
-                  fontSize={'1rem'}
-                  pt={'2rem'}
-                  fontWeight="bold"
-                  colSpan={3}
-                  background={useColorModeValue('#E5EDF1', 'gray.900')}>
-                  <Text mb={1}>
-                    <Trans id="National Identification">National Identification</Trans>
-                  </Text>
-                </Td>
-              </Tr>
-              <Tr>
-                <Td></Td>
-              </Tr>
-              <Tr>
-                <Td pt={0}>
-                  <Trans id="Identification Number">Identification Number</Trans>
-                </Td>
-                <Td paddingLeft={0}>{legalPerson?.national_identification?.national_identifier}</Td>
-              </Tr>
-              <Tr>
-                <Td pt={0}>
-                  <Trans id="Identification Type">Identification Type</Trans>
-                </Td>
-                <Td pt={0}>
-                  <Tag bg={'blue.400'} size={'lg'}>
-                    {getNationalIdentificationLabel(
-                      legalPerson?.national_identification?.national_identifier_type
-                    )}
-                  </Tag>
-                </Td>
-              </Tr>
-              <Tr>
-                <Td>
-                  <Trans id="Country of Registration">Country of Registration</Trans>
-                </Td>
-                <Td>{(COUNTRIES as any)[legalPerson?.country_of_registration] || 'N/A'}</Td>
-              </Tr>
-              <Tr>
-                <Td pt={0}>
-                  <Trans id="Reg Authority">Reg Authority</Trans>
-                </Td>
-                <Td pt={0}>
-                  {legalPerson?.national_identification?.registration_authority || 'N/A'}
-                </Td>
-              </Tr>
-            </Tbody>
-          </Table>
-        </Stack>
-      </Stack>
-    </Box>
+    <CertificateReviewLayout>
+      <CertificateReviewHeader step={2} title="Section 2: Legal Person" />
+      <LegalPersonReviewDataTable data={legalPerson} />
+    </CertificateReviewLayout>
   );
 };
 LegalPersonReview.defaultProps = {
   data: {}
 };
-=======
->>>>>>> 2a5f8343
 export default LegalPersonReview;