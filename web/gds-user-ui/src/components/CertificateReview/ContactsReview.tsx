--- conflicted
+++ resolved
@@ -9,7 +9,7 @@
 import CertificateReviewHeader from './CertificateReviewHeader';
 import CertificateReviewLayout from './CertificateReviewLayout';
 import { t } from '@lingui/macro';
-<<<<<<< HEAD
+
 import Store from 'application/store';
 const ContactsReview = () => {
   const [contacts, setContacts] = React.useState<any>({});
@@ -21,16 +21,11 @@
     };
     setContacts(stepData);
   }, []);
-=======
-interface ContactsReviewProps {
-  data: any;
-}
-const ContactsReview = ({ data }: ContactsReviewProps) => {
->>>>>>> 1a7c0c10
+
   return (
     <CertificateReviewLayout>
       <CertificateReviewHeader step={3} title={t`Section 3: Contacts`} />
-      <ContactsReviewDataTable data={data} />
+      <ContactsReviewDataTable data={contacts} />
     </CertificateReviewLayout>
   );
 };
