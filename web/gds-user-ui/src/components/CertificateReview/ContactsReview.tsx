<<<<<<< HEAD
import React, { useEffect } from 'react';
import {
  Stack,
  Box,
  Text,
  Heading,
  Table,
  Tbody,
  Tr,
  Td,
  Button,
  useColorModeValue
} from '@chakra-ui/react';
import { colors } from 'utils/theme';
import { useSelector, RootStateOrAny } from 'react-redux';
import { hasValue } from 'utils/utils';
import { loadDefaultValueFromLocalStorage, TStep } from 'utils/localStorageHelper';
import useCertificateStepper from 'hooks/useCertificateStepper';
import { Trans } from '@lingui/react';
import { t } from '@lingui/macro';
import { getRegistrationDefaultValue } from 'modules/dashboard/registration/utils';

interface ContactsProps {
  data?: any;
}
=======
import ContactsReviewDataTable from './ContactsReviewDataTable';
import CertificateReviewHeader from './CertificateReviewHeader';
import CertificateReviewLayout from './CertificateReviewLayout';
>>>>>>> 2a5f8343

const ContactsReview = () => (
  <CertificateReviewLayout>
    <CertificateReviewHeader step={3} title="Section 3: Contacts" />
    <ContactsReviewDataTable />
  </CertificateReviewLayout>
);

<<<<<<< HEAD
  useEffect(() => {
    const fetchData = async () => {
      const getStepperData = await getRegistrationDefaultValue();
      const stepData = {
        ...getStepperData.contacts
      };
      setContacts(stepData);
    };
    fetchData();
  }, [steps]);

  return (
    <Box
      border="2px solid #DFE0EB"
      fontFamily={'Open Sans'}
      color={textColor}
      fontSize={18}
      bg={useColorModeValue('white', '#171923')}
      p={5}
      px={5}>
      <Stack>
        <Box display={'flex'} justifyContent="space-between" pt={4} ml={0}>
          <Heading fontSize={20} mb="2rem">
            <Trans id="Section 3: Contacts">Section 3: Contacts</Trans>
          </Heading>
          <Button
            bg={colors.system.blue}
            color={'white'}
            onClick={() => jumpToStep(3)}
            height={'34px'}
            _hover={{
              bg: '#10aaed'
            }}>
            <Trans id="Edit">Edit</Trans>
          </Button>
        </Box>
        <Stack fontSize={'1rem'}>
          <Table
            sx={{
              'td:nth-child(2),td:nth-child(3)': { fontWeight: 'semibold' },
              Tr: { borderStyle: 'hidden' },
              'td:first-child': {
                width: '50%',
                paddingLeft: '1rem'
              },
              td: {
                borderBottom: 'none',
                paddingInlineStart: 0,
                paddingY: 2.5
              }
            }}>
            <Tbody>
              {['technical', 'legal', 'administrative', 'billing'].map((contact, index) => (
                <Tr key={index}>
                  <Td textTransform="capitalize">
                    {t`${contact === 'legal' ? `Compliance / ${contact}` : contact} Contact`}
                  </Td>
                  <Td>
                    {hasValue(contacts?.[contact]) ? (
                      <>
                        {contacts?.[contact]?.name && <Text>{contacts?.[contact]?.name}</Text>}
                        {contacts?.[contact]?.email && <Text>{contacts?.[contact]?.email}</Text>}
                        {contacts?.[contact]?.phone && <Text>{contacts?.[contact]?.phone}</Text>}
                      </>
                    ) : (
                      'N/A'
                    )}
                  </Td>
                </Tr>
              ))}
            </Tbody>
          </Table>
        </Stack>
      </Stack>
    </Box>
  );
};
ContactsReview.defaultProps = {
  data: {}
};
=======
>>>>>>> 2a5f8343
export default ContactsReview;<|MERGE_RESOLUTION|>--- conflicted
+++ resolved
@@ -1,43 +1,18 @@
-<<<<<<< HEAD
 import React, { useEffect } from 'react';
-import {
-  Stack,
-  Box,
-  Text,
-  Heading,
-  Table,
-  Tbody,
-  Tr,
-  Td,
-  Button,
-  useColorModeValue
-} from '@chakra-ui/react';
 import { colors } from 'utils/theme';
 import { useSelector, RootStateOrAny } from 'react-redux';
-import { hasValue } from 'utils/utils';
-import { loadDefaultValueFromLocalStorage, TStep } from 'utils/localStorageHelper';
+import { TStep } from 'utils/localStorageHelper';
 import useCertificateStepper from 'hooks/useCertificateStepper';
-import { Trans } from '@lingui/react';
-import { t } from '@lingui/macro';
 import { getRegistrationDefaultValue } from 'modules/dashboard/registration/utils';
 
-interface ContactsProps {
-  data?: any;
-}
-=======
 import ContactsReviewDataTable from './ContactsReviewDataTable';
 import CertificateReviewHeader from './CertificateReviewHeader';
 import CertificateReviewLayout from './CertificateReviewLayout';
->>>>>>> 2a5f8343
 
-const ContactsReview = () => (
-  <CertificateReviewLayout>
-    <CertificateReviewHeader step={3} title="Section 3: Contacts" />
-    <ContactsReviewDataTable />
-  </CertificateReviewLayout>
-);
-
-<<<<<<< HEAD
+const ContactsReview = () => {
+  const { jumpToStep } = useCertificateStepper();
+  const steps: TStep[] = useSelector((state: RootStateOrAny) => state.stepper.steps);
+  const [contacts, setContacts] = React.useState<any>({});
   useEffect(() => {
     const fetchData = async () => {
       const getStepperData = await getRegistrationDefaultValue();
@@ -50,74 +25,11 @@
   }, [steps]);
 
   return (
-    <Box
-      border="2px solid #DFE0EB"
-      fontFamily={'Open Sans'}
-      color={textColor}
-      fontSize={18}
-      bg={useColorModeValue('white', '#171923')}
-      p={5}
-      px={5}>
-      <Stack>
-        <Box display={'flex'} justifyContent="space-between" pt={4} ml={0}>
-          <Heading fontSize={20} mb="2rem">
-            <Trans id="Section 3: Contacts">Section 3: Contacts</Trans>
-          </Heading>
-          <Button
-            bg={colors.system.blue}
-            color={'white'}
-            onClick={() => jumpToStep(3)}
-            height={'34px'}
-            _hover={{
-              bg: '#10aaed'
-            }}>
-            <Trans id="Edit">Edit</Trans>
-          </Button>
-        </Box>
-        <Stack fontSize={'1rem'}>
-          <Table
-            sx={{
-              'td:nth-child(2),td:nth-child(3)': { fontWeight: 'semibold' },
-              Tr: { borderStyle: 'hidden' },
-              'td:first-child': {
-                width: '50%',
-                paddingLeft: '1rem'
-              },
-              td: {
-                borderBottom: 'none',
-                paddingInlineStart: 0,
-                paddingY: 2.5
-              }
-            }}>
-            <Tbody>
-              {['technical', 'legal', 'administrative', 'billing'].map((contact, index) => (
-                <Tr key={index}>
-                  <Td textTransform="capitalize">
-                    {t`${contact === 'legal' ? `Compliance / ${contact}` : contact} Contact`}
-                  </Td>
-                  <Td>
-                    {hasValue(contacts?.[contact]) ? (
-                      <>
-                        {contacts?.[contact]?.name && <Text>{contacts?.[contact]?.name}</Text>}
-                        {contacts?.[contact]?.email && <Text>{contacts?.[contact]?.email}</Text>}
-                        {contacts?.[contact]?.phone && <Text>{contacts?.[contact]?.phone}</Text>}
-                      </>
-                    ) : (
-                      'N/A'
-                    )}
-                  </Td>
-                </Tr>
-              ))}
-            </Tbody>
-          </Table>
-        </Stack>
-      </Stack>
-    </Box>
+    <CertificateReviewLayout>
+      <CertificateReviewHeader step={3} title="Section 3: Contacts" />
+      <ContactsReviewDataTable data={contacts} />
+    </CertificateReviewLayout>
   );
 };
-ContactsReview.defaultProps = {
-  data: {}
-};
-=======
->>>>>>> 2a5f8343
+
 export default ContactsReview;