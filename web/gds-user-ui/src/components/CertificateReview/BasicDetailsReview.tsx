--- conflicted
+++ resolved
@@ -10,7 +10,7 @@
 import BasicDetailsReviewDataTable from './BasicDetailsReviewDataTable';
 import CertificateReviewHeader from './CertificateReviewHeader';
 import CertificateReviewLayout from './CertificateReviewLayout';
-<<<<<<< HEAD
+
 import Store from 'application/store';
 const BasicDetailsReview = () => {
   const [basicDetail, setBasicDetail] = React.useState<any>({});
@@ -25,16 +25,11 @@
     };
     setBasicDetail(stepData);
   }, []);
-=======
-interface BasicDetailReviewProps {
-  data: any;
-}
-const BasicDetailsReview = ({ data }: BasicDetailReviewProps) => {
->>>>>>> 1a7c0c10
+
   return (
     <CertificateReviewLayout>
       <CertificateReviewHeader step={1} title={t`Section 1: Basic Details`} />
-      <BasicDetailsReviewDataTable data={data} />
+      <BasicDetailsReviewDataTable data={basicDetail} />
     </CertificateReviewLayout>
   );
 };
