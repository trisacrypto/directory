--- conflicted
+++ resolved
@@ -1,13 +1,9 @@
-import { Meta, Story } from "@storybook/react";
-<<<<<<< HEAD
-
-=======
->>>>>>> a81b9306
-import BasicDetailsReview from "./BasicDetailsReview";
+import { Meta, Story } from '@storybook/react';
+import BasicDetailsReview from './BasicDetailsReview';
 
 export default {
-  title: "components/BasicDetailsReview",
-  component: BasicDetailsReview,
+  title: 'components/BasicDetailsReview',
+  component: BasicDetailsReview
 } as Meta;
 
 const Template: Story = (args) => <BasicDetailsReview {...args} />;
