--- conflicted
+++ resolved
@@ -1,4 +1,3 @@
-<<<<<<< HEAD
 import React, { FC, useEffect } from 'react';
 import {
   Stack,
@@ -19,6 +18,10 @@
 import useCertificateStepper from 'hooks/useCertificateStepper';
 import { Trans } from '@lingui/react';
 import { getRegistrationDefaultValue } from 'modules/dashboard/registration/utils';
+import TrisaImplementationReviewDataTable from './TrisaImplementationReviewDataTable';
+import CertificateReviewHeader from './CertificateReviewHeader';
+import CertificateReviewLayout from './CertificateReviewLayout';
+import { MdSystemUpdateAlt } from 'react-icons/md';
 
 interface TrisaImplementationReviewProps {
   mainnetData?: any;
@@ -43,120 +46,11 @@
     fetchData();
   }, [steps]);
   return (
-    <Box
-      border="1px solid #DFE0EB"
-      fontFamily={'Open Sans'}
-      color={textColor}
-      bg={useColorModeValue('white', '#171923')}
-      fontSize={'1rem'}
-      p={5}>
-      <Stack>
-        <Box display={'flex'} justifyContent="space-between" pt={4} ml={0}>
-          <Heading fontSize={20} mb="2rem">
-            <Trans id="Section 4: TRISA Implementation">Section 4: TRISA Implementation</Trans>
-          </Heading>
-          <Button
-            bg={colors.system.blue}
-            color={'white'}
-            height={'34px'}
-            onClick={() => jumpToStep(4)}
-            _hover={{
-              bg: '#10aaed'
-            }}>
-            <Trans id="Edit">Edit</Trans>
-          </Button>
-        </Box>
-        <Stack fontSize={'1rem'}>
-          <Table
-            sx={{
-              'td:nth-child(2),td:nth-child(3)': { fontWeight: 'semibold' },
-              Tr: { borderStyle: 'hidden' }
-            }}>
-            <Tbody
-              sx={{
-                ' td': {
-                  fontSize: '1rem'
-                },
-                'td:first-child': {
-                  width: '50%',
-                  paddingLeft: '1rem'
-                },
-                td: {
-                  borderBottom: 'none',
-                  paddingInlineStart: 0,
-                  paddingY: 2.5
-                }
-              }}>
-              <Tr>
-                <Td
-                  colSpan={2}
-                  background={useColorModeValue('#E5EDF1', 'gray.900')}
-                  fontWeight="bold"
-                  pl={'1rem !important'}>
-                  <Trans id="TestNet">TestNet</Trans>
-                </Td>
-              </Tr>
-              <Tr>
-                <Td pt={'1rem !important'}>
-                  <Trans id="TestNet TRISA Endpoint">TestNet TRISA Endpoint</Trans>
-                </Td>
-                <Td pl={0}>{trisa?.testnet?.endpoint || 'N/A'}</Td>
-              </Tr>
-              <Tr>
-                <Td>
-                  <Trans id="TestNet Certificate Common Name">
-                    TestNet Certificate Common Name
-                  </Trans>
-                </Td>
-                <Td pl={0}>{trisa?.testnet?.common_name || 'N/A'}</Td>
-              </Tr>
-              <Tr>
-                <Td colSpan={2}></Td>
-              </Tr>
-              <Tr>
-                <Td
-                  colSpan={2}
-                  background={useColorModeValue('#E5EDF1', 'gray.900')}
-                  fontWeight="bold"
-                  pl={'1rem !important'}>
-                  <Trans id="MainNet">MainNet</Trans>
-                </Td>
-              </Tr>
-              <Tr>
-                <Td pt={'1rem !important'}>
-                  <Trans id="MainNet TRISA Endpoint">MainNet TRISA Endpoint</Trans>
-                </Td>
-                <Td pl={0}>{trisa?.mainnet?.endpoint || 'N/A'}</Td>
-              </Tr>
-              <Tr>
-                <Td>
-                  <Trans id="MainNet Certificate Common Name">
-                    MainNet Certificate Common Name
-                  </Trans>
-                </Td>
-                <Td pl={0}>{trisa?.mainnet?.common_name || 'N/A'}</Td>
-              </Tr>
-            </Tbody>
-          </Table>
-        </Stack>
-      </Stack>
-    </Box>
+    <CertificateReviewLayout>
+      <CertificateReviewHeader step={4} title="Section 4: TRISA Implementation" />
+      <TrisaImplementationReviewDataTable mainnet={trisa.mainnet} testnet={trisa.testnet} />
+    </CertificateReviewLayout>
   );
 };
-TrisaImplementationReview.defaultProps = {
-  data: {}
-};
-=======
-import TrisaImplementationReviewDataTable from './TrisaImplementationReviewDataTable';
-import CertificateReviewHeader from './CertificateReviewHeader';
-import CertificateReviewLayout from './CertificateReviewLayout';
 
-const TrisaImplementationReview = () => (
-  <CertificateReviewLayout>
-    <CertificateReviewHeader step={4} title="Section 4: TRISA Implementation" />
-    <TrisaImplementationReviewDataTable />
-  </CertificateReviewLayout>
-);
-
->>>>>>> 2a5f8343
 export default TrisaImplementationReview;