import axios from 'axios';
import { getRefreshToken } from 'utils/utils';
<<<<<<< HEAD

=======
>>>>>>> c9e02fb0
import { getCookie, setCookie, removeCookie, clearCookies } from 'utils/cookies';
const axiosInstance = axios.create({
  baseURL: process.env.REACT_APP_TRISA_BASE_URL,
  headers: {
    'Content-Type': 'application/json'
  }
});

axiosInstance.defaults.withCredentials = true;
axiosInstance.interceptors.response.use(
  (response) => {
    return response;
  },
<<<<<<< HEAD
  (error) => {
    // let _retry = 0;
=======
  async (error) => {
    let _retry = 0;
>>>>>>> c9e02fb0
    const originalRequest = error.config;
    console.log('[AxiosError]', error.response.status);

    if (error && !error.response) {
      return Promise.reject<any>(new Error('Network connection error'));
    }
<<<<<<< HEAD
    // if (error.response.status === 401 || error.response.status === 403) {
    //   clearCookies();
    //   // get origin url
    //   const origin = window.location.origin;
    //   if (error.response.status === 401) {
    //     window.location.href = `/auth/login?from=${origin}&q=unauthorized`;
    //   }
    //   if (error.response.status === 403) {
    //     window.location.href = `/auth/login?from=${origin}&q=token_expired`;
    //   }
    //   return Promise.reject<any>(new Error('Unauthorized'));
    // }

    // // if 403 detected [unauthorize issue],clear cookies , reauthenticate and retry the request once again
    // // if (error?.response?.status === 403 || error?.response?.status === 401) {
    // //   if (_retry === 0) {
    // //     console.log('[AxiosError]', error.response.status);
    // //     removeCookie('access_token');
    // //     clearCookies();
    // //     const token: any = await getRefreshToken();
    // //     if (token) {
    // //       // set token to axios header
    // //       const getToken = token.accessToken;
    // //       axiosInstance.defaults.headers.common.Authorization = `Bearer ${getToken}`;
    // //       // set token to cookie
    // //       setCookie('access_token', getToken);
    // //       // retry the request
    // //       _retry++;
    // //       return axiosInstance(originalRequest);
    // //     }
    // //   } else {
    // //     // clean and redirect to login page
    // //     clearCookies();
    // //     window.location.href = 'auth/login';
    // //   }
    // // }
=======

    // if 403 detected [unauthorize issue],clear cookies , reauthenticate and retry the request once again
    if (error?.response?.status === 403 || error?.response?.status === 401) {
      if (_retry === 0) {
        console.log('[AxiosError]', error.response.status);
        removeCookie('access_token');
        clearCookies();
        const token: any = await getRefreshToken();
        if (token) {
          console.log('[unauthorize]', token.accessToken);
          // set token to axios header
          const getToken = token.accessToken;
          axiosInstance.defaults.headers.common.Authorization = `Bearer ${getToken}`;
          // set token to cookie
          setCookie('access_token', getToken);
          // retry the request
          _retry++;
          return axiosInstance(originalRequest);
        }
      } else {
        // clean and redirect to login page
        clearCookies();
        window.location.href = 'auth/login';
      }
    }
>>>>>>> c9e02fb0

    return Promise.reject(error);

    // }
  }
);

export const setAuthorization = () => {
  const token = getCookie('access_token');
  const csrfToken = getCookie('csrf_token');
  axiosInstance.defaults.headers.common.Authorization = `Bearer ${token}`;
  axiosInstance.defaults.headers.common['X-CSRF-Token'] = csrfToken;
};

export default axiosInstance;<|MERGE_RESOLUTION|>--- conflicted
+++ resolved
@@ -1,9 +1,5 @@
 import axios from 'axios';
 import { getRefreshToken } from 'utils/utils';
-<<<<<<< HEAD
-
-=======
->>>>>>> c9e02fb0
 import { getCookie, setCookie, removeCookie, clearCookies } from 'utils/cookies';
 const axiosInstance = axios.create({
   baseURL: process.env.REACT_APP_TRISA_BASE_URL,
@@ -17,20 +13,14 @@
   (response) => {
     return response;
   },
-<<<<<<< HEAD
   (error) => {
     // let _retry = 0;
-=======
-  async (error) => {
-    let _retry = 0;
->>>>>>> c9e02fb0
     const originalRequest = error.config;
     console.log('[AxiosError]', error.response.status);
 
     if (error && !error.response) {
       return Promise.reject<any>(new Error('Network connection error'));
     }
-<<<<<<< HEAD
     // if (error.response.status === 401 || error.response.status === 403) {
     //   clearCookies();
     //   // get origin url
@@ -67,33 +57,6 @@
     // //     window.location.href = 'auth/login';
     // //   }
     // // }
-=======
-
-    // if 403 detected [unauthorize issue],clear cookies , reauthenticate and retry the request once again
-    if (error?.response?.status === 403 || error?.response?.status === 401) {
-      if (_retry === 0) {
-        console.log('[AxiosError]', error.response.status);
-        removeCookie('access_token');
-        clearCookies();
-        const token: any = await getRefreshToken();
-        if (token) {
-          console.log('[unauthorize]', token.accessToken);
-          // set token to axios header
-          const getToken = token.accessToken;
-          axiosInstance.defaults.headers.common.Authorization = `Bearer ${getToken}`;
-          // set token to cookie
-          setCookie('access_token', getToken);
-          // retry the request
-          _retry++;
-          return axiosInstance(originalRequest);
-        }
-      } else {
-        // clean and redirect to login page
-        clearCookies();
-        window.location.href = 'auth/login';
-      }
-    }
->>>>>>> c9e02fb0
 
     return Promise.reject(error);
 
