--- conflicted
+++ resolved
@@ -130,10 +130,6 @@
   const user = (await refreshAndFetchUser()) as any;
   if (user) {
     setCookie('access_token', user?.accessToken);
-<<<<<<< HEAD
-    console.log('refreshNewToken', user?.accessToken);
-=======
->>>>>>> 69823bf0
   }
 };
 
