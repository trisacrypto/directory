--- conflicted
+++ resolved
@@ -19,9 +19,5 @@
   if (date && dayjs(date).isValid()) {
     return dayjs(date).format('MMM D, YYYY');
   }
-<<<<<<< HEAD
-  return 'N/A';
-=======
   return '-';
->>>>>>> 5218e3a9
 };