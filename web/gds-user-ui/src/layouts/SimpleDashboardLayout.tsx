--- conflicted
+++ resolved
@@ -6,13 +6,7 @@
   children: React.ReactNode;
 };
 export const SimpleDashboardLayout: React.FC<SimpleDashboardLayout> = ({ children }) => {
-<<<<<<< HEAD
   const { isLoggedIn } = useSelector(userSelector);
-=======
-  const { isUserAuthenticated } = useAuth();
-  const bg = useColorModeValue('#F7F8FC', 'gray.800');
-
->>>>>>> 5f1dcfbb
   return (
     <>
       {!isLoggedIn ? (
