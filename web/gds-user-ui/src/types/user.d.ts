--- conflicted
+++ resolved
@@ -29,10 +29,6 @@
 
 type TUserRole = 'Organization Leader' | 'Organization Collaborator';
 
-<<<<<<< HEAD
-type TCollaboratorStatus = 'pending' | 'joined';
+type TCollaboratorStatus = 'Pending' | 'Confirmed';
 
 type TUserAuthType = 'auth0' | 'google-oauth2' | 'facebook';
-=======
-type TCollaboratorStatus = 'Pending' | 'Confirmed';
->>>>>>> 48aafe36
