--- conflicted
+++ resolved
@@ -86,10 +86,7 @@
 
     // only for status update
     if (state?.isFormCompleted || !state?.errors) {
-<<<<<<< HEAD
       console.log('[ERROR 1]');
-=======
->>>>>>> 71d197c8
       dispatch(setStepStatus({ status: LSTATUS.COMPLETE, step: currentStep }));
     }
 
@@ -98,14 +95,11 @@
     }
     // if we got an error that means require element are not completed
     if (state?.errors) {
-<<<<<<< HEAD
       console.log('[ERROR 2]', state.errors);
       dispatch(setStepStatus({ status: LSTATUS.ERROR, step: currentStep }));
     }
     if (!state?.isFormCompleted) {
       console.log('[ERROR ]');
-=======
->>>>>>> 71d197c8
       dispatch(setStepStatus({ status: LSTATUS.ERROR, step: currentStep }));
     }
     // if we reach the last step (here review step) , we need to set the submit step
@@ -130,7 +124,6 @@
         });
       }
     } else {
-<<<<<<< HEAD
       console.log('[ERROR 4]');
       const found = findStepKey(steps, currentStep + 1);
 
@@ -140,14 +133,6 @@
         dispatch(addStep({ key: currentStep + 1, status: LSTATUS.PROGRESS }));
       } else {
         console.log('[ERROR 6]');
-=======
-      const found = findStepKey(steps, currentStep + 1);
-
-      if (found.length === 0) {
-        dispatch(setCurrentStep({ currentStep: currentStep + 1 }));
-        dispatch(addStep({ key: currentStep + 1, status: LSTATUS.PROGRESS }));
-      } else {
->>>>>>> 71d197c8
         if (found[0].status === LSTATUS.INCOMPLETE) {
           dispatch(setStepStatus({ step: currentStep + 1, status: LSTATUS.PROGRESS }));
         }
