--- conflicted
+++ resolved
@@ -17,14 +17,9 @@
   status?: boolean;
   isMissed?: boolean;
   step?: number;
-<<<<<<< HEAD
-  isFormCompleted?: any;
-  errors?: any;
-=======
   errors?: any;
   isFormCompleted?: boolean;
   formValues?: any;
->>>>>>> 550c2492
 }
 
 // 'todo' this hook should be improve
