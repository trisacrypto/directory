import { getSteps, getLastStep, resetStepper } from './../application/store/selectors/stepper';
<<<<<<< HEAD
import {
  getCurrentStep,
  getHasReachSubmitStep,
  getCurrentState
} from 'application/store/selectors/stepper';
=======
import { getCurrentStep, getHasReachSubmitStep } from 'application/store/selectors/stepper';
>>>>>>> 588fd48a
import React, { FC, useEffect } from 'react';
import { useDispatch, useSelector, RootStateOrAny } from 'react-redux';
import {
  addStep,
  setCurrentStep,
  setStepStatus,
  TStep,
  setStepFormValue,
  setSubmitStep,
  clearStepper,
<<<<<<< HEAD
  setHasReachSubmitStep,
  setInitialValue
=======
  setHasReachSubmitStep
>>>>>>> 588fd48a
} from 'application/store/stepper.slice';
import {
  setStepperFromLocalStorage,
  addStepToLocalStorage,
  clearStepperFromLocalStorage
} from 'utils/localStorageHelper';
import { setRegistrationDefaultValue } from 'modules/dashboard/registration/utils';
import { findStepKey } from 'utils/utils';
import { LSTATUS } from 'components/TestnetProgress/CertificateStepLabel';
import { hasStepError } from '../utils/utils';

interface TState {
  status?: boolean;
  isMissed?: boolean;
  step?: number;
  errors?: any;
  isFormCompleted?: boolean;
  formValues?: any;
}

// 'TODO:' this hook should be improve

const useCertificateStepper = () => {
  const dispatch = useDispatch();
  const currentStep: number = useSelector(getCurrentStep);
  const steps: TStep[] = useSelector(getSteps);
  const lastStep: number = useSelector(getLastStep);
  const hasReachSubmitStep: any = useSelector(getHasReachSubmitStep);
<<<<<<< HEAD
  const currentValue: TPayload = useSelector(getCurrentState);
=======

>>>>>>> 588fd48a
  const nextStep = (state?: TState) => {
    // only for status update
    if (state?.isFormCompleted || !state?.errors) {
      dispatch(setStepStatus({ status: LSTATUS.COMPLETE, step: currentStep }));
    }
    // if we got an error that means require element are not completed
    if (state?.errors) {
      dispatch(setStepStatus({ status: LSTATUS.ERROR, step: currentStep }));
    }
    // allow manually setting the step status
    if (state?.status) {
      const found = findStepKey(steps, currentStep);
      if (found.length === 1) {
        dispatch(setStepStatus(state));
        dispatch(setCurrentStep({ currentStep: currentStep + 1 }));
        const foundNext = findStepKey(steps, currentStep + 1);
        if (foundNext.length === 0) {
          if (currentStep === lastStep) {
            return;
          }
          dispatch(addStep({ key: currentStep + 1, status: LSTATUS.PROGRESS }));
        }
      } else {
        if (currentStep === lastStep && state.isFormCompleted) {
          // that mean we move to submit step
          dispatch(setSubmitStep({ submitStep: true }));
        }
        dispatch(addStep({ key: currentStep, status: state.status }));
        dispatch(setCurrentStep({ currentStep: currentStep + 1 }));
      }
    }
    // if we reach the last step (here review step) , we need to set the submit step
    if (currentStep === lastStep) {
      // that mean we move to submit step
      if (!hasStepError(steps)) {
        // setStepperFromLocalStorage({ step: lastStep });
        dispatch(setSubmitStep({ submitStep: true }));
        dispatch(setCurrentStep({ currentStep: lastStep }));
      }
    } else {
      const found = findStepKey(steps, currentStep + 1);

      if (found.length === 0) {
        // setStepperFromLocalStorage({ step: currentStep + 1, status: LSTATUS.PROGRESS });
        // addStepToLocalStorage({ key: currentStep + 1, status: LSTATUS.PROGRESS });
        dispatch(setCurrentStep({ currentStep: currentStep + 1 }));
        dispatch(addStep({ key: currentStep + 1, status: LSTATUS.PROGRESS }));
      } else {
        if (found[0].status === LSTATUS.INCOMPLETE) {
          dispatch(setStepStatus({ step: currentStep + 1, status: LSTATUS.PROGRESS }));
        }
        dispatch(setCurrentStep({ currentStep: currentStep + 1 }));
      }
    }
  };
  const previousStep = (state?: TState) => {
    // if form value is set then save it to the dedicated step
    if (state?.formValues) {
      dispatch(setStepFormValue({ step: currentStep, formValues: state?.formValues }));
    }
    // do not allow to go back for the first step
    const step = currentStep;
    if (currentStep === 1) {
      return;
    }
    dispatch(setCurrentStep({ currentStep: step - 1 }));

    // if the current status is already completed, do not change the status

    const found = findStepKey(steps, currentStep);
    if (found.length > 0 && found[0].status !== LSTATUS.COMPLETE) {
      dispatch(setStepStatus({ step, status: LSTATUS.PROGRESS }));
    }
  };

  const jumpToStep = (step: number) => {
    dispatch(setCurrentStep({ currentStep: step }));
  };

  const jumpToLastStep = () => {
    dispatch(setHasReachSubmitStep({ hasReachSubmitStep: false }));
  };

  const resetForm = () => {
    setRegistrationDefaultValue();
    dispatch(clearStepper());
  };

  const setInitialState = (value: any) => {
    const state: TPayload = {
      currentStep: value.current,
      steps: value.steps,
      lastStep: 6,
      hasReachSubmitStep: value.ready_to_submit
    };
    dispatch(setInitialValue(state));
  };

  // get current state

  const currentState = () => {
    console.log('currentState', currentValue);
    const formatState = {
      current: currentValue.currentStep,
      steps: currentValue.steps,
      ready_to_submit: currentValue.hasReachSubmitStep
    };
    return formatState;
  };
  return {
    nextStep,
    previousStep,
    jumpToStep,
    resetForm,
<<<<<<< HEAD
    jumpToLastStep,
    setInitialState,
    currentState
=======
    jumpToLastStep
>>>>>>> 588fd48a
  };
};

export default useCertificateStepper;<|MERGE_RESOLUTION|>--- conflicted
+++ resolved
@@ -1,13 +1,9 @@
 import { getSteps, getLastStep, resetStepper } from './../application/store/selectors/stepper';
-<<<<<<< HEAD
 import {
   getCurrentStep,
   getHasReachSubmitStep,
   getCurrentState
 } from 'application/store/selectors/stepper';
-=======
-import { getCurrentStep, getHasReachSubmitStep } from 'application/store/selectors/stepper';
->>>>>>> 588fd48a
 import React, { FC, useEffect } from 'react';
 import { useDispatch, useSelector, RootStateOrAny } from 'react-redux';
 import {
@@ -18,18 +14,9 @@
   setStepFormValue,
   setSubmitStep,
   clearStepper,
-<<<<<<< HEAD
   setHasReachSubmitStep,
   setInitialValue
-=======
-  setHasReachSubmitStep
->>>>>>> 588fd48a
 } from 'application/store/stepper.slice';
-import {
-  setStepperFromLocalStorage,
-  addStepToLocalStorage,
-  clearStepperFromLocalStorage
-} from 'utils/localStorageHelper';
 import { setRegistrationDefaultValue } from 'modules/dashboard/registration/utils';
 import { findStepKey } from 'utils/utils';
 import { LSTATUS } from 'components/TestnetProgress/CertificateStepLabel';
@@ -52,11 +39,7 @@
   const steps: TStep[] = useSelector(getSteps);
   const lastStep: number = useSelector(getLastStep);
   const hasReachSubmitStep: any = useSelector(getHasReachSubmitStep);
-<<<<<<< HEAD
   const currentValue: TPayload = useSelector(getCurrentState);
-=======
-
->>>>>>> 588fd48a
   const nextStep = (state?: TState) => {
     // only for status update
     if (state?.isFormCompleted || !state?.errors) {
@@ -171,13 +154,9 @@
     previousStep,
     jumpToStep,
     resetForm,
-<<<<<<< HEAD
     jumpToLastStep,
     setInitialState,
     currentState
-=======
-    jumpToLastStep
->>>>>>> 588fd48a
   };
 };
 
