msgid ""
msgstr ""
"POT-Creation-Date: 2022-05-19 08:36+0000\n"
"MIME-Version: 1.0\n"
"Content-Type: text/plain; charset=utf-8\n"
"Content-Transfer-Encoding: 8bit\n"
"X-Generator: @lingui/cli\n"
"Language: en\n"
"Project-Id-Version: \n"
"Report-Msgid-Bugs-To: \n"
"PO-Revision-Date: \n"
"Last-Translator: \n"
"Language-Team: \n"
"Plural-Forms: \n"

<<<<<<< HEAD
#: src/components/ReviewSubmit/index.tsx:192
#~ msgid ""
#~ " for MainNet registration. Your MainNet certificate will be issued upon review by\n"
#~ "                  the validation team"
#~ msgstr ""
#~ " for MainNet registration. Your MainNet certificate will be issued upon review by\n"
#~ "                  the validation team"

#: src/components/ReviewSubmit/index.tsx:180
msgid " for MainNet registration. Your MainNet certificate will be issued upon review by the validation team"
msgstr " for MainNet registration. Your MainNet certificate will be issued upon review by the validation team"

#: src/components/ReviewSubmit/index.tsx:116
#~ msgid ""
#~ " for TestNet registration. Your TestNet certificate will be issued upon review by\n"
#~ "                  the validation team"
#~ msgstr ""
#~ " for TestNet registration. Your TestNet certificate will be issued upon review by\n"
#~ "                  the validation team"
=======
#: src/components/ReviewSubmit/index.tsx:180
msgid " for MainNet registration. Your MainNet certificate will be issued upon review by the validation team"
msgstr " for MainNet registration. Your MainNet certificate will be issued upon review by the validation team"
>>>>>>> a859adc3

#: src/components/CertificateSection/index.tsx:85
#: src/components/SectionStatus/SavedSectionStatus.tsx:19
msgid "(Saved)"
msgstr "(Saved)"

#: src/components/SectionStatus/NotSavedSectionSection.tsx:20
msgid "(not saved)"
msgstr "(not saved)"

#: src/modules/auth/register/register.validation.ts:21
msgid ""
"* At least 8 characters in length \n"
"* Contain at least 3 of the following 4\n"
"types of characters: \n"
"* lower case letters (a-z) \n"
"* upper case letters (A-Z) \n"
"* numbers (i.e. 0-9) \n"
"* special characters (e.g. !@#$%^&*)"
msgstr ""
"* At least 8 characters in length \n"
"* Contain at least 3 of the following 4\n"
"types of characters: \n"
"* lower case letters (a-z) \n"
"* upper case letters (A-Z) \n"
"* numbers (i.e. 0-9) \n"
"* special characters (e.g. !@#$%^&*)"

#: src/components/Section/VaspVerification.tsx:101
msgid "1 Basic Details"
msgstr "1 Basic Details"

#: src/components/Section/VaspVerification.tsx:112
msgid "2 Legal Person"
msgstr "2 Legal Person"

#: src/components/Section/VaspVerification.tsx:127
msgid "3 Contacts"
msgstr "3 Contacts"

#: src/components/Section/VaspVerification.tsx:137
msgid "4 TRISA Implementation"
msgstr "4 TRISA Implementation"

#: src/components/Section/VaspVerification.tsx:146
msgid "5 TRIXO Questionnaire"
msgstr "5 TRIXO Questionnaire"

#: src/components/ContactForm/index.tsx:23
msgid "A business phone number is required to complete physical verification for MainNet registration. Please provide a phone number where the Legal/Compliance contact can be reached"
msgstr "A business phone number is required to complete physical verification for MainNet registration. Please provide a phone number where the Legal/Compliance contact can be reached"

#: src/components/Footer/LandingFooter.tsx:50
msgid "A component of"
msgstr "A component of"

#: src/components/ReviewSubmit/index.tsx:105
#: src/components/ReviewSubmit/index.tsx:174
msgid "A physical verification check in the form of a phone call"
msgstr "A physical verification check in the form of a phone call"

#: src/components/Header/LandingHeader.tsx:71
#: src/components/Header/LandingHeader.tsx:122
#: src/components/Section/AboutUs.tsx:29
msgid "About TRISA"
msgstr "About TRISA"

#: src/modules/auth/register/success.tsx:16
msgid "Account Registration Complete"
msgstr "Account Registration Complete"

#: src/components/CertificateRegistration/index.tsx:97
msgid "Action"
msgstr "Action"

#: src/components/Addresses/index.tsx:62
msgid "Add Address"
msgstr "Add Address"

#: src/components/OtherJurisdictions/index.tsx:61
msgid "Add Jurisdiction"
msgstr "Add Jurisdiction"

#: src/components/NameIdentifiers/index.tsx:52
msgid "Add Legal Name"
msgstr "Add Legal Name"

#: src/components/NameIdentifiers/index.tsx:55
msgid "Add Local Name"
msgstr "Add Local Name"

#: src/components/NameIdentifiers/index.tsx:58
msgid "Add Phonetic Names"
msgstr "Add Phonetic Names"

#: src/components/Regulations/index.tsx:35
msgid "Add Regulation"
msgstr "Add Regulation"

#: src/components/Addresses/index.tsx:43
msgid "Address"
msgstr "Address"

#: src/components/AddressForm/index.tsx:117
msgid "Address Type (required)"
msgstr "Address Type (required)"

#: src/components/AddressForm/index.tsx:40
msgid "Address line 1 e.g. building name/number, street name (required)"
msgstr "Address line 1 e.g. building name/number, street name (required)"

#: src/components/AddressForm/index.tsx:48
msgid "Address line 2 e.g. apartment or suite number"
msgstr "Address line 2 e.g. apartment or suite number"

#: src/components/Addresses/index.tsx:28
#: src/components/CertificateReview/LegalPersonReview.tsx:167
#: src/components/MemberDetails/index.tsx:245
msgid "Addresses"
msgstr "Addresses"

<<<<<<< HEAD
#: src/components/MemberDetails/index.tsx:245
#~ msgid "Addresses"
#~ msgstr "Addresses"

=======
>>>>>>> a859adc3
#: src/components/Contacts/index.tsx:45
msgid "Administrative Contact (optional)"
msgstr "Administrative Contact (optional)"

#: src/components/Contacts/index.tsx:46
msgid "Administrative or executive contact for your organization to field high-level requests or queries. (Strongly recommended)"
msgstr "Administrative or executive contact for your organization to field high-level requests or queries. (Strongly recommended)"

#: src/constants/national-identification.ts:13
msgid "Alien Registration Number"
msgstr "Alien Registration Number"

#: src/components/Head/LandingHead.tsx:60
msgid "All TRISA members must complete TRISA’s VASP verification and due diligence process to become a Verified VASP."
msgstr "All TRISA members must complete TRISA’s VASP verification and due diligence process to become a Verified VASP."

#: src/components/Section/CreateAccount.tsx:152
msgid "Already have an account?"
msgstr "Already have an account?"

#: src/components/NameIdentification/index.tsx:133
msgid "An identifier issued by an appropriate issuing authority"
msgstr "An identifier issued by an appropriate issuing authority"

#: src/components/CertificateReview/TrixoReview.tsx:226
#: src/components/TrixoQuestionnaireForm/index.tsx:177
msgid "Applicable Regulations"
msgstr "Applicable Regulations"

#: src/components/Head/LandingHead.tsx:37
msgid "Apply to Become a TRISA-certified Virtual Asset Service Provider."
msgstr "Apply to Become a TRISA-certified Virtual Asset Service Provider."

#: src/components/Addresses/index.tsx:31
msgid "At least one geographic address is required. Enter the primary geographic address of the organization. Organizations may enter additional addresses if operating in multiple jurisdictions."
msgstr "At least one geographic address is required. Enter the primary geographic address of the organization. Organizations may enter additional addresses if operating in multiple jurisdictions."

#: src/components/CertificateReview/TrixoReview.tsx:190
#: src/components/MemberDetails/index.tsx:581
#: src/components/TrixoQuestionnaireForm/index.tsx:123
msgid "At what threshold and currency does your organization conduct KYC?"
msgstr "At what threshold and currency does your organization conduct KYC?"

#: src/components/NotFound/index.tsx:24
msgid "Back Home"
msgstr "Back Home"

#: src/components/ReviewSubmit/index.tsx:239
msgid "Back to Review Page"
msgstr "Back to Review Page"

#: src/components/MemberDetails/index.tsx:91
#: src/components/TestnetProgress/CertificateStepLabel.tsx:134
msgid "Basic Details"
msgstr "Basic Details"

#: src/components/Head/LandingHead.tsx:36
msgid "Become Travel Rule compliant."
msgstr "Become Travel Rule compliant."

#: src/components/Contacts/index.tsx:50
msgid "Billing Contact (optional)"
msgstr "Billing Contact (optional)"

#: src/components/Contacts/index.tsx:51
msgid "Billing contact for your organization to handle account and invoice requests or queries relating to the operation of the TRISA network."
msgstr "Billing contact for your organization to handle account and invoice requests or queries relating to the operation of the TRISA network."

#: src/constants/address.ts:6
msgid "Business"
msgstr "Business"

#: src/components/BasicDetailsForm/index.tsx:64
#: src/components/CertificateReview/BasicDetailsReview.tsx:89
#: src/components/MemberDetails/index.tsx:126
msgid "Business Category"
msgstr "Business Category"

#: src/components/CertificateRegistration/index.tsx:22
msgid "Business Details"
msgstr "Business Details"

#: src/components/Section/VaspVerification.tsx:109
#: src/components/Section/VaspVerification.tsx:124
#: src/components/Section/VaspVerification.tsx:134
msgid "Business or Compliance Office"
msgstr "Business or Compliance Office"

#: src/components/CertificateReview/TrixoReview.tsx:141
#: src/components/TrixoQuestionnaireForm/index.tsx:84
msgid "CDD & Travel Rule Policies"
msgstr "CDD & Travel Rule Policies"

#: src/components/CertificateRegistration/index.tsx:47
msgid "CDD and data protection policies"
msgstr "CDD and data protection policies"

#: src/components/Modal/ConfirmationResetFormModal.tsx:75
msgid "Cancel"
msgstr "Cancel"

#: src/components/TrisaImplementationForm/index.tsx:81
msgid "Certificate Common Name"
msgstr "Certificate Common Name"

#: src/components/TestnetProgress/CertificateStepLabel.tsx:109
msgid "Certificate Progress"
msgstr "Certificate Progress"

#: src/modules/dashboard/certificate/registration.tsx:163
msgid "Certificate Registration"
msgstr "Certificate Registration"

#: src/components/CertificateRegistration/index.tsx:63
msgid "Certificate Registration Process"
msgstr "Certificate Registration Process"

#: src/components/AddressForm/index.tsx:56
msgid "City / Town / Municipality"
msgstr "City / Town / Municipality"

#: src/modules/dashboard/certificate/registration.tsx:236
msgid "Clear & Reset Form"
msgstr "Clear & Reset Form"

#: src/components/Modal/ConfirmationResetFormModal.tsx:49
msgid "Clear & Reset Registration Form"
msgstr "Clear & Reset Registration Form"

#: src/components/ReviewSubmit/index.tsx:93
#: src/components/ReviewSubmit/index.tsx:162
msgid "Click below to submit your"
msgstr "Click below to submit your"

#: src/components/Modal/ConfirmationResetFormModal.tsx:54
msgid "Click “Reset” to clear and reset the registration form. All data will be deleted. You will be re-directed to the beginning of the form and be required to restart the registration process"
msgstr "Click “Reset” to clear and reset the registration form. All data will be deleted. You will be re-directed to the beginning of the form and be required to restart the registration process"

#: src/components/OrganizationProfile/TrisaImplementation.tsx:61
#: src/components/OrganizationProfile/TrisaImplementation.tsx:82
#: src/components/Section/SearchDirectory.tsx:171
#: src/components/Section/SearchDirectory.tsx:239
msgid "Common Name"
msgstr "Common Name"

#: src/modules/dashboard/certificate/lib/validationSchema.ts:188
#: src/modules/dashboard/certificate/lib/validationSchema.ts:208
msgid "Common name should not contain special characters, no spaces and must have a dot(.) in it"
msgstr "Common name should not contain special characters, no spaces and must have a dot(.) in it"

#: src/components/Head/LandingHead.tsx:50
msgid "Complete TRISA’s VASP Verification Process"
msgstr "Complete TRISA’s VASP Verification Process"

#: src/components/Section/MembershipGuide.tsx:20
msgid "Complete the multi-part TRISA verification form and due diligence process. Once approved, gain access to the Testnet and MainNet."
msgstr "Complete the multi-part TRISA verification form and due diligence process. Once approved, gain access to the Testnet and MainNet."

#: src/components/Section/VaspVerification.tsx:155
msgid "Compliance Officer"
msgstr "Compliance Officer"

#: src/components/Contacts/index.tsx:36
<<<<<<< HEAD
#~ msgid "Compliance officer or legal contact for requests about the compliance requirements and legal status of your organization."
#~ msgstr "Compliance officer or legal contact for requests about the compliance requirements and legal status of your organization."

#: src/components/Contacts/index.tsx:36
=======
>>>>>>> a859adc3
msgid "Compliance officer or legal contact for requests about the compliance requirements and legal status of your organization. A business phone number is required to complete physical verification for MainNet registration. Please provide a phone number where the Legal/ Compliance contact can be reached."
msgstr "Compliance officer or legal contact for requests about the compliance requirements and legal status of your organization. A business phone number is required to complete physical verification for MainNet registration. Please provide a phone number where the Legal/ Compliance contact can be reached."

#: src/components/CertificateRegistration/index.tsx:35
msgid "Compliance, Technical, Administrative, Billing"
msgstr "Compliance, Technical, Administrative, Billing"

#: src/components/Section/IntegrateAndComply.tsx:67
msgid "Comply with the Travel Rule"
msgstr "Comply with the Travel Rule"

#: src/components/TrixoQuestionnaireForm/index.tsx:114
msgid "Conducts KYC before virtual asset transfers"
msgstr "Conducts KYC before virtual asset transfers"

#: src/components/Section/VaspVerification.tsx:128
msgid "Contact information for representatives of your organization. Contacts include Technical, Legal/Compliance, Administrative, and Billing persons."
msgstr "Contact information for representatives of your organization. Contacts include Technical, Legal/Compliance, Administrative, and Billing persons."

#: src/components/CertificateRegistration/index.tsx:34
#: src/components/TestnetProgress/CertificateStepLabel.tsx:178
msgid "Contacts"
msgstr "Contacts"

#: src/components/Section/CreateAccount.tsx:101
msgid "Continue with Google"
msgstr "Continue with Google"

#: src/components/Section/SearchDirectory.tsx:195
#: src/components/Section/SearchDirectory.tsx:264
msgid "Country"
msgstr "Country"

#: src/components/AddressForm/index.tsx:97
msgid "Country (required)"
msgstr "Country (required)"

#: src/components/MemberDetails/index.tsx:322
#: src/components/NameIdentification/index.tsx:177
msgid "Country of Issue"
msgstr "Country of Issue"

#: src/components/NameIdentification/index.tsx:181
msgid "Country of Issue is reserved for National Identifiers of Natural Persons"
msgstr "Country of Issue is reserved for National Identifiers of Natural Persons"

#: src/components/CertificateReview/LegalPersonReview.tsx:195
#: src/components/CertificateReview/LegalPersonReview.tsx:245
#: src/components/CountryOfRegistration/index.tsx:19
#: src/components/MemberDetails/index.tsx:272
#: src/components/MemberDetails/index.tsx:332
msgid "Country of Registration"
msgstr "Country of Registration"

#: src/modules/dashboard/certificate/lib/validationSchema.ts:46
msgid "Country of registration is required"
msgstr "Country of registration is required"

#: src/components/Section/MembershipGuide.tsx:15
msgid "Create Account"
msgstr "Create Account"

#: src/components/Section/CreateAccount.tsx:149
msgid "Create an Account"
msgstr "Create an Account"

#: src/components/Section/MembershipGuide.tsx:14
msgid "Create your TRISA account with your VASP email address. Add collaborators in your organization."
msgstr "Create your TRISA account with your VASP email address. Add collaborators in your organization."

#: src/components/Section/CreateAccount.tsx:80
msgid "Create your TRISA account."
msgstr "Create your TRISA account."

#: src/components/Section/MembershipGuide.tsx:64
msgid "Create your account today."
msgstr "Create your account today."

#: src/components/Footer/LandingFooter.tsx:59
msgid "Created and maintained by"
msgstr "Created and maintained by"

#: src/components/CustomerNumber/index.tsx:17
msgid "Customer Number"
msgstr "Customer Number"

#: src/components/CertificateReview/TrixoReview.tsx:256
#: src/components/TrixoQuestionnaireForm/index.tsx:230
msgid "Data Protection Policies"
msgstr "Data Protection Policies"

#: src/components/BasicDetailsForm/index.tsx:50
#: src/components/CertificateReview/BasicDetailsReview.tsx:96
#: src/components/MemberDetails/index.tsx:118
msgid "Date of Incorporation / Establishment"
msgstr "Date of Incorporation / Establishment"

#: src/components/Addresses/index.tsx:52
msgid "Delete the address line"
msgstr "Delete the address line"

#: src/components/CertificateRegistration/index.tsx:91
msgid "Description"
msgstr "Description"

#: src/components/Head/LandingHead.tsx:102
#: src/components/Section/SearchDirectory.tsx:85
msgid "Directory Lookup"
msgstr "Directory Lookup"

#: src/components/Header/LandingHeader.tsx:74
#: src/components/Header/LandingHeader.tsx:125
msgid "Documentation"
msgstr "Documentation"

#: src/components/CertificateReview/TrixoReview.tsx:170
#: src/components/TrixoQuestionnaireForm/index.tsx:108
msgid "Does your organization conduct KYC/CDD before permitting its customers to send/receive virtual asset transfers?"
msgstr "Does your organization conduct KYC/CDD before permitting its customers to send/receive virtual asset transfers?"

#: src/components/CertificateReview/TrixoReview.tsx:149
#: src/components/TrixoQuestionnaireForm/index.tsx:100
msgid "Does your organization have a programme that sets minimum AML, CFT, KYC/CDD and Sanctions standards per the requirements of the jurisdiction(s) regulatory regimes where it is licensed/approved/registered?"
msgstr "Does your organization have a programme that sets minimum AML, CFT, KYC/CDD and Sanctions standards per the requirements of the jurisdiction(s) regulatory regimes where it is licensed/approved/registered?"

#: src/components/CertificateReview/TrixoReview.tsx:283
#: src/components/TrixoQuestionnaireForm/index.tsx:246
msgid "Does your organization secure and protect PII, including PII received from other VASPs under the Travel Rule?"
msgstr "Does your organization secure and protect PII, including PII received from other VASPs under the Travel Rule?"

#: src/constants/national-identification.ts:12
msgid "Driver's License Number"
msgstr "Driver's License Number"

#: src/components/CertificateSection/index.tsx:35
msgid "Each VASP is required to establish a TRISA endpoint for inter-VASP communication. Please specify the details of your endpoint for certificate issuance."
msgstr "Each VASP is required to establish a TRISA endpoint for inter-VASP communication. Please specify the details of your endpoint for certificate issuance."

#: src/components/TrisaImplementation/index.tsx:27
msgid "Each VASP is required to establish a TRISA endpoint for inter-VASP communication. Please specify the details of your endpoint for certificate issuance. Please specify the TestNet endpoint and the MainNet endpoint. The TestNet endpoint and the MainNet endpoint must be different."
msgstr "Each VASP is required to establish a TRISA endpoint for inter-VASP communication. Please specify the details of your endpoint for certificate issuance. Please specify the TestNet endpoint and the MainNet endpoint. The TestNet endpoint and the MainNet endpoint must be different."

#: src/components/CertificateReview/BasicDetailsReview.tsx:50
#: src/components/CertificateReview/ContactsReview.tsx:48
#: src/components/CertificateReview/LegalPersonReview.tsx:62
#: src/components/CertificateReview/TrisaImplementationReview.tsx:44
#: src/components/CertificateReview/TrixoReview.tsx:67
msgid "Edit"
msgstr "Edit"

#: src/components/ContactForm/index.tsx:60
#: src/components/Section/CreateAccount.tsx:120
#: src/components/Section/Login.tsx:102
#: src/components/Section/PasswordReset.tsx:67
msgid "Email Address"
msgstr "Email Address"

#: src/contexts/LanguageContext.tsx:21
#: src/modules/auth/register/register.validation.ts:15
#: src/modules/dashboard/certificate/lib/validationSchema.ts:146
#: src/modules/dashboard/certificate/lib/validationSchema.ts:155
#: src/modules/dashboard/certificate/lib/validationSchema.ts:162
msgid "Email is not valid"
msgstr "Email is not valid"

#: src/modules/auth/register/register.validation.ts:16
#: src/modules/dashboard/certificate/lib/validationSchema.ts:156
msgid "Email is required"
msgstr "Email is required"

#: src/components/OrganizationProfile/TrisaImplementation.tsx:55
#: src/components/OrganizationProfile/TrisaImplementation.tsx:75
msgid "Endpoint"
msgstr "Endpoint"

#: src/components/Section/SearchDirectory.tsx:74
msgid "Enter the VASP Common Name or VASP ID. Not a TRISA Member?"
msgstr "Enter the VASP Common Name or VASP ID. Not a TRISA Member?"

#: src/components/NameIdentifiers/index.tsx:32
msgid "Enter the name and type of name by which the legal person is known. At least one legal name is required. Organizations are strongly encouraged to enter additional name identifiers such as Trading Name/ Doing Business As (DBA), Local names, and phonetics names where appropriate."
msgstr "Enter the name and type of name by which the legal person is known. At least one legal name is required. Organizations are strongly encouraged to enter additional name identifiers such as Trading Name/ Doing Business As (DBA), Local names, and phonetics names where appropriate."

#: src/components/Section/PasswordReset.tsx:51
msgid "Enter your email address"
msgstr "Enter your email address"

#: src/components/CertificateReview/index.tsx:60
msgid "Error Submitting Certificate"
msgstr "Error Submitting Certificate"

#: src/components/ReviewSubmit/index.tsx:74
msgid "Failure to click either confirmation will result in an incomplete registration"
msgstr "Failure to click either confirmation will result in an incomplete registration"

#: src/components/Section/VaspVerification.tsx:166
msgid "Final Confirmation"
msgstr "Final Confirmation"

#: src/components/CertificateRegistration/index.tsx:53
msgid "Final review and form submission"
msgstr "Final review and form submission"

#: src/components/Section/VaspVerification.tsx:169
msgid "For MainNet certificate requests, a member of TRISA’s verification team will review your submission and conduct a final due diligence phone call for physical verification. When physical verification is complete, TRISA will issue MainNet certificates. Requests for TestNet certificates do not require physical verification."
msgstr "For MainNet certificate requests, a member of TRISA’s verification team will review your submission and conduct a final due diligence phone call for physical verification. When physical verification is complete, TRISA will issue MainNet certificates. Requests for TestNet certificates do not require physical verification."

#: src/components/NameIdentification/index.tsx:32
msgid "For identifiers other than LEI specify the registration authority from the following list. See"
msgstr "For identifiers other than LEI specify the registration authority from the following list. See"

#: src/constants/national-identification.ts:8
msgid "Foreign Investment Identity Number"
msgstr "Foreign Investment Identity Number"

#: src/components/Section/Login.tsx:139
msgid "Forgot password?"
msgstr "Forgot password?"

#: src/components/ContactForm/index.tsx:51
msgid "Full Name"
msgstr "Full Name"

#: src/components/NameIdentification/index.tsx:40
msgid "GLEIF Registration Authorities"
msgstr "GLEIF Registration Authorities"

#: src/constants/address.ts:7
msgid "Geographic"
msgstr "Geographic"

#: src/modules/dashboard/certificate/registration.tsx:180
msgid "Getting Started Help Guide"
msgstr "Getting Started Help Guide"

#: src/components/LegalPerson/index.tsx:34
msgid "IVMS 101 data structure"
msgstr "IVMS 101 data structure"

#: src/components/CertificateReview/LegalPersonReview.tsx:227
#: src/components/MemberDetails/index.tsx:304
#: src/components/NameIdentification/index.tsx:130
msgid "Identification Number"
msgstr "Identification Number"

#: src/components/CertificateReview/LegalPersonReview.tsx:233
#: src/components/MemberDetails/index.tsx:312
#: src/components/NameIdentification/index.tsx:159
msgid "Identification Type"
msgstr "Identification Type"

#: src/constants/national-identification.ts:11
msgid "Identity Card Number"
msgstr "Identity Card Number"

#: src/components/ContactForm/index.tsx:34
msgid "If supplied, use full phone number with country code"
msgstr "If supplied, use full phone number with country code"

#: src/components/ReviewSubmit/index.tsx:118
#: src/components/ReviewSubmit/index.tsx:186
msgid "If you would like to edit your registration form before submitting, please return to the"
msgstr "If you would like to edit your registration form before submitting, please return to the"

#: src/components/Section/VaspVerification.tsx:102
msgid "Information about the VASP such as website, incorporation date, business and VASP category."
msgstr "Information about the VASP such as website, incorporation date, business and VASP category."

#: src/components/Section/VaspVerification.tsx:113
msgid "Information that identifies your organization as a Legal Person. This section represents the IVMS 101 data structure for legal persons and is strongly suggested for use as KYC information exchanged in TRISA transfers."
msgstr "Information that identifies your organization as a Legal Person. This section represents the IVMS 101 data structure for legal persons and is strongly suggested for use as KYC information exchanged in TRISA transfers."

#: src/components/Section/VaspVerification.tsx:147
msgid "Information to ensure that required compliance information exchanges are conducted correctly and safely. This includes information about jurisdiction and national regulator, Customer Due Diligence(CDD) and Travel Rule policies, and data protection policies."
msgstr "Information to ensure that required compliance information exchanges are conducted correctly and safely. This includes information about jurisdiction and national regulator, Customer Due Diligence(CDD) and Travel Rule policies, and data protection policies."

#: src/components/Section/MembershipGuide.tsx:25
msgid "Integrate and Comply"
msgstr "Integrate and Comply"

#: src/components/Section/IntegrateAndComply.tsx:60
msgid "Integrate with TRISA."
msgstr "Integrate with TRISA."

#: src/components/Section/JoinUs.tsx:47
msgid "Interoperable"
msgstr "Interoperable"

#: src/modules/dashboard/certificate/lib/validationSchema.ts:22
msgid "Invalid date"
msgstr "Invalid date"

#: src/modules/dashboard/certificate/lib/validationSchema.ts:23
msgid "Invalid date / year must be 4 digit"
msgstr "Invalid date / year must be 4 digit"

#: src/components/CertificateReview/TrixoReview.tsx:119
#: src/components/TrixoQuestionnaireForm/index.tsx:77
msgid "Is your organization permitted to send and/or receive transfers of virtual assets in the jurisdictions in which it operates?"
msgstr "Is your organization permitted to send and/or receive transfers of virtual assets in the jurisdictions in which it operates?"

#: src/components/CertificateReview/TrixoReview.tsx:264
#: src/components/TrixoQuestionnaireForm/index.tsx:234
msgid "Is your organization required by law to safeguard PII?"
msgstr "Is your organization required by law to safeguard PII?"

#: src/components/CertificateReview/TrixoReview.tsx:206
#: src/components/TrixoQuestionnaireForm/index.tsx:164
msgid "Is your organization required to comply with the application of the Travel Rule standards in the jurisdiction(s) where it is licensed/approved/registered?"
msgstr "Is your organization required to comply with the application of the Travel Rule standards in the jurisdiction(s) where it is licensed/approved/registered?"

#: src/components/Section/JoinUs.tsx:109
msgid "Join Today"
msgstr "Join Today"

#: src/components/Section/Login.tsx:150
#: src/components/Section/SearchDirectory.tsx:78
msgid "Join the TRISA network today."
msgstr "Join the TRISA network today."

#: src/components/Section/VaspVerification.tsx:186
msgid "Learn How TRISA Works"
msgstr "Learn How TRISA Works"

#: src/components/Section/MembershipGuide.tsx:21
#: src/components/Section/MembershipGuide.tsx:27
msgid "Learn More"
msgstr "Learn More"

#: src/components/Section/MembershipGuide.tsx:59
msgid "Learn about the three-step process to become a member and verified VASP."
msgstr "Learn about the three-step process to become a member and verified VASP."

#: src/components/Section/JoinUs.tsx:75
msgid "Learn how TRISA works."
msgstr "Learn how TRISA works."

#: src/constants/name-identifiers.ts:4
msgid "Legal"
msgstr "Legal"

#: src/constants/national-identification.ts:4
msgid "Legal Entity Identifier (LEI)"
msgstr "Legal Entity Identifier (LEI)"

#: src/components/CertificateRegistration/index.tsx:28
#: src/components/MemberDetails/index.tsx:153
#: src/components/TestnetProgress/CertificateStepLabel.tsx:156
msgid "Legal Person"
msgstr "Legal Person"

#: src/modules/dashboard/certificate/lib/validationSchema.ts:54
#: src/modules/dashboard/certificate/lib/validationSchema.ts:71
#: src/modules/dashboard/certificate/lib/validationSchema.ts:88
msgid "Legal name is required"
msgstr "Legal name is required"

#: src/components/Contacts/index.tsx:35
msgid "Legal/ Compliance Contact (required)"
msgstr "Legal/ Compliance Contact (required)"

#: src/components/NameIdentifiers/index.tsx:38
msgid "Local Name Identifiers"
msgstr "Local Name Identifiers"

#: src/components/Section/Login.tsx:134
msgid "Log In"
msgstr "Log In"

#: src/components/Section/CreateAccount.tsx:156
msgid "Log in."
msgstr "Log in."

#: src/components/Section/Login.tsx:65
msgid "Log into your TRISA account."
msgstr "Log into your TRISA account."

#: src/components/Header/LandingHeader.tsx:90
#: src/components/Header/LandingHeader.tsx:128
msgid "Login"
msgstr "Login"

#: src/components/Section/SearchDirectory.tsx:152
msgid "MAINNET DIRECTORY RECORD"
msgstr "MAINNET DIRECTORY RECORD"

#: src/components/ReviewSubmit/index.tsx:159
msgid "MAINNET SUBMISSION"
msgstr "MAINNET SUBMISSION"

#: src/components/CertificateReview/TrisaImplementationReview.tsx:92
#: src/components/OrganizationProfile/TrisaImplementation.tsx:70
#: src/components/ReviewSubmit/index.tsx:164
msgid "MainNet"
msgstr "MainNet"

#: src/components/CertificateReview/TrisaImplementationReview.tsx:103
msgid "MainNet Certificate Common Name"
msgstr "MainNet Certificate Common Name"

#: src/modules/dashboard/overview/index.tsx:117
msgid "MainNet Network Metrics"
msgstr "MainNet Network Metrics"

#: src/components/CertificateReview/TrisaImplementationReview.tsx:97
msgid "MainNet TRISA Endpoint"
msgstr "MainNet TRISA Endpoint"

#: src/constants/name-identifiers.ts:7
msgid "Misc"
msgstr "Misc"

#: src/components/TestnetProgress/CertificateStepLabel.tsx:114
msgid "Missing required element"
msgstr "Missing required element"

#: src/components/TrixoQuestionnaireForm/index.tsx:170
msgid "Must comply with Travel Rule"
msgstr "Must comply with Travel Rule"

#: src/components/TrixoQuestionnaireForm/index.tsx:239
msgid "Must safeguard PII"
msgstr "Must safeguard PII"

#: src/components/CertificateRegistration/index.tsx:88
#: src/components/NameIdentifier/index.tsx:100
msgid "Name"
msgstr "Name"

#: src/modules/dashboard/certificate/lib/validationSchema.ts:61
#: src/modules/dashboard/certificate/lib/validationSchema.ts:78
#: src/modules/dashboard/certificate/lib/validationSchema.ts:95
msgid "Name Identifier Type is required"
msgstr "Name Identifier Type is required"

#: src/components/CertificateReview/LegalPersonReview.tsx:88
#: src/components/MemberDetails/index.tsx:173
msgid "Name Identifiers"
msgstr "Name Identifiers"

#: src/components/NameIdentifiers/index.tsx:30
msgid "Name identifiers"
msgstr "Name identifiers"

#: src/components/CertificateReview/TrixoReview.tsx:95
#: src/components/TrixoQuestionnaireForm/index.tsx:51
msgid "Name of Primary Regulator"
msgstr "Name of Primary Regulator"

#: src/components/CertificateRegistration/index.tsx:29
msgid "Name, Address, Country, National Identifier"
msgstr "Name, Address, Country, National Identifier"

#: src/components/CertificateReview/LegalPersonReview.tsx:218
#: src/components/MemberDetails/index.tsx:299
#: src/components/NameIdentification/index.tsx:118
msgid "National Identification"
msgstr "National Identification"

#: src/components/OtherJurisdictions/index.tsx:40
msgid "National Jurisdiction"
msgstr "National Jurisdiction"

#: src/components/Section/VaspVerification.tsx:180
msgid "Need to Learn More?"
msgstr "Need to Learn More?"

#: src/modules/dashboard/certificate/registration.tsx:226
msgid "Next"
msgstr "Next"

#: src/constants/trixo.ts:7
msgid "No"
msgstr "No"

#: src/modules/dashboard/certificate/registration.tsx:190
msgid "No information is sent until you complete Section 6 - Review & Submit"
msgstr "No information is sent until you complete Section 6 - Review & Submit"

#: src/components/CertificateSection/index.tsx:76
msgid "Not Saved"
msgstr "Not Saved"

#: src/components/Section/Login.tsx:147
msgid "Not a TRISA Member?"
msgstr "Not a TRISA Member?"

#: src/components/ReviewSubmit/index.tsx:66
msgid "Note"
msgstr "Note"

#: src/components/Section/JoinUs.tsx:38
msgid "Open Source"
msgstr "Open Source"

#: src/components/BasicDetailsForm/index.tsx:27
#: src/components/Section/SearchDirectory.tsx:165
#: src/components/Section/SearchDirectory.tsx:233
msgid "Organization Name"
msgstr "Organization Name"

#: src/modules/dashboard/certificate/lib/validationSchema.ts:38
msgid "Organization name is required"
msgstr "Organization name is required"

#: src/components/CertificateReview/TrixoReview.tsx:101
#: src/components/TrixoQuestionnaireForm/index.tsx:57
msgid "Other Jurisdictions"
msgstr "Other Jurisdictions"

#: src/components/NotFound/index.tsx:14
msgid "Page Not Found"
msgstr "Page Not Found"

#: src/constants/trixo.ts:6
msgid "Partially"
msgstr "Partially"

#: src/components/Section/IntegrateAndComply.tsx:70
msgid "Participate in verified VASP-to-VASP Travel Rule exchanges."
msgstr "Participate in verified VASP-to-VASP Travel Rule exchanges."

#: src/constants/national-identification.ts:10
msgid "Passport Number"
msgstr "Passport Number"

#: src/components/Section/CreateAccount.tsx:130
#: src/components/Section/Login.tsx:112
msgid "Password"
msgstr "Password"

#: src/components/Section/JoinUs.tsx:29
msgid "Peer-to-Peer"
msgstr "Peer-to-Peer"

#: src/components/ContactForm/index.tsx:84
msgid "Phone Number"
msgstr "Phone Number"

#: src/components/NameIdentifiers/index.tsx:45
msgid "Phonetic Name Identifiers"
msgstr "Phonetic Name Identifiers"

#: src/components/TrixoQuestionnaireForm/index.tsx:60
msgid "Please add any other regulatory jurisdictions your organization complies with."
msgstr "Please add any other regulatory jurisdictions your organization complies with."

#: src/components/LegalPerson/index.tsx:28
msgid "Please enter the information that identify your organization as a Legal Person. This form represents the"
msgstr "Please enter the information that identify your organization as a Legal Person. This form represents the"

#: src/components/CertificateSection/index.tsx:25
#: src/components/CertificateSection/index.tsx:45
msgid "Please enter the information that identify your organization as a Legal Person. This form represents the IVMS 101 data structure for legal persons and is strongly suggested for use as KYC or CDD information exchanged in TRISA transfers."
msgstr "Please enter the information that identify your organization as a Legal Person. This form represents the IVMS 101 data structure for legal persons and is strongly suggested for use as KYC or CDD information exchanged in TRISA transfers."

#: src/components/CertificateReview/ReviewsSummary.tsx:19
#: src/components/CertificateSection/index.tsx:40
msgid "Please review the information provided, edit as needed, and submit to complete the registration form. After the information is reviewed, you will be contacted to verify details. Once verified, your TestNet certificate will be issued."
msgstr "Please review the information provided, edit as needed, and submit to complete the registration form. After the information is reviewed, you will be contacted to verify details. Once verified, your TestNet certificate will be issued."

#: src/components/BasicDetailsForm/index.tsx:89
msgid "Please select as many categories needed to represent the types of virtual asset services your organization provides."
msgstr "Please select as many categories needed to represent the types of virtual asset services your organization provides."

#: src/components/TrixoQuestionnaireForm/index.tsx:180
msgid "Please specify the applicable regulation(s) for Travel Rule standards compliance, e.g.\"FATF Recommendation 16\""
msgstr "Please specify the applicable regulation(s) for Travel Rule standards compliance, e.g.\"FATF Recommendation 16\""

#: src/components/NameIdentification/index.tsx:121
msgid "Please supply a valid national identification number. TRISA recommends the use of LEI numbers. For more information, please visit"
msgstr "Please supply a valid national identification number. TRISA recommends the use of LEI numbers. For more information, please visit"

#: src/components/CertificateSection/index.tsx:30
#: src/components/Contacts/index.tsx:26
msgid "Please supply contact information for representatives of your organization. All contacts will receive an email verification token and the contact email must be verified before the registration can proceed."
msgstr "Please supply contact information for representatives of your organization. All contacts will receive an email verification token and the contact email must be verified before the registration can proceed."

#: src/components/ContactForm/index.tsx:64
msgid "Please use the email address associated with your organization."
msgstr "Please use the email address associated with your organization."

#: src/components/AddressForm/index.tsx:75
msgid "Postal Code / Postcode / ZIP Code"
msgstr "Postal Code / Postcode / ZIP Code"

#: src/components/ContactForm/index.tsx:52
msgid "Preferred name for email communication."
msgstr "Preferred name for email communication."

#: src/components/CertificateReview/TrixoReview.tsx:89
#: src/components/TrixoQuestionnaireForm/index.tsx:41
msgid "Primary National Jurisdiction"
msgstr "Primary National Jurisdiction"

#: src/components/Contacts/index.tsx:41
msgid "Primary contact for handling technical queries about the operation and status of your service participating in the TRISA network. Can be a group or admin email."
msgstr "Primary contact for handling technical queries about the operation and status of your service participating in the TRISA network. Can be a group or admin email."

#: src/components/CertificateReview/LegalPersonReview.tsx:251
#: src/components/MemberDetails/index.tsx:338
msgid "Reg Authority"
msgstr "Reg Authority"

#: src/components/AddressForm/index.tsx:66
msgid "Region / Province / State (required)"
msgstr "Region / Province / State (required)"

#: src/components/Section/SearchDirectory.tsx:183
#: src/components/Section/SearchDirectory.tsx:251
msgid "Registered Directory"
msgstr "Registered Directory"

#: src/components/NameIdentification/index.tsx:199
msgid "Registration Authority"
msgstr "Registration Authority"

#: src/constants/national-identification.ts:6
msgid "Registration Authority Identifier"
msgstr "Registration Authority Identifier"

#: src/modules/dashboard/certificate/lib/validationSchema.ts:127
msgid "Registration Authority cannot be left empty"
msgstr "Registration Authority cannot be left empty"

#: src/components/ReviewSubmit/index.tsx:56
msgid "Registration Submission"
msgstr "Registration Submission"

#: src/components/OtherJurisdictions/index.tsx:48
msgid "Regulator Name"
msgstr "Regulator Name"

#: src/components/NameIdentifier/index.tsx:119
#: src/components/Regulations/index.tsx:30
msgid "Remove line"
msgstr "Remove line"

#: src/components/Modal/ConfirmationResetFormModal.tsx:72
msgid "Reset"
msgstr "Reset"

#: src/constants/address.ts:5
msgid "Residential"
msgstr "Residential"

#: src/components/CertificateReview/ReviewsSummary.tsx:14
msgid "Review"
msgstr "Review"

#: src/components/CertificateRegistration/index.tsx:52
#: src/components/TestnetProgress/CertificateStepLabel.tsx:244
msgid "Review & Submit"
msgstr "Review & Submit"

#: src/components/ReviewSubmit/index.tsx:123
#: src/components/ReviewSubmit/index.tsx:191
msgid "Review page"
msgstr "Review page"

#: src/components/TrixoQuestionnaireForm/index.tsx:252
msgid "Safeguards PII"
msgstr "Safeguards PII"

#: src/modules/dashboard/certificate/registration.tsx:226
msgid "Save & Next"
msgstr "Save & Next"

#: src/modules/dashboard/certificate/registration.tsx:215
msgid "Save & Previous"
msgstr "Save & Previous"

#: src/components/Section/SearchDirectory.tsx:71
msgid "Search the Directory Service"
msgstr "Search the Directory Service"

#: src/components/CertificateRegistration/index.tsx:85
msgid "Section"
msgstr "Section"

#: src/components/BasicDetail/index.tsx:28
#: src/components/CertificateReview/BasicDetailsReview.tsx:40
#: src/components/CertificateSection/index.tsx:20
#: src/components/CertificateSection/index.tsx:54
msgid "Section 1: Basic Details"
msgstr "Section 1: Basic Details"

#: src/components/CertificateReview/LegalPersonReview.tsx:52
#: src/components/CertificateSection/index.tsx:24
#: src/components/LegalPerson/index.tsx:22
msgid "Section 2: Legal Person"
msgstr "Section 2: Legal Person"

#: src/components/CertificateReview/ContactsReview.tsx:38
#: src/components/CertificateSection/index.tsx:29
#: src/components/Contacts/index.tsx:20
msgid "Section 3: Contacts"
msgstr "Section 3: Contacts"

#: src/components/CertificateReview/TrisaImplementationReview.tsx:34
#: src/components/CertificateSection/index.tsx:34
#: src/components/TrisaImplementation/index.tsx:21
msgid "Section 4: TRISA Implementation"
msgstr "Section 4: TRISA Implementation"

#: src/components/CertificateReview/TrixoReview.tsx:56
#: src/components/CertificateSection/index.tsx:39
#: src/components/TrixoQuestionnaire/index.tsx:20
msgid "Section 5: TRIXO Questionnaire"
msgstr "Section 5: TRIXO Questionnaire"

#: src/components/CertificateSection/index.tsx:44
#: src/components/CertificateSection/index.tsx:49
msgid "Section 6: Review & Submit"
msgstr "Section 6: Review & Submit"

#: src/components/Section/VaspVerification.tsx:93
msgid "Sections & Details"
msgstr "Sections & Details"

#: src/components/Section/JoinUs.tsx:20
msgid "Secure"
msgstr "Secure"

#: src/components/BasicDetailsForm/index.tsx:81
msgid "Select VASP category"
msgstr "Select VASP category"

#: src/components/CountryOfRegistration/index.tsx:28
msgid "Select a country"
msgstr "Select a country"

#: src/components/BasicDetailsForm/index.tsx:65
msgid "Select business category"
msgstr "Select business category"

#: src/components/Section/MembershipGuide.tsx:26
msgid "Set up your TRISA node or integrate with a 3rd-party Travel Rule solution. Complete testing and move to production."
msgstr "Set up your TRISA node or integrate with a 3rd-party Travel Rule solution. Complete testing and move to production."

#: src/constants/name-identifiers.ts:5
msgid "Short"
msgstr "Short"

#: src/constants/national-identification.ts:9
msgid "Social Security Number"
msgstr "Social Security Number"

#: src/components/NotFound/index.tsx:18
msgid "Sorry, the page you are looking for doesn't exist or has been moved"
msgstr "Sorry, the page you are looking for doesn't exist or has been moved"

#: src/components/TechnicalResources/index.tsx:19
#: src/modules/dashboard/overview/index.tsx:90
msgid "Start Certificate Registration"
msgstr "Start Certificate Registration"

#: src/components/Head/LandingHead.tsx:88
msgid "Start Registration"
msgstr "Start Registration"

#: src/components/Section/VaspVerification.tsx:230
msgid "Start Registration Process"
msgstr "Start Registration Process"

#: src/components/CertificateRegistration/index.tsx:94
msgid "Status"
msgstr "Status"

#: src/components/Section/PasswordReset.tsx:84
#: src/hoc/withRHF.tsx:117
msgid "Submit"
msgstr "Submit"

#: src/components/ReviewSubmit/index.tsx:218
msgid "Submit MainNet Registration"
msgstr "Submit MainNet Registration"

#: src/components/ReviewSubmit/index.tsx:151
msgid "Submit TestNet Registration"
msgstr "Submit TestNet Registration"

#: src/components/CertificateSection/index.tsx:94
msgid "Submitted"
msgstr "Submitted"

#: src/components/Section/SearchDirectory.tsx:144
msgid "TESTNET DIRECTORY RECORD"
msgstr "TESTNET DIRECTORY RECORD"

#: src/components/ReviewSubmit/index.tsx:90
msgid "TESTNET SUBMISSION"
msgstr "TESTNET SUBMISSION"

#: src/components/TrisaImplementationForm/index.tsx:68
msgid "TRISA Endpoint"
msgstr "TRISA Endpoint"

#: src/components/Section/SearchDirectory.tsx:113
msgid "TRISA Endpoint is a server address (e.g. trisa.myvasp.com:443) at which the VASP can be reached via secure channels. The Common Name typically matches the Endpoint, without the port number at the end (e.g. trisa.myvasp.com) and is used to identify the subject in the X.509 certificate."
msgstr "TRISA Endpoint is a server address (e.g. trisa.myvasp.com:443) at which the VASP can be reached via secure channels. The Common Name typically matches the Endpoint, without the port number at the end (e.g. trisa.myvasp.com) and is used to identify the subject in the X.509 certificate."

#: src/components/TrisaImplementation/index.tsx:43
msgid "TRISA Endpoint: MainNet"
msgstr "TRISA Endpoint: MainNet"

#: src/components/TrisaImplementation/index.tsx:38
msgid "TRISA Endpoint: TestNet"
msgstr "TRISA Endpoint: TestNet"

#: src/components/Head/LandingHead.tsx:29
msgid "TRISA Global Directory Service"
msgstr "TRISA Global Directory Service"

#: src/components/CertificateRegistration/index.tsx:40
msgid "TRISA Implementation"
msgstr "TRISA Implementation"

#: src/components/Section/SearchDirectory.tsx:189
#: src/components/Section/SearchDirectory.tsx:257
msgid "TRISA Member ID"
msgstr "TRISA Member ID"

#: src/components/Section/SearchDirectory.tsx:177
#: src/components/Section/SearchDirectory.tsx:245
msgid "TRISA Service Endpoint"
msgstr "TRISA Service Endpoint"

#: src/components/Section/SearchDirectory.tsx:206
#: src/components/Section/SearchDirectory.tsx:275
msgid "TRISA Verification"
msgstr "TRISA Verification"

#: src/components/CertificateRegistration/index.tsx:41
msgid "TRISA endpoint for communication"
msgstr "TRISA endpoint for communication"

#: src/modules/dashboard/certificate/lib/validationSchema.ts:182
#: src/modules/dashboard/certificate/lib/validationSchema.ts:202
msgid "TRISA endpoint is not valid"
msgstr "TRISA endpoint is not valid"

#: src/components/TestnetProgress/CertificateStepLabel.tsx:200
msgid "TRISA implementation"
msgstr "TRISA implementation"

#: src/components/Section/JoinUs.tsx:31
msgid "TRISA is a decentralized network where VASPs communicate directly with each other."
msgstr "TRISA is a decentralized network where VASPs communicate directly with each other."

#: src/components/Section/JoinUs.tsx:66
msgid "TRISA is a global, open source, peer-to-peer and secure Travel Rule architecture and network designed to be accessible and interoperable. Become a TRISA-certified VASP today."
msgstr "TRISA is a global, open source, peer-to-peer and secure Travel Rule architecture and network designed to be accessible and interoperable. Become a TRISA-certified VASP today."

#: src/components/Section/JoinUs.tsx:49
msgid "TRISA is designed to be interoperable with other Travel Rule solutions."
msgstr "TRISA is designed to be interoperable with other Travel Rule solutions."

#: src/components/Section/JoinUs.tsx:40
msgid "TRISA is open source and available to implement by any VASP."
msgstr "TRISA is open source and available to implement by any VASP."

#: src/components/Section/VaspVerification.tsx:70
msgid "TRISA members must complete a comprehensive multi-part verification form and due diligence process. Once verified, TRISA will issue TestNet and MainNet certificates for secure Travel Rule compliance."
msgstr "TRISA members must complete a comprehensive multi-part verification form and due diligence process. Once verified, TRISA will issue TestNet and MainNet certificates for secure Travel Rule compliance."

#: src/components/CustomerNumber/index.tsx:23
msgid "TRISA specific identity number (UUID), only supplied if you're updating an existing registration request"
msgstr "TRISA specific identity number (UUID), only supplied if you're updating an existing registration request"

#: src/components/Section/JoinUs.tsx:22
<<<<<<< HEAD
#~ msgid "TRISA uses public-key cryptography for encrypting data in flight and at rest."
#~ msgstr "TRISA uses public-key cryptography for encrypting data in flight and at rest."

#: src/components/Section/JoinUs.tsx:22
=======
>>>>>>> a859adc3
msgid "TRISA uses public-key cryptography for encrypting data in flight and at rest."
msgstr "TRISA uses public-key cryptography for encrypting data in flight and at rest."

#: src/components/Section/AboutUs.tsx:56
msgid "TRISA’s Global Directory Service (GDS) is a network of vetted VASPs that can securely exchange Travel Rule compliance data with each other."
msgstr "TRISA’s Global Directory Service (GDS) is a network of vetted VASPs that can securely exchange Travel Rule compliance data with each other."

#: src/components/Section/VaspVerification.tsx:79
msgid "TRISA’s verification form includes five sections and may require information from several parties in your organization."
msgstr "TRISA’s verification form includes five sections and may require information from several parties in your organization."

#: src/components/CertificateRegistration/index.tsx:46
#: src/components/TestnetProgress/CertificateStepLabel.tsx:222
msgid "TRIXO Questionnaire"
msgstr "TRIXO Questionnaire"

#: src/constants/national-identification.ts:5
msgid "Tax Identification Number"
msgstr "Tax Identification Number"

#: src/components/Contacts/index.tsx:40
msgid "Technical Contact (required)"
msgstr "Technical Contact (required)"

#: src/components/Section/VaspVerification.tsx:144
msgid "Technical Officer"
msgstr "Technical Officer"

#: src/components/Section/VaspVerification.tsx:138
msgid "Technical information about your endpoint for certificate issuance. Each VASP is required to establish a TRISA endpoint for inter-VASP communication."
msgstr "Technical information about your endpoint for certificate issuance. Each VASP is required to establish a TRISA endpoint for inter-VASP communication."

#: src/components/CertificateReview/TrisaImplementationReview.tsx:70
#: src/components/OrganizationProfile/TrisaImplementation.tsx:50
#: src/components/ReviewSubmit/index.tsx:95
msgid "TestNet"
msgstr "TestNet"

#: src/components/CertificateReview/TrisaImplementationReview.tsx:81
msgid "TestNet Certificate Common Name"
msgstr "TestNet Certificate Common Name"

#: src/modules/dashboard/overview/index.tsx:127
msgid "TestNet Network Metrics"
msgstr "TestNet Network Metrics"

#: src/components/CertificateReview/TrisaImplementationReview.tsx:75
msgid "TestNet TRISA Endpoint"
msgstr "TestNet TRISA Endpoint"

#: src/modules/dashboard/certificate/lib/validationSchema.ts:197
msgid "TestNet and MainNet endpoints should not be the same"
msgstr "TestNet and MainNet endpoints should not be the same"

#: src/modules/auth/reset/index.tsx:25
msgid "Thank you. We have sent instructions to reset your password to {0}. The link to reset your password expires in 24 hours."
msgstr "Thank you. We have sent instructions to reset your password to {0}. The link to reset your password expires in 24 hours."

#: src/components/Section/AboutUs.tsx:36
msgid "The Travel Rule Information Sharing Architecture (TRISA)"
msgstr "The Travel Rule Information Sharing Architecture (TRISA)"

#: src/components/TrisaImplementationForm/index.tsx:73
msgid "The address and port of the TRISA endpoint for partner VASPs to connect on via gRPC."
msgstr "The address and port of the TRISA endpoint for partner VASPs to connect on via gRPC."

#: src/components/TrisaImplementationForm/index.tsx:59
msgid "The common name for the mTLS certificate. This should match the TRISA endpoint without the port in most cases."
msgstr "The common name for the mTLS certificate. This should match the TRISA endpoint without the port in most cases."

#: src/components/TrixoQuestionnaireForm/index.tsx:221
msgid "The minimum threshold above which your organization is required to collect/send Travel Rule information."
msgstr "The minimum threshold above which your organization is required to collect/send Travel Rule information."

#: src/components/CertificateReview/LegalPersonReview.tsx:93
#: src/components/MemberDetails/index.tsx:178
#: src/components/NameIdentifiers/index.tsx:39
#: src/components/NameIdentifiers/index.tsx:46
msgid "The name and type of name by which the legal person is known."
msgstr "The name and type of name by which the legal person is known."

#: src/components/TrixoQuestionnaireForm/index.tsx:52
msgid "The name of primary regulator or supervisory authority for your national jurisdiction"
msgstr "The name of primary regulator or supervisory authority for your national jurisdiction"

#: src/modules/dashboard/certificate/registration.tsx:172
msgid "This multi-section form is an important step in the registration and certificate issuance process. The information you provide will be used to verify the legal entity that you represent and, where appropriate, will be available to verified TRISA members to facilitate compliance decisions. If you need guidance, see the"
msgstr "This multi-section form is an important step in the registration and certificate issuance process. The information you provide will be used to verify the legal entity that you represent and, where appropriate, will be available to verified TRISA members to facilitate compliance decisions. If you need guidance, see the"

#: src/components/TrixoQuestionnaire/index.tsx:26
msgid "This questionnaire is designed to help TRISA members understand the regulatory regime of your organization. The information provided will help ensure that required compliance information exchanges are conducted correctly and safely. All verified TRISA members will have access to this information."
msgstr "This questionnaire is designed to help TRISA members understand the regulatory regime of your organization. The information provided will help ensure that required compliance information exchanges are conducted correctly and safely. All verified TRISA members will have access to this information."

#: src/components/TrixoQuestionnaireForm/index.tsx:154
msgid "Threshold to conduct KYC before permitting the customer to send/receive virtual asset transfers"
msgstr "Threshold to conduct KYC before permitting the customer to send/receive virtual asset transfers"

#: src/modules/dashboard/certificate/registration.tsx:184
msgid "To assist in completing the registration form, the form is divided into multiple sections"
msgstr "To assist in completing the registration form, the form is divided into multiple sections"

#: src/modules/auth/callback/index.tsx:76
msgid "Token not valid"
msgstr "Token not valid"

#: src/constants/name-identifiers.ts:6
msgid "Trading"
msgstr "Trading"

#: src/constants/address.ts:4
#: src/constants/national-identification.ts:7
msgid "Unspecified"
msgstr "Unspecified"

#: src/components/BasicDetailsForm/index.tsx:80
#: src/components/CertificateReview/BasicDetailsReview.tsx:105
#: src/components/MemberDetails/index.tsx:132
msgid "VASP Category"
msgstr "VASP Category"

#: src/components/Section/SearchDirectory.tsx:211
#: src/components/Section/SearchDirectory.tsx:280
msgid "VERIFIED ON"
msgstr "VERIFIED ON"

<<<<<<< HEAD
#: src/components/OrganizationProfile/TrisaDetail.tsx:58
msgid "Verified On"
msgstr "Verified On"

#: src/components/Section/CreateAccount.tsx:81
#~ msgid "We recommend that a senior compliance officer initially creates the account for the VASP. Additional accounts can be created later."
#~ msgstr "We recommend that a senior compliance officer initially creates the account for the VASP. Additional accounts can be created later."

=======
>>>>>>> a859adc3
#: src/components/Section/CreateAccount.tsx:82
msgid "We recommend that a senior compliance officer initially creates the account for the VASP. Additional accounts can be created later."
msgstr "We recommend that a senior compliance officer initially creates the account for the VASP. Additional accounts can be created later."

#: src/components/BasicDetailsForm/index.tsx:38
#: src/components/CertificateReview/BasicDetailsReview.tsx:74
#: src/components/MemberDetails/index.tsx:112
msgid "Website"
msgstr "Website"

#: src/modules/dashboard/certificate/lib/validationSchema.ts:17
msgid "Website is a required field"
msgstr "Website is a required field"

#: src/components/CertificateRegistration/index.tsx:23
msgid "Website, incorporation Date, VASP Category"
msgstr "Website, incorporation Date, VASP Category"

#: src/components/Section/MembershipGuide.tsx:54
msgid "Welcome to TRISA’s network of Certified VASPs."
msgstr "Welcome to TRISA’s network of Certified VASPs."

#: src/components/Section/VaspVerification.tsx:191
msgid "What is IVMS101?"
msgstr "What is IVMS101?"

#: src/components/CertificateReview/TrixoReview.tsx:239
#: src/components/TrixoQuestionnaireForm/index.tsx:190
msgid "What is the minimum threshold for Travel Rule compliance?"
msgstr "What is the minimum threshold for Travel Rule compliance?"

#: src/components/Section/SearchDirectory.tsx:114
msgid "What’s a Common name or VASP ID?"
msgstr "What’s a Common name or VASP ID?"

#: src/components/Section/VaspVerification.tsx:96
msgid "Who to Ask"
msgstr "Who to Ask"

#: src/components/Section/VaspVerification.tsx:108
#: src/components/Section/VaspVerification.tsx:123
#: src/components/Section/VaspVerification.tsx:133
#: src/components/Section/VaspVerification.tsx:143
#: src/components/Section/VaspVerification.tsx:154
msgid "Who to ask"
msgstr "Who to ask"

#: src/components/Section/JoinUs.tsx:63
msgid "Why Join TRISA"
msgstr "Why Join TRISA"

#: src/constants/trixo.ts:5
msgid "Yes"
msgstr "Yes"

#: src/components/ReviewSubmit/index.tsx:62
msgid "You must submit your registration for TestNet and MainNet separately"
msgstr "You must submit your registration for TestNet and MainNet separately"

#: src/components/ReviewSubmit/index.tsx:68
msgid "You will receive two separate emails with confirmation links for each registration. You must click on each confirmation link to complete the registration process"
msgstr "You will receive two separate emails with confirmation links for each registration. You must click on each confirmation link to complete the registration process"

#: src/modules/auth/register/success.tsx:9
msgid "Your account has been created successfully. Please check your email to verify your account."
msgstr "Your account has been created successfully. Please check your email to verify your account."

#: src/modules/auth/callback/index.tsx:48
msgid "Your account has not been verified. Please check your email to verify your account."
msgstr "Your account has not been verified. Please check your email to verify your account."

#: src/components/CertificateSection/index.tsx:50
msgid "Your registration form has been successfully submitted. You will receive a confirmation email from admin@trisa.io. In the email, you will receive instructions on next steps. Return to your dashboard to monitor the status of your registration and certificate."
msgstr "Your registration form has been successfully submitted. You will receive a confirmation email from admin@trisa.io. In the email, you will receive instructions on next steps. Return to your dashboard to monitor the status of your registration and certificate."

#: src/components/TrisaImplementationForm/index.tsx:43
msgid "common name should match the TRISA endpoint without the port"
msgstr "common name should match the TRISA endpoint without the port"

#: src/components/Section/MembershipGuide.tsx:19
msgid "complete VASP verification"
msgstr "complete VASP verification"

#: src/components/Section/AboutUs.tsx:49
msgid "compliance. TRISA helps Virtual Asset Service Providers (VASPs) comply with the Travel Rule for cross-border cryptocurrency transactions. TRISA is designed to be interoperable."
msgstr "compliance. TRISA helps Virtual Asset Service Providers (VASPs) comply with the Travel Rule for cross-border cryptocurrency transactions. TRISA is designed to be interoperable."

#: src/components/Section/MembershipGuide.tsx:13
msgid "create your account"
msgstr "create your account"

#: src/components/Footer/LandingFooter.tsx:54
msgid "for Cryptocurrency Travel Rule compliance."
msgstr "for Cryptocurrency Travel Rule compliance."

#: src/components/ReviewSubmit/index.tsx:111
msgid "for TestNet registration so your TestNet certificate will be issued upon review by the validation team"
msgstr "for TestNet registration so your TestNet certificate will be issued upon review by the validation team"

#: src/components/LegalPerson/index.tsx:36
msgid "for legal persons and is strongly suggested for use as KYC or CDD information exchanged in TRISA transfers."
msgstr "for legal persons and is strongly suggested for use as KYC or CDD information exchanged in TRISA transfers."

#: src/components/Footer/LandingFooter.tsx:64
msgid "in partnership with"
msgstr "in partnership with"

#: src/components/Section/AboutUs.tsx:40
msgid "is a global, open source, secure, and peer-to-peer protocol for"
msgstr "is a global, open source, secure, and peer-to-peer protocol for"

#: src/components/ReviewSubmit/index.tsx:109
msgid "is not required"
msgstr "is not required"

#: src/components/ReviewSubmit/index.tsx:178
msgid "is required"
msgstr "is required"

#: src/components/NameIdentifiers/index.tsx:31
msgid "legal"
msgstr "legal"

#: src/components/ReviewSubmit/index.tsx:97
#: src/components/ReviewSubmit/index.tsx:166
msgid "registration. Upon submission, you will receive an email with a confirmation link. You must click the confirmation link to complete the registration process. Failure to click the confirmation link will result in an incomplete registration"
msgstr "registration. Upon submission, you will receive an email with a confirmation link. You must click the confirmation link to complete the registration process. Failure to click the confirmation link will result in an incomplete registration"

#: src/components/Footer/LandingFooter.tsx:52
msgid "the TRISA architecture"
msgstr "the TRISA architecture"

#: src/components/CertificateReview/ContactsReview.tsx:70
msgid "{0} Contact"
msgstr "{0} Contact"<|MERGE_RESOLUTION|>--- conflicted
+++ resolved
@@ -13,7 +13,6 @@
 "Language-Team: \n"
 "Plural-Forms: \n"
 
-<<<<<<< HEAD
 #: src/components/ReviewSubmit/index.tsx:192
 #~ msgid ""
 #~ " for MainNet registration. Your MainNet certificate will be issued upon review by\n"
@@ -33,11 +32,9 @@
 #~ msgstr ""
 #~ " for TestNet registration. Your TestNet certificate will be issued upon review by\n"
 #~ "                  the validation team"
-=======
 #: src/components/ReviewSubmit/index.tsx:180
 msgid " for MainNet registration. Your MainNet certificate will be issued upon review by the validation team"
 msgstr " for MainNet registration. Your MainNet certificate will be issued upon review by the validation team"
->>>>>>> a859adc3
 
 #: src/components/CertificateSection/index.tsx:85
 #: src/components/SectionStatus/SavedSectionStatus.tsx:19
@@ -159,13 +156,10 @@
 msgid "Addresses"
 msgstr "Addresses"
 
-<<<<<<< HEAD
 #: src/components/MemberDetails/index.tsx:245
 #~ msgid "Addresses"
 #~ msgstr "Addresses"
 
-=======
->>>>>>> a859adc3
 #: src/components/Contacts/index.tsx:45
 msgid "Administrative Contact (optional)"
 msgstr "Administrative Contact (optional)"
@@ -329,13 +323,10 @@
 msgstr "Compliance Officer"
 
 #: src/components/Contacts/index.tsx:36
-<<<<<<< HEAD
 #~ msgid "Compliance officer or legal contact for requests about the compliance requirements and legal status of your organization."
 #~ msgstr "Compliance officer or legal contact for requests about the compliance requirements and legal status of your organization."
 
 #: src/components/Contacts/index.tsx:36
-=======
->>>>>>> a859adc3
 msgid "Compliance officer or legal contact for requests about the compliance requirements and legal status of your organization. A business phone number is required to complete physical verification for MainNet registration. Please provide a phone number where the Legal/ Compliance contact can be reached."
 msgstr "Compliance officer or legal contact for requests about the compliance requirements and legal status of your organization. A business phone number is required to complete physical verification for MainNet registration. Please provide a phone number where the Legal/ Compliance contact can be reached."
 
@@ -1207,13 +1198,10 @@
 msgstr "TRISA specific identity number (UUID), only supplied if you're updating an existing registration request"
 
 #: src/components/Section/JoinUs.tsx:22
-<<<<<<< HEAD
 #~ msgid "TRISA uses public-key cryptography for encrypting data in flight and at rest."
 #~ msgstr "TRISA uses public-key cryptography for encrypting data in flight and at rest."
 
 #: src/components/Section/JoinUs.tsx:22
-=======
->>>>>>> a859adc3
 msgid "TRISA uses public-key cryptography for encrypting data in flight and at rest."
 msgstr "TRISA uses public-key cryptography for encrypting data in flight and at rest."
 
@@ -1339,7 +1327,6 @@
 msgid "VERIFIED ON"
 msgstr "VERIFIED ON"
 
-<<<<<<< HEAD
 #: src/components/OrganizationProfile/TrisaDetail.tsx:58
 msgid "Verified On"
 msgstr "Verified On"
@@ -1348,8 +1335,6 @@
 #~ msgid "We recommend that a senior compliance officer initially creates the account for the VASP. Additional accounts can be created later."
 #~ msgstr "We recommend that a senior compliance officer initially creates the account for the VASP. Additional accounts can be created later."
 
-=======
->>>>>>> a859adc3
 #: src/components/Section/CreateAccount.tsx:82
 msgid "We recommend that a senior compliance officer initially creates the account for the VASP. Additional accounts can be created later."
 msgstr "We recommend that a senior compliance officer initially creates the account for the VASP. Additional accounts can be created later."
