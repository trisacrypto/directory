/* eslint-disable @typescript-eslint/no-use-before-define */
import { createSlice } from '@reduxjs/toolkit';

export type TStep = {
  status: string;
  key?: number;
};

export const initialValue: TPayload = {
  currentStep: 1,
  steps: [
    {
      key: 1,
      status: 'progress'
    }
  ],
  lastStep: null,
  hasReachSubmitStep: false,
  testnetSubmitted: false,
  hasReachReviewStep: false,
  mainnetSubmitted: false,
  status: {
    testnet: 'progress',
    mainnet: 'progress'
  },
  data: {}
};

const stepperSlice: any = createSlice({
  name: 'stepper',
  initialState: initialValue,
  reducers: {
    setCurrentStep: (state: any, { payload }: any) => {
      if (payload.currentStep === 6) {
        state.hasReachReviewStep = true;
      }
      state.currentStep = payload.currentStep;
    },
    incrementStep: (state: any) => {
<<<<<<< HEAD
      state.currentStep += 1;
=======
      if (state.currentStep < 6) {
        state.currentStep += 1;
      }
      if (state.currentStep === 6) {
        state.hasReachSubmitStep = true;
      }
>>>>>>> a39a4a0a
      // if next step is not in the list, add it
      if (!state.steps.find((step: any) => step.key === state.currentStep)) {
        state.steps.push({
          key: state.currentStep,
          status: 'progress'
        });
      }
    },
    decrementStep: (state: any) => {
      state.currentStep -= 1;
    },
    addStep: (state: any, { payload }: any) => {
      state.steps.push(payload);
    },
    setStepStatus: (state: any, { payload }: any) => {
      state.steps.map((step: any) => {
        if (step.key === payload.step) {
          console.log('payload.status', payload.status);
          step.status = payload.status;
        }
      });
    },
    setStepMissingFields: (state: any, { payload }: any) => {
      state.steps.map((step: any) => {
        if (step.key === payload.step && state.currentStep) {
          step.missingFields = payload.errors;
        }
      });
    },
    setHasReachSubmitStep: (state: any, { payload }: any) => {
      state.hasReachSubmitStep = payload.hasReachSubmitStep;
    },
    setLastStep: (state: any, { payload }: any) => {
      state.lastStep = payload.lastStep;
    },
    setStepFormValue: (state: any, { payload }: any) => {
      state.steps.map((step: any) => {
        if (step.key === payload.step && state.currentStep) {
          step.data = payload.formValues;
        }
      });
    },
    getCurrentFormValues: (state: any, { payload }: any | null) => {
      const found = state.steps.filter(
        (step: any) => step.key === payload?.step || state.currentStep
      );
      if (found.length === 1) {
        return found[0].data;
      }
      return null;
    },
    setSubmitStep: (state: any, { payload }: any) => {
      state.hasReachSubmitStep = payload.submitStep;
    },
    // set initial value
    setInitialValue: (state: TPayload, { payload }: any) => {
      state.currentStep = payload.currentStep;
      state.steps = payload.steps;
      state.lastStep = payload.lastStep;
      state.hasReachSubmitStep = payload.hasReachSubmitStep;
      state.testnetSubmitted = payload.testnetSubmitted;
      state.mainnetSubmitted = payload.mainnetSubmitted;
      state.hasReachReviewStep = !!(payload.currentStep === 6); // default value
    },
    // get current state
    getCurrentState: (state: TPayload) => {
      return state;
    },
    clearStepper: (state: any) => {
      state.steps = [
        {
          key: 1,
          status: 'progress'
        }
      ];
      state.currentStep = 1;
      state.lastStep = null;
      state.hasReachSubmitStep = false;
      state.testnetSubmitted = false;
      state.mainnetSubmitted = false;
      state.hasReachReviewStep = false;
      state.data = {};
    },
    // set testnet submission
    setTestnetSubmitted: (state: any, { payload }: any) => {
      state.testnetSubmitted = payload.testnetSubmitted;
    },
    // set mainnet submission
    setMainnetSubmitted: (state: any, { payload }: any) => {
      state.mainnetSubmitted = payload.mainnetSubmitted;
    },
    // set certificate data
    setCertificateValue: (state: any, { payload }: any) => {
      state.data = { ...payload.value };
    },

    // get certificate data
    getCertificateData: (state: any) => {
      return state.data;
    },
    setVaspName(state: any, { payload }: any) {
      state.data.organization_name = payload;
    }
  }
});

export const stepperReducer = stepperSlice.reducer;
export const {
  addStep,
  incrementStep,
  decrementStep,
  setCurrentStep,
  setStepStatus,
  setLastStep,
  setStepFormValue,
  getCurrentFormValues,
  setSubmitStep,
  clearStepper,
  setHasReachSubmitStep,
  setInitialValue,
  getCurrentState,
  setTestnetSubmitted,
  setMainnetSubmitted,
  setCertificateValue,
  getCertificateData,
  setVaspName,
  setStepMissingFields
} = stepperSlice.actions;<|MERGE_RESOLUTION|>--- conflicted
+++ resolved
@@ -37,16 +37,12 @@
       state.currentStep = payload.currentStep;
     },
     incrementStep: (state: any) => {
-<<<<<<< HEAD
-      state.currentStep += 1;
-=======
       if (state.currentStep < 6) {
         state.currentStep += 1;
       }
       if (state.currentStep === 6) {
         state.hasReachSubmitStep = true;
       }
->>>>>>> a39a4a0a
       // if next step is not in the list, add it
       if (!state.steps.find((step: any) => step.key === state.currentStep)) {
         state.steps.push({
