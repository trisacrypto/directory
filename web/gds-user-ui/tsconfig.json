--- conflicted
+++ resolved
@@ -17,14 +17,7 @@
     "noImplicitAny": true,
     "noUnusedLocals": false,
     "jsx": "react-jsx",
-<<<<<<< HEAD
-    "baseUrl": "src",
-    // "paths": {
-    //   "@trisa": ["src"],
-    // },
-=======
     "baseUrl": "./src"
->>>>>>> 550c2492
   },
   "include": ["src", "src/custom.d.ts"]
 }