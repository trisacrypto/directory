{
  "name": "gds-user-ui",
  "version": "1.4.1",
  "private": true,
  "dependencies": {
    "@babel/plugin-proposal-private-property-in-object": "^7.16.7",
    "@chakra-ui/icon": "^2.0.5",
    "@chakra-ui/icons": "^1.1.7",
    "@chakra-ui/react": "^1.8.5",
    "@chakra-ui/storybook-addon": "^1.0.3",
    "@emotion/react": "^11",
    "@emotion/styled": "^11",
    "@fontsource/open-sans": "^4.5.8",
    "@fontsource/roboto-slab": "^4.5.6",
    "@fortawesome/fontawesome-free": "^6.0.0",
    "@hookform/resolvers": "^2.8.8",
    "@lingui/react": "^3.13.3",
    "@reduxjs/toolkit": "^1.7.2",
    "@sentry/react": "^6.19.7",
    "@sentry/tracing": "^6.19.7",
    "@testing-library/jest-dom": "^5.16.2",
    "@testing-library/react": "^12.1.2",
    "@testing-library/user-event": "^13.5.0",
    "@types/jest": "^27.4.0",
    "@types/node": "^16.11.25",
    "@types/prop-types": "^15.7.4",
    "@types/react": "^17.0.39",
    "@types/react-dom": "^17.0.11",
    "@types/react-redux": "^7.1.22",
    "D": "^1.0.0",
    "auth0-js": "^9.19.0",
    "axios": "^0.26.1",
    "chakra-react-select": "^3.0.5",
    "framer-motion": "^6",
    "ga-4-react": "^0.1.281",
    "lodash": "^4.17.21",
    "prop-types": "^15.8.1",
    "query-string": "^7.1.1",
    "react": "^17.0.2",
    "react-dom": "^17.0.2",
    "react-ga": "^3.3.0",
    "react-ga4": "^1.4.1",
    "react-hook-form": "^7.29.0",
    "react-icons": "^4.3.1",
    "react-phone-number-input": "^3.1.46",
    "react-redux": "^7.2.6",
    "react-router-dom": "^6.2.2",
    "react-scripts": "5.0.0",
    "react-select": "^5.2.2",
    "react-slick": "^0.29.0",
    "redux-logger": "^3.0.6",
    "rxjs": "^7.5.4",
    "typescript": "^4.5.5",
    "universal-cookie": "^4.0.4",
    "validation-schemas": "^0.0.1",
    "web-vitals": "^2.1.4",
    "yup": "^0.32.11"
  },
  "scripts": {
    "cy:install": "cypress install",
    "cy:run": "cypress run",
    "cy:open": "cypress open",
<<<<<<< HEAD
    "start": "react-scripts start",
    "build": "react-scripts build",
    "test": "react-scripts test --coverage --watchAll=false --updateSnapshot",
    "test:watch": "react-scripts test --coverage --watchAll --updateSnapshot",
=======
    "start": "yarn extract && react-scripts start",
    "build": "yarn compile && react-scripts build",
    "test": "react-scripts test --coverage --watchAll=false",
>>>>>>> ea03d7a9
    "eject": "react-scripts eject",
    "storybook": "start-storybook -p 6006 -s public",
    "build-storybook": "build-storybook -s public",
    "lint:fix": "npx eslint \"**/*.{ts, tsx}\" --fix",
    "prettier:fix": "prettier --write \"**/*.{ts, tsx}\"",
    "prettier": "npx prettier \"**/*.{ts, tsx}\"",
    "prettier:write": "npx prettier -w \"**/*.{ts, tsx}\"",
    "validate": "npm run lint:fix && npm run prettier:write && npm run test",
    "commit": "cz",
    "precommit": "lint-staged",
    "add-locale": "lingui add-locale",
    "extract": "lingui extract",
    "compile": "lingui compile",
    "extract-c": "lingui extract --clean"
  },
  "lint-staged": {
    "*.{js,ts,tsx,jsx,json,scss,css,md}": [
      "prettier --single-quote  --write",
      "git add"
    ]
  },
  "eslintConfig": {
    "extends": [
      "react-app",
      "react-app/jest"
    ],
    "overrides": [
      {
        "files": [
          "**/*.stories.*"
        ],
        "rules": {
          "import/no-anonymous-default-export": "off"
        }
      }
    ]
  },
  "browserslist": {
    "production": [
      ">0.2%",
      "not dead",
      "not op_mini all"
    ],
    "development": [
      "last 1 chrome version",
      "last 1 firefox version",
      "last 1 safari version"
    ]
  },
  "devDependencies": {
    "@hookform/devtools": "^4.1.0",
    "@storybook/addon-actions": "^6.4.19",
    "@storybook/addon-essentials": "^6.4.19",
    "@storybook/addon-interactions": "^6.4.19",
    "@storybook/addon-links": "^6.4.19",
    "@storybook/addons": "^6.4.19",
    "@storybook/builder-webpack5": "^6.4.19",
    "@storybook/manager-webpack5": "^6.4.19",
    "@storybook/node-logger": "^6.4.19",
    "@storybook/preset-create-react-app": "^4.0.1",
    "@storybook/react": "^6.4.19",
    "@storybook/testing-library": "^0.0.9",
    "@storybook/theming": "^6.4.19",
    "@types/auth0-js": "^9.14.6",
    "@types/react-router-dom": "^5.3.3",
    "@types/redux-mock-store": "^1.0.3",
    "@typescript-eslint/eslint-plugin": "^5.13.0",
    "@typescript-eslint/parser": "^5.13.0",
    "cypress": "^9.6.0",
    "eslint": "^8.10.0",
    "eslint-config-airbnb": "^19.0.4",
    "eslint-config-standard": "^16.0.3",
    "eslint-plugin-cypress": "^2.12.1",
    "eslint-plugin-import": "^2.25.4",
    "eslint-plugin-jsx-a11y": "^6.5.1",
    "eslint-plugin-react": "^7.29.2",
    "eslint-plugin-react-hooks": "^4.3.0",
    "jest-localstorage-mock": "^2.4.21",
    "prettier": "2.5.1",
    "redux-mock-store": "^1.5.4",
    "webpack": "^5.69.1"
  },
  "jest": {
    "resetMocks": false
  }
}<|MERGE_RESOLUTION|>--- conflicted
+++ resolved
@@ -60,16 +60,9 @@
     "cy:install": "cypress install",
     "cy:run": "cypress run",
     "cy:open": "cypress open",
-<<<<<<< HEAD
-    "start": "react-scripts start",
-    "build": "react-scripts build",
-    "test": "react-scripts test --coverage --watchAll=false --updateSnapshot",
-    "test:watch": "react-scripts test --coverage --watchAll --updateSnapshot",
-=======
     "start": "yarn extract && react-scripts start",
     "build": "yarn compile && react-scripts build",
     "test": "react-scripts test --coverage --watchAll=false",
->>>>>>> ea03d7a9
     "eject": "react-scripts eject",
     "storybook": "start-storybook -p 6006 -s public",
     "build-storybook": "build-storybook -s public",
